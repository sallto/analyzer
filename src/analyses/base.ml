(** Value analysis.  *)

open Prelude.Ana
open Analyses
open GobConfig
open BaseUtil
module A = Analyses
module H = Hashtbl
module Q = Queries

module GU = Goblintutil
module ID = ValueDomain.ID
module IdxDom = ValueDomain.IndexDomain
module AD = ValueDomain.AD
module Addr = ValueDomain.Addr
module Offs = ValueDomain.Offs
module LF = LibraryFunctions
module CArrays = ValueDomain.CArrays
module BI = IntOps.BigIntOps
module PU = PrecisionUtil

module VD     = BaseDomain.VD
module CPA    = BaseDomain.CPA
module Dep    = BaseDomain.PartDeps
module WeakUpdates   = BaseDomain.WeakUpdates
module BaseComponents = BaseDomain.BaseComponents



module MainFunctor (Priv:BasePriv.S) (RVEval:BaseDomain.ExpEvaluator with type t = BaseComponents (Priv.D).t) =
struct
  include Analyses.DefaultSpec

  exception Top

  module Dom    = BaseDomain.DomFunctor (Priv.D) (RVEval)
  type t = Dom.t
  module D      = Dom
  module C      = Dom

  (* Two global invariants:
     1. Priv.V -> Priv.G  --  used for Priv
     2. thread -> VD  --  used for thread returns *)

  module V =
  struct
    include Printable.Either (Priv.V) (ThreadIdDomain.Thread)
    let priv x = `Left x
    let thread x = `Right x
    include StdV
  end

  module G =
  struct
    include Lattice.Lift2 (Priv.G) (VD) (Printable.DefaultNames)

    let priv = function
      | `Bot -> Priv.G.bot ()
      | `Lifted1 x -> x
      | _ -> failwith "Base.priv"
    let thread = function
      | `Bot -> VD.bot ()
      | `Lifted2 x -> x
      | _ -> failwith "Base.thread"
    let create_priv priv = `Lifted1 priv
    let create_thread thread = `Lifted2 thread
  end

  let priv_getg getg g = G.priv (getg (V.priv g))
  let priv_sideg sideg g d = sideg (V.priv g) (G.create_priv d)

  type extra = (varinfo * Offs.t * bool) list
  type store = D.t
  type value = VD.t
  type address = AD.t
  type glob_fun  = V.t -> G.t
  type glob_diff = (V.t * G.t) list

  let name () = "base"
  let startstate v: store = { cpa = CPA.bot (); deps = Dep.bot (); weak = WeakUpdates.bot (); priv = Priv.startstate ()}
  let exitstate  v: store = { cpa = CPA.bot (); deps = Dep.bot (); weak = WeakUpdates.bot (); priv = Priv.startstate ()}

  (**************************************************************************
   * Helpers
   **************************************************************************)

  let is_privglob v = GobConfig.get_bool "annotation.int.privglobs" && v.vglob

  let project_val p_opt value is_glob =
    match GobConfig.get_bool "annotation.int.enabled", is_glob, p_opt with
    | true, true, _ -> VD.project PU.max_precision value
    | true, false, Some p -> VD.project p value
    | _ -> value

  let project p_opt cpa =
    CPA.mapi (fun varinfo value -> project_val p_opt value (is_privglob varinfo)) cpa


  (**************************************************************************
   * Initializing my variables
   **************************************************************************)

  let return_varstore = ref dummyFunDec.svar
  let return_varinfo () = !return_varstore
  let return_var () = AD.from_var (return_varinfo ())
  let return_lval (): lval = (Var (return_varinfo ()), NoOffset)

  let heap_var ctx =
    let info = match (ctx.ask Q.HeapVar) with
      | `Lifted vinfo -> vinfo
      | _ -> failwith("Ran without a malloc analysis.") in
    info

  (* hack for char a[] = {"foo"} or {'f','o','o', '\000'} *)
  let char_array : (lval, bytes) Hashtbl.t = Hashtbl.create 500

  let init marshal =
    return_varstore := Goblintutil.create_var @@ makeVarinfo false "RETURN" voidType;
    Priv.init ()

  let finalize () =
    Priv.finalize ()

  (**************************************************************************
   * Abstract evaluation functions
   **************************************************************************)

  let iDtoIdx = ID.cast_to (Cilfacade.ptrdiff_ikind ())

  let unop_ID = function
    | Neg  -> ID.neg
    | BNot -> ID.bitnot
    | LNot -> ID.lognot

  (* Evaluating Cil's unary operators. *)
  let evalunop op typ = function
    | `Int v1 -> `Int (ID.cast_to (Cilfacade.get_ikind typ) (unop_ID op v1))
    | `Address a when op = LNot ->
      if AD.is_null a then
        `Int (ID.of_bool (Cilfacade.get_ikind typ) true)
      else if AD.is_not_null a then
        `Int (ID.of_bool (Cilfacade.get_ikind typ) false)
      else
        `Int (ID.top_of (Cilfacade.get_ikind typ))
    | `Bot -> `Bot
    | _ -> VD.top ()

  let binop_ID (result_ik: Cil.ikind) = function
    | PlusA -> ID.add
    | MinusA -> ID.sub
    | Mult -> ID.mul
    | Div -> ID.div
    | Mod -> ID.rem
    | Lt -> ID.lt
    | Gt -> ID.gt
    | Le -> ID.le
    | Ge -> ID.ge
    | Eq -> ID.eq
    | Ne -> ID.ne
    | BAnd -> ID.bitand
    | BOr -> ID.bitor
    | BXor -> ID.bitxor
    | Shiftlt -> ID.shift_left
    | Shiftrt -> ID.shift_right
    | LAnd -> ID.logand
    | LOr -> ID.logor
    | b -> (fun x y -> (ID.top_of result_ik))

  (* Evaluate binop for two abstract values: *)
  let evalbinop (a: Q.ask) (st: store) (op: binop) (t1:typ) (a1:value) (t2:typ) (a2:value) (t:typ) :value =
    if M.tracing then M.tracel "eval" "evalbinop %a %a %a\n" d_binop op VD.pretty a1 VD.pretty a2;
    (* We define a conversion function for the easy cases when we can just use
     * the integer domain operations. *)
    let bool_top ik = ID.(join (of_int ik BI.zero) (of_int ik BI.one)) in
    (* An auxiliary function for ptr arithmetic on array values. *)
    let addToAddr n (addr:Addr.t) =
      let typeOffsetOpt o t =
        try
          Some (Cilfacade.typeOffset t o)
        with Cilfacade.TypeOfError _ ->
          None
      in
      (* adds n to the last offset *)
      let rec addToOffset n (t:typ option) = function
        | `Index (i, `NoOffset) ->
          (* If we have arrived at the last Offset and it is an Index, we add our integer to it *)
          `Index(IdxDom.add i (iDtoIdx n), `NoOffset)
        | `Field (f, `NoOffset) ->
          (* If we have arrived at the last Offset and it is a Field,
           * then check if we're subtracting exactly its offsetof.
           * If so, n cancels out f exactly.
           * This is to better handle container_of hacks. *)
          let n_offset = iDtoIdx n in
          begin match t with
            | Some t ->
              let (f_offset_bits, _) = bitsOffset t (Field (f, NoOffset)) in
              let f_offset = IdxDom.of_int (Cilfacade.ptrdiff_ikind ()) (BI.of_int (f_offset_bits / 8)) in
              begin match IdxDom.(to_bool (eq f_offset (neg n_offset))) with
                | Some true -> `NoOffset
                | _ -> `Field (f, `Index (n_offset, `NoOffset))
              end
            | None -> `Field (f, `Index (n_offset, `NoOffset))
          end
        | `Index (i, o) ->
          let t' = BatOption.bind t (typeOffsetOpt (Index (integer 0, NoOffset))) in (* actual index value doesn't matter for typeOffset *)
          `Index(i, addToOffset n t' o)
        | `Field (f, o) ->
          let t' = BatOption.bind t (typeOffsetOpt (Field (f, NoOffset))) in
          `Field(f, addToOffset n t' o)
        | `NoOffset -> `Index(iDtoIdx n, `NoOffset)
      in
      let default = function
        | Addr.NullPtr when GobOption.exists (BI.equal BI.zero) (ID.to_int n) -> Addr.NullPtr
        | _ -> Addr.UnknownPtr
      in
      match Addr.to_var_offset addr with
      | Some (x, o) -> Addr.from_var_offset (x, addToOffset n (Some x.vtype) o)
      | None -> default addr
    in
    let addToAddrOp p n =
      match op with
      (* For array indexing e[i] and pointer addition e + i we have: *)
      | IndexPI | PlusPI ->
        `Address (AD.map (addToAddr n) p)
      (* Pointer subtracted by a value (e-i) is very similar *)
      (* Cast n to the (signed) ptrdiff_ikind, then add the its negated value. *)
      | MinusPI ->
        let n = ID.neg (ID.cast_to (Cilfacade.ptrdiff_ikind ()) n) in
        `Address (AD.map (addToAddr n) p)
      | Mod -> `Int (ID.top_of (Cilfacade.ptrdiff_ikind ())) (* we assume that address is actually casted to int first*)
      | _ -> `Address AD.top_ptr
    in
    (* The main function! *)
    match a1,a2 with
    (* For the integer values, we apply the domain operator *)
    | `Int v1, `Int v2 ->
      let result_ik = Cilfacade.get_ikind t in
      `Int (ID.cast_to result_ik (binop_ID result_ik op v1 v2))
    (* For address +/- value, we try to do some elementary ptr arithmetic *)
    | `Address p, `Int n
    | `Int n, `Address p when op=Eq || op=Ne ->
      let ik = Cilfacade.get_ikind t in
      `Int (match ID.to_bool n, AD.to_bool p with
          | Some a, Some b -> ID.of_bool ik (op=Eq && a=b || op=Ne && a<>b)
          | _ -> bool_top ik)
    | `Address p, `Int n  ->
      addToAddrOp p n
    | `Address p, `Top ->
      (* same as previous, but with Unknown instead of int *)
      (* TODO: why does this even happen in zstd-thread-pool-add? *)
      let n = ID.top_of (Cilfacade.ptrdiff_ikind ()) in (* pretend to have unknown ptrdiff int instead *)
      addToAddrOp p n
    (* If both are pointer values, we can subtract them and well, we don't
     * bother to find the result in most cases, but it's an integer. *)
    | `Address p1, `Address p2 -> begin
        let ik = Cilfacade.get_ikind t in
        let eq x y =
          if AD.is_definite x && AD.is_definite y then
            let ax = AD.choose x in
            let ay = AD.choose y in
            if AD.Addr.equal ax ay then
              match AD.Addr.to_var ax with
              | Some v when a.f (Q.IsMultiple v) ->
                None
              | _ ->
                Some true
            else
              (* If they are unequal, it does not matter if the underlying var represents multiple concrete vars or not *)
              Some false
          else
            None
        in
        match op with
        (* TODO use ID.of_incl_list [0; 1] for all comparisons *)
        | MinusPP ->
          (* when subtracting pointers to arrays, per 6.5.6 of C-standard if we subtract two pointers to the same array, the difference *)
          (* between them is the difference in subscript *)
          begin
            let rec calculateDiffFromOffset x y =
              match x, y with
              | `Field ((xf:Cil.fieldinfo), xo), `Field((yf:Cil.fieldinfo), yo)
                when CilType.Fieldinfo.equal xf yf ->
                calculateDiffFromOffset xo yo
              | `Index (i, `NoOffset), `Index(j, `NoOffset) ->
                begin
                  let diff = ValueDomain.IndexDomain.sub i j in
                  match ValueDomain.IndexDomain.to_int diff with
                  | Some z -> `Int(ID.of_int ik z)
                  | _ -> `Int (ID.top_of ik)
                end
              | `Index (xi, xo), `Index(yi, yo) when xi = yi -> (* TODO: ID.equal? *)
                calculateDiffFromOffset xo yo
              | _ -> `Int (ID.top_of ik)
            in
            if AD.is_definite p1 && AD.is_definite p2 then
              match Addr.to_var_offset (AD.choose p1), Addr.to_var_offset (AD.choose p2) with
              | Some (x, xo), Some (y, yo) when CilType.Varinfo.equal x y ->
                calculateDiffFromOffset xo yo
              | _, _ ->
                `Int (ID.top_of ik)
            else
              `Int (ID.top_of ik)
          end
        | Eq ->
          `Int (if AD.is_bot (AD.meet p1 p2) then ID.of_int ik BI.zero else match eq p1 p2 with Some x when x -> ID.of_int ik BI.one | _ -> bool_top ik)
        | Ne ->
          `Int (if AD.is_bot (AD.meet p1 p2) then ID.of_int ik BI.one else match eq p1 p2 with Some x when x -> ID.of_int ik BI.zero | _ -> bool_top ik)
        | _ -> VD.top ()
      end
    (* For other values, we just give up! *)
    | `Bot, _ -> `Bot
    | _, `Bot -> `Bot
    | _ -> VD.top ()

  (* Auxiliary function to append an additional offset to a given offset. *)
  let rec add_offset ofs add =
    match ofs with
    | `NoOffset -> add
    | `Field (fld, `NoOffset) -> `Field (fld, add)
    | `Field (fld, ofs) -> `Field (fld, add_offset ofs add)
    | `Index (exp, `NoOffset) -> `Index (exp, add)
    | `Index (exp, ofs) -> `Index (exp, add_offset ofs add)

  (* We need the previous function with the varinfo carried along, so we can
   * map it on the address sets. *)
  let add_offset_varinfo add ad =
    match Addr.to_var_offset ad with
    | Some (x,ofs) -> Addr.from_var_offset (x, add_offset ofs add)
    | None -> ad


  (**************************************************************************
   * State functions
   **************************************************************************)

  let sync' reason ctx: D.t =
    let multi =
      match reason with
      | `Init
      | `Thread ->
        true
      | _ ->
        ThreadFlag.is_multi (Analyses.ask_of_ctx ctx)
    in
    if M.tracing then M.tracel "sync" "sync multi=%B earlyglobs=%B\n" multi !GU.earlyglobs;
    if !GU.earlyglobs || multi then Priv.sync (Analyses.ask_of_ctx ctx) (priv_getg ctx.global) (priv_sideg ctx.sideg) ctx.local reason else ctx.local

  let sync ctx reason = sync' (reason :> [`Normal | `Join | `Return | `Init | `Thread]) ctx

  let publish_all ctx reason =
    ignore (sync' reason ctx)

  let get_var (a: Q.ask) (gs: glob_fun) (st: store) (x: varinfo): value =
    if (!GU.earlyglobs || ThreadFlag.is_multi a) && is_global a x then
      Priv.read_global a (priv_getg gs) st x
    else begin
      if M.tracing then M.tracec "get" "Singlethreaded mode.\n";
      CPA.find x st.cpa
    end

  (** [get st addr] returns the value corresponding to [addr] in [st]
   *  adding proper dependencies.
   *  For the exp argument it is always ok to put None. This means not using precise information about
   *  which part of an array is involved.  *)
  let rec get ?(top=VD.top ()) ?(full=false) a (gs: glob_fun) (st: store) (addrs:address) (exp:exp option): value =
    let at = AD.get_type addrs in
    let firstvar = if M.tracing then match AD.to_var_may addrs with [] -> "" | x :: _ -> x.vname else "" in
    if M.tracing then M.traceli "get" ~var:firstvar "Address: %a\nState: %a\n" AD.pretty addrs CPA.pretty st.cpa;
    (* Finding a single varinfo*offset pair *)
    let res =
      let f_addr (x, offs) =
        (* get hold of the variable value, either from local or global state *)
        let var = get_var a gs st x in
        let v = VD.eval_offset a (fun x -> get a gs st x exp) var offs exp (Some (Var x, Offs.to_cil_offset offs)) x.vtype in
        if M.tracing then M.tracec "get" "var = %a, %a = %a\n" VD.pretty var AD.pretty (AD.from_var_offset (x, offs)) VD.pretty v;
        if full then v else match v with
          | `Blob (c,s,_) -> c
          | x -> x
      in
      let f = function
        | Addr.Addr (x, o) -> f_addr (x, o)
        | Addr.NullPtr -> VD.bot () (* TODO: why bot? *)
        | Addr.UnknownPtr -> top (* top may be more precise than VD.top, e.g. for address sets, such that known addresses are kept for soundness *)
        | Addr.StrPtr _ -> `Int (ID.top_of IChar)
      in
      (* We form the collecting function by joining *)
      let c x = match x with (* If address type is arithmetic, and our value is an int, we cast to the correct ik *)
        | `Int _ when Cil.isArithmeticType at -> VD.cast at x
        | _ -> x
      in
      let f x a = VD.join (c @@ f x) a in      (* Finally we join over all the addresses in the set. *)
      AD.fold f addrs (VD.bot ())
    in
    if M.tracing then M.traceu "get" "Result: %a\n" VD.pretty res;
    res


  (**************************************************************************
   * Auxiliary functions for function calls
   **************************************************************************)

  (* From a list of values, presumably arguments to a function, simply extract
   * the pointer arguments. *)
  let get_ptrs (vals: value list): address list =
    let f x acc = match x with
      | `Address adrs when AD.is_top adrs ->
        M.info ~category:Unsound "Unknown address given as function argument"; acc
      | `Address adrs when AD.to_var_may adrs = [] -> acc
      | `Address adrs ->
        let typ = AD.get_type adrs in
        if isFunctionType typ then acc else adrs :: acc
      | `Top -> M.info ~category:Unsound "Unknown value type given as function argument"; acc
      | _ -> acc
    in
    List.fold_right f vals []

  let rec reachable_from_value (ask: Q.ask) (gs:glob_fun) st (value: value) (t: typ) (description: string)  =
    let empty = AD.empty () in
    if M.tracing then M.trace "reachability" "Checking value %a\n" VD.pretty value;
    match value with
    | `Top ->
      if VD.is_immediate_type t then () else M.info ~category:Unsound "Unknown value in %s could be an escaped pointer address!" description; empty
    | `Bot -> (*M.debug "A bottom value when computing reachable addresses!";*) empty
    | `Address adrs when AD.is_top adrs ->
      M.info ~category:Unsound "Unknown address in %s has escaped." description; AD.remove Addr.NullPtr adrs (* return known addresses still to be a bit more sane (but still unsound) *)
    (* The main thing is to track where pointers go: *)
    | `Address adrs -> AD.remove Addr.NullPtr adrs
    (* Unions are easy, I just ingore the type info. *)
    | `Union (f,e) -> reachable_from_value ask gs st e t description
    (* For arrays, we ask to read from an unknown index, this will cause it
     * join all its values. *)
    | `Array a -> reachable_from_value ask gs st (ValueDomain.CArrays.get ask a (ExpDomain.top (), ValueDomain.ArrIdxDomain.top ())) t description
    | `Blob (e,_,_) -> reachable_from_value ask gs st e t description
    | `Struct s -> ValueDomain.Structs.fold (fun k v acc -> AD.join (reachable_from_value ask gs st v t description) acc) s empty
    | `Int _ -> empty
    | `Thread _ -> empty (* thread IDs are abstract and nothing known can be reached from them *)

  (* Get the list of addresses accessable immediately from a given address, thus
   * all pointers within a structure should be considered, but we don't follow
   * pointers. We return a flattend representation, thus simply an address (set). *)
  let reachable_from_address (ask: Q.ask) (gs:glob_fun) st (adr: address): address =
    if M.tracing then M.tracei "reachability" "Checking for %a\n" AD.pretty adr;
    let res = reachable_from_value ask gs st (get ask gs st adr None) (AD.get_type adr) (AD.show adr) in
    if M.tracing then M.traceu "reachability" "Reachable addresses: %a\n" AD.pretty res;
    res

  (* The code for getting the variables reachable from the list of parameters.
   * This section is very confusing, because I use the same construct, a set of
   * addresses, as both AD elements abstracting individual (ambiguous) addresses
   * and the workset of visited addresses. *)
  let reachable_vars (ask: Q.ask) (args: address list) (gs:glob_fun) (st: store): address list =
    if M.tracing then M.traceli "reachability" "Checking reachable arguments from [%a]!\n" (d_list ", " AD.pretty) args;
    let empty = AD.empty () in
    (* We begin looking at the parameters: *)
    let argset = List.fold_right (AD.join) args empty in
    let workset = ref argset in
    (* And we keep a set of already visited variables *)
    let visited = ref empty in
    while not (AD.is_empty !workset) do
      visited := AD.union !visited !workset;
      (* ok, let's visit all the variables in the workset and collect the new variables *)
      let visit_and_collect var (acc: address): address =
        let var = AD.singleton var in (* Very bad hack! Pathetic really! *)
        AD.union (reachable_from_address ask gs st var) acc in
      let collected = AD.fold visit_and_collect !workset empty in
      (* And here we remove the already visited variables *)
      workset := AD.diff collected !visited
    done;
    (* Return the list of elements that have been visited. *)
    if M.tracing then M.traceu "reachability" "All reachable vars: %a\n" AD.pretty !visited;
    List.map AD.singleton (AD.elements !visited)

  let drop_non_ptrs (st:CPA.t) : CPA.t =
    if CPA.is_top st then st else
      let rec replace_val = function
        | `Address _ as v -> v
        | `Blob (v,s,o) ->
          begin match replace_val v with
            | `Blob (`Top,_,_)
            | `Top -> `Top
            | t -> `Blob (t,s,o)
          end
        | `Struct s -> `Struct (ValueDomain.Structs.map replace_val s)
        | _ -> `Top
      in
      CPA.map replace_val st

  let drop_ints (st:CPA.t) : CPA.t =
    if CPA.is_top st then st else
      let rec replace_val = function
        | `Int _       -> `Top
        | `Array n     -> `Array (ValueDomain.CArrays.map replace_val n)
        | `Struct n    -> `Struct (ValueDomain.Structs.map replace_val n)
        | `Union (f,v) -> `Union (f,replace_val v)
        | `Blob (n,s,o)  -> `Blob (replace_val n,s,o)
        | `Address x -> `Address (ValueDomain.AD.map ValueDomain.Addr.drop_ints x)
        | x -> x
      in
      CPA.map replace_val st

  let drop_interval = CPA.map (function `Int x -> `Int (ID.no_interval x) | x -> x)

  let context (fd: fundec) (st: store): store =
    let f keep drop_fn (st: store) = if keep then st else { st with cpa = drop_fn st.cpa} in
    st |>
    f (not !GU.earlyglobs) (CPA.filter (fun k v -> not (Basetype.Variables.is_global k) || is_excluded_from_earlyglobs k))
    %> f (ContextUtil.should_keep ~isAttr:GobContext ~keepOption:"ana.base.context.non-ptr" ~removeAttr:"base.no-non-ptr" ~keepAttr:"base.non-ptr" fd) drop_non_ptrs
    %> f (ContextUtil.should_keep ~isAttr:GobContext ~keepOption:"ana.base.context.int" ~removeAttr:"base.no-int" ~keepAttr:"base.int" fd) drop_ints
    %> f (ContextUtil.should_keep ~isAttr:GobContext ~keepOption:"ana.base.context.interval" ~removeAttr:"base.no-interval" ~keepAttr:"base.interval" fd) drop_interval

  let context_cpa fd (st: store) = (context fd st).cpa

  let convertToQueryLval x =
    let rec offsNormal o =
      let ik = Cilfacade.ptrdiff_ikind () in
      let toInt i =
        match IdxDom.to_int @@ ID.cast_to ik i with
        | Some x -> Const (CInt (x,ik, None))
        | _ -> Cilfacade.mkCast ~e:(Const (CStr ("unknown",No_encoding))) ~newt:intType

      in
      match o with
      | `NoOffset -> `NoOffset
      | `Field (f,o) -> `Field (f,offsNormal o)
      | `Index (i,o) -> `Index (toInt i,offsNormal o)
    in
    match x with
    | ValueDomain.AD.Addr.Addr (v,o) ->[v,offsNormal o]
    | _ -> []

  let addrToLvalSet a =
    let add x y = Q.LS.add y x in
    try
      AD.fold (fun e c -> List.fold_left add c (convertToQueryLval e)) a (Q.LS.empty ())
    with SetDomain.Unsupported _ -> Q.LS.top ()

  let reachable_top_pointers_types ctx (ps: AD.t) : Queries.TS.t =
    let module TS = Queries.TS in
    let empty = AD.empty () in
    let reachable_from_address (adr: address) =
      let with_type t = function
        | (ad,ts,true) ->
          begin match unrollType t with
            | TPtr (p,_) ->
              (ad, TS.add (unrollType p) ts, false)
            | _ ->
              (ad, ts, false)
          end
        | x -> x
      in
      let with_field (a,t,b) = function
        | `Top -> (AD.empty (), TS.top (), false)
        | `Bot -> (a,t,false)
        | `Lifted f -> with_type f.ftype (a,t,b)
      in
      let rec reachable_from_value (value: value) =
        match value with
        | `Top -> (empty, TS.top (), true)
        | `Bot -> (empty, TS.bot (), false)
        | `Address adrs when AD.is_top adrs -> (empty,TS.bot (), true)
        | `Address adrs -> (adrs,TS.bot (), AD.has_unknown adrs)
        | `Union (t,e) -> with_field (reachable_from_value e) t
        | `Array a -> reachable_from_value (ValueDomain.CArrays.get (Analyses.ask_of_ctx ctx) a (ExpDomain.top(), ValueDomain.ArrIdxDomain.top ()))
        | `Blob (e,_,_) -> reachable_from_value e
        | `Struct s ->
          let join_tr (a1,t1,_) (a2,t2,_) = AD.join a1 a2, TS.join t1 t2, false in
          let f k v =
            join_tr (with_type k.ftype (reachable_from_value v))
          in
          ValueDomain.Structs.fold f s (empty, TS.bot (), false)
        | `Int _ -> (empty, TS.bot (), false)
        | `Thread _ -> (empty, TS.bot (), false) (* TODO: is this right? *)
      in
      reachable_from_value (get (Analyses.ask_of_ctx ctx) ctx.global ctx.local adr None)
    in
    let visited = ref empty in
    let work = ref ps in
    let collected = ref (TS.empty ()) in
    while not (AD.is_empty !work) do
      let next = ref empty in
      let do_one a =
        let (x,y,_) = reachable_from_address (AD.singleton a) in
        collected := TS.union !collected y;
        next := AD.union !next x
      in
      if not (AD.is_top !work) then
        AD.iter do_one !work;
      visited := AD.union !visited !work;
      work := AD.diff !next !visited
    done;
    !collected

  (* The evaluation function as mutually recursive eval_lv & eval_rv *)
  let rec eval_rv (a: Q.ask) (gs:glob_fun) (st: store) (exp:exp): value =
    if M.tracing then M.traceli "evalint" "base eval_rv %a\n" d_exp exp;
    let r =
      (* we have a special expression that should evaluate to top ... *)
      if exp = MyCFG.unknown_exp then
        VD.top ()
      else
        eval_rv_ask_evalint a gs st exp
    in
    if M.tracing then M.traceu "evalint" "base eval_rv %a -> %a\n" d_exp exp VD.pretty r;
    r

  (** Evaluate expression using EvalInt query.
      Base itself also answers EvalInt, so recursion goes indirectly through queries.
      This allows every subexpression to also meet more precise value from other analyses.
      Non-integer expression just delegate to next eval_rv function. *)
  and eval_rv_ask_evalint a gs st exp =
    let eval_next () = eval_rv_no_ask_evalint a gs st exp in
    if M.tracing then M.traceli "evalint" "base eval_rv_ask_evalint %a\n" d_exp exp;
    let r =
      match Cilfacade.typeOf exp with
      | typ when Cil.isIntegralType typ && not (Cil.isConstant exp) -> (* don't EvalInt integer constants, base can do them precisely itself *)
        if M.tracing then M.traceli "evalint" "base ask EvalInt %a\n" d_exp exp;
        let a = a.f (Q.EvalInt exp) in (* through queries includes eval_next, so no (exponential) branching is necessary *)
        if M.tracing then M.traceu "evalint" "base ask EvalInt %a -> %a\n" d_exp exp Queries.ID.pretty a;
        begin match a with
          | `Bot -> eval_next () (* Base EvalInt returns bot on incorrect type (e.g. pthread_t); ignore and continue. *)
          (* | x -> Some (`Int x) *)
          | `Lifted x -> `Int x (* cast should be unnecessary, EvalInt should guarantee right ikind already *)
          | `Top -> `Int (ID.top_of (Cilfacade.get_ikind typ)) (* query cycle *)
        end
      | exception Cilfacade.TypeOfError _ (* Bug: typeOffset: Field on a non-compound *)
      | _ -> eval_next ()
    in
    if M.tracing then M.traceu "evalint" "base eval_rv_ask_evalint %a -> %a\n" d_exp exp VD.pretty r;
    r

  (** Evaluate expression without EvalInt query on outermost expression.
      This is used by base responding to EvalInt to immediately directly avoid EvalInt query cycle, which would return top.
      Recursive [eval_rv] calls on subexpressions still go through [eval_rv_ask_evalint]. *)
  and eval_rv_no_ask_evalint a gs st exp =
    eval_rv_ask_mustbeequal a gs st exp (* just as alias, so query doesn't weirdly have to call eval_rv_ask_mustbeequal *)

  (** Evaluate expression using MustBeEqual query.
      Otherwise just delegate to next eval_rv function. *)
  and eval_rv_ask_mustbeequal a gs st exp =
    let eval_next () = eval_rv_base a gs st exp in
    if M.tracing then M.traceli "evalint" "base eval_rv_ask_mustbeequal %a\n" d_exp exp;
    let binop op e1 e2 =
      let must_be_equal () =
        let r = Q.must_be_equal a e1 e2 in
        if M.tracing then M.tracel "query" "MustBeEqual (%a, %a) = %b\n" d_exp e1 d_exp e2 r;
        r
      in
      match op with
      | MinusA when must_be_equal () ->
        let ik = Cilfacade.get_ikind_exp exp in
        `Int (ID.of_int ik BI.zero)
      | MinusPI (* TODO: untested *)
      | MinusPP when must_be_equal () ->
        let ik = Cilfacade.ptrdiff_ikind () in
        `Int (ID.of_int ik BI.zero)
      (* Eq case is unnecessary: Q.must_be_equal reconstructs BinOp (Eq, _, _, _) and repeats EvalInt query for that, yielding a top from query cycle and never being must equal *)
      | Le
      | Ge when must_be_equal () ->
        let ik = Cilfacade.get_ikind_exp exp in
        `Int (ID.of_bool ik true)
      | Ne
      | Lt
      | Gt when must_be_equal () ->
        let ik = Cilfacade.get_ikind_exp exp in
        `Int (ID.of_bool ik false)
      | _ -> eval_next ()
    in
    let r =
    match exp with
    | BinOp (op,arg1,arg2,_) -> binop op arg1 arg2
    | _ -> eval_next ()
    in
    if M.tracing then M.traceu "evalint" "base eval_rv_ask_mustbeequal %a -> %a\n" d_exp exp VD.pretty r;
    r

  and eval_rv_back_up a gs st exp =
    if get_bool "ana.base.eval.deep-query" then
      eval_rv a gs st exp
    else (
      (* duplicate unknown_exp check from eval_rv since we're bypassing it now *)
      if exp = MyCFG.unknown_exp then
        VD.top ()
      else
        eval_rv_base a gs st exp (* bypass all queries *)
    )

  (** Evaluate expression structurally by base.
      This handles constants directly and variables using CPA.
      Subexpressions delegate to [eval_rv], which may use queries on them. *)
  and eval_rv_base (a: Q.ask) (gs:glob_fun) (st: store) (exp:exp): value =
    let eval_rv = eval_rv_back_up in
    if M.tracing then M.traceli "evalint" "base eval_rv_base %a\n" d_exp exp;
    let rec do_offs def = function (* for types that only have one value *)
      | Field (fd, offs) -> begin
          match Goblintutil.is_blessed (TComp (fd.fcomp, [])) with
          | Some v -> do_offs (`Address (AD.singleton (Addr.from_var_offset (v,convert_offset a gs st (Field (fd, offs)))))) offs
          | None -> do_offs def offs
        end
      | Index (_, offs) -> do_offs def offs
      | NoOffset -> def
    in
    let binop_remove_same_casts ~extra_is_safe ~e1 ~e2 ~t1 ~t2 ~c1 ~c2 =
      let te1 = Cilfacade.typeOf e1 in
      let te2 = Cilfacade.typeOf e2 in
      let both_arith_type = isArithmeticType te1 && isArithmeticType te2 in
      let is_safe = (extra_is_safe || VD.is_safe_cast t1 te1 && VD.is_safe_cast t2 te2) && not both_arith_type in
      M.tracel "cast" "remove cast on both sides for %a? -> %b\n" d_exp exp is_safe;
      if is_safe then ( (* we can ignore the casts if the casts can't change the value *)
        let e1 = if isArithmeticType te1 then c1 else e1 in
        let e2 = if isArithmeticType te2 then c2 else e2 in
        (e1, e2)
      )
      else
        (c1, c2)
    in
    let binop_case ~arg1 ~arg2 ~op ~typ =
      let a1 = eval_rv a gs st arg1 in
      let a2 = eval_rv a gs st arg2 in
      let t1 = Cilfacade.typeOf arg1 in
      let t2 = Cilfacade.typeOf arg2 in
      evalbinop a st op t1 a1 t2 a2 typ
    in
    let r =
      (* query functions were no help ... now try with values*)
      match constFold true exp with
      (* Integer literals *)
      (* seems like constFold already converts CChr to CInt *)
      | Const (CChr x) -> eval_rv a gs st (Const (charConstToInt x)) (* char becomes int, see Cil doc/ISO C 6.4.4.4.10 *)
      | Const (CInt (num,ikind,str)) ->
        (match str with Some x -> M.tracel "casto" "CInt (%s, %a, %s)\n" (Cilint.string_of_cilint num) d_ikind ikind x | None -> ());
        `Int (ID.cast_to ikind (IntDomain.of_const (num,ikind,str)))
      (* String literals *)
      | Const (CStr (x,_)) -> `Address (AD.from_string x) (* normal 8-bit strings, type: char* *)
      | Const (CWStr (xs,_) as c) -> (* wide character strings, type: wchar_t* *)
        let x = Pretty.sprint ~width:80 (d_const () c) in (* escapes, see impl. of d_const in cil.ml *)
        let x = String.sub x 2 (String.length x - 3) in (* remove surrounding quotes: L"foo" -> foo *)
        `Address (AD.from_string x) (* `Address (AD.str_ptr ()) *)
      | Const _ -> VD.top ()
      (* Variables and address expressions *)
      | Lval (Var v, ofs) -> do_offs (get a gs st (eval_lv a gs st (Var v, ofs)) (Some exp)) ofs
      (*| Lval (Mem e, ofs) -> do_offs (get a gs st (eval_lv a gs st (Mem e, ofs))) ofs*)
      | Lval (Mem e, ofs) ->
        (*M.tracel "cast" "Deref: lval: %a\n" d_plainlval lv;*)
        let rec contains_vla (t:typ) = match t with
          | TPtr (t, _) -> contains_vla t
          | TArray(t, None, args) -> true
          | TArray(t, Some exp, args) when isConstant exp -> contains_vla t
          | TArray(t, Some exp, args) -> true
          | _ -> false
        in
        let b = Mem e, NoOffset in (* base pointer *)
        let t = Cilfacade.typeOfLval b in (* static type of base *)
        let p = eval_lv a gs st b in (* abstract base addresses *)
        let v = (* abstract base value *)
          let open Addr in
          (* pre VLA: *)
          (* let cast_ok = function Addr a -> sizeOf t <= sizeOf (get_type_addr a) | _ -> false in *)
          let cast_ok = function
            | Addr (x, o) ->
              begin
                let at = get_type_addr (x, o) in
                if M.tracing then M.tracel "evalint" "cast_ok %a %a %a\n" Addr.pretty (Addr (x, o)) CilType.Typ.pretty (Cil.unrollType x.vtype) CilType.Typ.pretty at;
                if at = TVoid [] then (* HACK: cast from alloc variable is always fine *)
                  true
                else
                  match Cil.getInteger (sizeOf t), Cil.getInteger (sizeOf at) with
                  | Some i1, Some i2 -> Cilint.compare_cilint i1 i2 <= 0
                  | _ ->
                    if contains_vla t || contains_vla (get_type_addr (x, o)) then
                      begin
                        (* TODO: Is this ok? *)
                        M.warn "Casting involving a VLA is assumed to work";
                        true
                      end
                    else
                      false
              end
            | NullPtr | UnknownPtr -> true (* TODO: are these sound? *)
            | _ -> false
          in
          if AD.for_all cast_ok p then
            get ~top:(VD.top_value t) a gs st p (Some exp)  (* downcasts are safe *)
          else
            VD.top () (* upcasts not! *)
        in
        let v' = VD.cast t v in (* cast to the expected type (the abstract type might be something other than t since we don't change addresses upon casts!) *)
        if M.tracing then M.tracel "cast" "Ptr-Deref: cast %a to %a = %a!\n" VD.pretty v d_type t VD.pretty v';
        let v' = VD.eval_offset a (fun x -> get a gs st x (Some exp)) v' (convert_offset a gs st ofs) (Some exp) None t in (* handle offset *)
        let v' = do_offs v' ofs in (* handle blessed fields? *)
        v'
      (* Binary operators *)
      (* Eq/Ne when both values are equal and casted to the same type *)
      | BinOp (op, (CastE (t1, e1) as c1), (CastE (t2, e2) as c2), typ) when typeSig t1 = typeSig t2 && (op = Eq || op = Ne) ->
        let a1 = eval_rv a gs st e1 in
        let a2 = eval_rv a gs st e2 in
        let (e1, e2) = binop_remove_same_casts ~extra_is_safe:(VD.equal a1 a2) ~e1 ~e2 ~t1 ~t2 ~c1 ~c2 in
        let a1 = eval_rv a gs st e1 in (* re-evaluate because might be with cast *)
        let a2 = eval_rv a gs st e2 in
        evalbinop a st op t1 a1 t2 a2 typ
      | BinOp (LOr, arg1, arg2, typ) as exp ->
        let (let*) = Option.bind in
        (* split nested LOr Eqs to equality pairs, if possible *)
        let rec split = function
          (* copied from above to support pointer equalities with implicit casts inserted *)
          | BinOp (op, (CastE (t1, e1) as c1), (CastE (t2, e2) as c2), typ) when typeSig t1 = typeSig t2 && (op = Eq || op = Ne) ->
            Some [binop_remove_same_casts ~extra_is_safe:false ~e1 ~e2 ~t1 ~t2 ~c1 ~c2]
          | BinOp (Eq, arg1, arg2, _) ->
            Some [(arg1, arg2)]
          | BinOp (LOr, arg1, arg2, _) ->
            let* s1 = split arg1 in
            let* s2 = split arg2 in
            Some (s1 @ s2)
          | _ ->
            None
        in
        (* find common exp from all equality pairs and list of other sides, if possible *)
        let find_common = function
          | [] -> assert false
          | (e1, e2) :: eqs ->
            let eqs_for_all_mem e = List.for_all (fun (e1, e2) -> CilType.Exp.(equal e1 e || equal e2 e)) eqs in
            let eqs_map_remove e = List.map (fun (e1, e2) -> if CilType.Exp.equal e1 e then e2 else e1) eqs in
            if eqs_for_all_mem e1 then
              Some (e1, e2 :: eqs_map_remove e1)
            else if eqs_for_all_mem e2 then
              Some (e2, e1 :: eqs_map_remove e2)
            else
              None
        in
        let eqs_value =
          let* eqs = split exp in
          let* (e, es) = find_common eqs in
          let v = eval_rv a gs st e in (* value of common exp *)
          let vs = List.map (eval_rv a gs st) es in (* values of other sides *)
          let ik = Cilfacade.get_ikind typ in
          match v with
          | `Address a ->
            (* get definite addrs from vs *)
            let rec to_definite_ad = function
              | [] -> AD.empty ()
              | `Address a :: vs when AD.is_definite a ->
                AD.union a (to_definite_ad vs)
              | _ :: vs ->
                to_definite_ad vs
            in
            let definite_ad = to_definite_ad vs in
            if AD.leq a definite_ad then (* other sides cover common address *)
              Some (`Int (ID.of_bool ik true))
            else (* TODO: detect disjoint cases using may: https://github.com/goblint/analyzer/pull/757#discussion_r898105918 *)
              None
          | `Int i ->
            let module BISet = IntDomain.BISet in
            (* get definite ints from vs *)
            let rec to_int_set = function
              | [] -> BISet.empty ()
              | `Int i :: vs when ID.is_int i ->
                let i' = Option.get (ID.to_int i) in
                BISet.add i' (to_int_set vs)
              | _ :: vs ->
                to_int_set vs
            in
            let* incl_list = ID.to_incl_list i in
            let incl_set = BISet.of_list incl_list in
            let int_set = to_int_set vs in
            if BISet.leq incl_set int_set then (* other sides cover common int *)
              Some (`Int (ID.of_bool ik true))
            else (* TODO: detect disjoint cases using may: https://github.com/goblint/analyzer/pull/757#discussion_r898105918 *)
              None
          | _ ->
            None
        in
        begin match eqs_value with
          | Some x -> x
          | None -> binop_case ~arg1 ~arg2 ~op:LOr ~typ (* fallback to general case *)
        end
      | BinOp (op,arg1,arg2,typ) ->
        binop_case ~arg1 ~arg2 ~op ~typ
      (* Unary operators *)
      | UnOp (op,arg1,typ) ->
        let a1 = eval_rv a gs st arg1 in
        evalunop op typ a1
      (* The &-operator: we create the address abstract element *)
      | AddrOf lval -> `Address (eval_lv a gs st lval)
      (* CIL's very nice implicit conversion of an array name [a] to a pointer
        * to its first element [&a[0]]. *)
      | StartOf lval ->
        let array_ofs = `Index (IdxDom.of_int (Cilfacade.ptrdiff_ikind ()) BI.zero, `NoOffset) in
        let array_start ad =
          match Addr.to_var_offset ad with
          | Some (x, offs) -> Addr.from_var_offset (x, add_offset offs array_ofs)
          | None -> ad
        in
        `Address (AD.map array_start (eval_lv a gs st lval))
      | CastE (t, Const (CStr (x,e))) -> (* VD.top () *) eval_rv a gs st (Const (CStr (x,e))) (* TODO safe? *)
      | CastE  (t, exp) ->
        let v = eval_rv a gs st exp in
        VD.cast ~torg:(Cilfacade.typeOf exp) t v
      | SizeOf _
      | Real _
      | Imag _
      | SizeOfE _
      | SizeOfStr _
      | AlignOf _
      | AlignOfE _
      | Question _
      | AddrOfLabel _ ->
        VD.top ()
    in
    if M.tracing then M.traceu "evalint" "base eval_rv_base %a -> %a\n" d_exp exp VD.pretty r;
    r
  (* A hackish evaluation of expressions that should immediately yield an
   * address, e.g. when calling functions. *)
  and eval_fv a (gs:glob_fun) st (exp:exp): AD.t =
    match exp with
    | Lval lval -> eval_lv a gs st lval
    | _ -> eval_tv a gs st exp
  (* Used also for thread creation: *)
  and eval_tv a (gs:glob_fun) st (exp:exp): AD.t =
    match (eval_rv a gs st exp) with
    | `Address x -> x
    | _          -> failwith "Problems evaluating expression to function calls!"
  and eval_int a gs st exp =
    match eval_rv a gs st exp with
    | `Int x -> x
    | _ -> ID.top_of (Cilfacade.get_ikind_exp exp)
  (* A function to convert the offset to our abstract representation of
   * offsets, i.e.  evaluate the index expression to the integer domain. *)
  and convert_offset a (gs:glob_fun) (st: store) (ofs: offset) =
    let eval_rv = eval_rv_back_up in
    match ofs with
    | NoOffset -> `NoOffset
    | Field (fld, ofs) -> `Field (fld, convert_offset a gs st ofs)
    | Index (CastE (TInt(IInt,[]), Const (CStr ("unknown",No_encoding))), ofs) -> (* special offset added by convertToQueryLval *)
      `Index (IdxDom.top (), convert_offset a gs st ofs)
    | Index (exp, ofs) ->
      let exp_rv = eval_rv a gs st exp in
      match exp_rv with
      | `Int i -> `Index (iDtoIdx i, convert_offset a gs st ofs)
      | `Top   -> `Index (IdxDom.top (), convert_offset a gs st ofs)
      | `Bot -> `Index (IdxDom.bot (), convert_offset a gs st ofs)
      | _ -> failwith "Index not an integer value"
  (* Evaluation of lvalues to our abstract address domain. *)
  and eval_lv (a: Q.ask) (gs:glob_fun) st (lval:lval): AD.t =
    let eval_rv = eval_rv_back_up in
    let rec do_offs def = function
      | Field (fd, offs) -> begin
          match Goblintutil.is_blessed (TComp (fd.fcomp, [])) with
          | Some v -> do_offs (AD.singleton (Addr.from_var_offset (v,convert_offset a gs st (Field (fd, offs))))) offs
          | None -> do_offs def offs
        end
      | Index (_, offs) -> do_offs def offs
      | NoOffset -> def
    in
    match lval with
    | Var x, NoOffset when (not x.vglob) && Goblintutil.is_blessed x.vtype<> None ->
      begin match Goblintutil.is_blessed x.vtype with
        | Some v -> AD.singleton (Addr.from_var v)
        | _ ->  AD.singleton (Addr.from_var_offset (x, convert_offset a gs st NoOffset))
      end
    (* The simpler case with an explicit variable, e.g. for [x.field] we just
     * create the address { (x,field) } *)
    | Var x, ofs ->
      if x.vglob
      then AD.singleton (Addr.from_var_offset (x, convert_offset a gs st ofs))
      else do_offs (AD.singleton (Addr.from_var_offset (x, convert_offset a gs st ofs))) ofs
    (* The more complicated case when [exp = & x.field] and we are asked to
     * evaluate [(\*exp).subfield]. We first evaluate [exp] to { (x,field) }
     * and then add the subfield to it: { (x,field.subfield) }. *)
    | Mem n, ofs -> begin
        match (eval_rv a gs st n) with
        | `Address adr ->
          (if AD.is_null adr
           then M.error ~category:M.Category.Behavior.Undefined.nullpointer_dereference ~tags:[CWE 476] "Must dereference NULL pointer"
           else if AD.may_be_null adr
           then M.warn ~category:M.Category.Behavior.Undefined.nullpointer_dereference ~tags:[CWE 476] "May dereference NULL pointer");
          do_offs (AD.map (add_offset_varinfo (convert_offset a gs st ofs)) adr) ofs
        | `Bot -> AD.bot ()
        | _ ->
          M.debug ~category:Analyzer "Failed evaluating %a to lvalue" d_lval lval; do_offs AD.unknown_ptr ofs
      end

  (* run eval_rv from above and keep a result that is bottom *)
  (* this is needed for global variables *)
  let eval_rv_keep_bot = eval_rv

  (* run eval_rv from above, but change bot to top to be sound for programs with undefined behavior. *)
  (* Previously we only gave sound results for programs without undefined behavior, so yielding bot for accessing an uninitialized array was considered ok. Now only [invariant] can yield bot/Deadcode if the condition is known to be false but evaluating an expression should not be bot. *)
  let eval_rv (a: Q.ask) (gs:glob_fun) (st: store) (exp:exp): value =
    try
      let r = eval_rv a gs st exp in
      if M.tracing then M.tracel "eval" "eval_rv %a = %a\n" d_exp exp VD.pretty r;
      if VD.is_bot r then VD.top_value (Cilfacade.typeOf exp) else r
    with IntDomain.ArithmeticOnIntegerBot _ ->
    ValueDomain.Compound.top_value (Cilfacade.typeOf exp)

  let query_evalint ask gs st e =
    if M.tracing then M.traceli "evalint" "base query_evalint %a\n" d_exp e;
    let r = match eval_rv_no_ask_evalint ask gs st e with
      | `Int i -> `Lifted i (* cast should be unnecessary, eval_rv should guarantee right ikind already *)
      | `Bot   -> Queries.ID.top () (* out-of-scope variables cause bot, but query result should then be unknown *)
      (* | v      -> M.warn ("Query function answered " ^ (VD.show v)); Queries.Result.top q *)
      | v      -> M.debug ~category:Analyzer "Base EvalInt %a query answering bot instead of %a" d_exp e VD.pretty v; Queries.ID.bot ()
    in
    if M.tracing then M.traceu "evalint" "base query_evalint %a -> %a\n" d_exp e Queries.ID.pretty r;
    r

  (* Evaluate an expression containing only locals. This is needed for smart joining the partitioned arrays where ctx is not accessible. *)
  (* This will yield `Top for expressions containing any access to globals, and does not make use of the query system. *)
  (* Wherever possible, don't use this but the query system or normal eval_rv instead. *)
  let eval_exp st (exp:exp) =
    (* Since ctx is not available here, we need to make some adjustments *)
    let rec query: type a. Queries.Set.t -> a Queries.t -> a Queries.result = fun asked q ->
      let anyq = Queries.Any q in
      if Queries.Set.mem anyq asked then
        Queries.Result.top q (* query cycle *)
      else (
        let asked' = Queries.Set.add anyq asked in
        match q with
        | EvalInt e -> query_evalint (ask asked') gs st e (* mimic EvalInt query since eval_rv needs it *)
        | _ -> Queries.Result.top q
      )
    and ask asked = { Queries.f = fun (type a) (q: a Queries.t) -> query asked q } (* our version of ask *)
    and gs = function `Left _ -> `Lifted1 (Priv.G.top ()) | `Right _ -> `Lifted2 (VD.top ()) in (* the expression is guaranteed to not contain globals *)
    match (eval_rv (ask Queries.Set.empty) gs st exp) with
    | `Int x -> ValueDomain.ID.to_int x
    | _ -> None

  let eval_funvar ctx fval: varinfo list =
    try
      let fp = eval_fv (Analyses.ask_of_ctx ctx) ctx.global ctx.local fval in
      if AD.mem Addr.UnknownPtr fp then begin
        M.warn "Function pointer %a may contain unknown functions." d_exp fval;
        dummyFunDec.svar :: AD.to_var_may fp
      end else
        AD.to_var_may fp
    with SetDomain.Unsupported _ ->
      M.warn "Unknown call to function %a." d_exp fval;
      [dummyFunDec.svar]

  (** Evaluate expression as address.
      Avoids expensive Apron EvalInt if the `Int result would be useless to us anyway. *)
  let eval_rv_address ask gs st e =
    (* no way to do eval_rv with expected type, so filter expression beforehand *)
    match Cilfacade.typeOf e with
    | t when Cil.isArithmeticType t -> (* definitely not address *)
      VD.top_value t
    | exception Cilfacade.TypeOfError _ (* something weird, might be address *)
    | _ ->
      eval_rv ask gs st e

  (* interpreter end *)

  let query_invariant ctx context =
    let cpa = ctx.local.BaseDomain.cpa in
    let scope = Node.find_fundec ctx.node in

    (* VS is used to detect and break cycles in deref_invariant calls *)
    let module VS = Set.Make (Basetype.Variables) in

    let rec ad_invariant ~vs ~offset c x =
      let c_exp = Cil.(Lval (BatOption.get c.Invariant.lval)) in
      let i_opt = AD.fold (fun addr acc_opt ->
          BatOption.bind acc_opt (fun acc ->
              match addr with
              | Addr.UnknownPtr ->
                None
              | Addr.Addr (vi, offs) when Addr.Offs.is_definite offs ->
                let rec offs_to_offset = function
                  | `NoOffset -> NoOffset
                  | `Field (f, offs) -> Field (f, offs_to_offset offs)
                  | `Index (i, offs) ->
                    (* Addr.Offs.is_definite implies Idx.is_int *)
                    let i_definite = BatOption.get (ValueDomain.IndexDomain.to_int i) in
                    let i_exp = Cil.(kinteger64 ILongLong (IntOps.BigIntOps.to_int64 i_definite)) in
                    Index (i_exp, offs_to_offset offs)
                in
                let offset = offs_to_offset offs in

                let i =
                  if InvariantCil.(not (exp_contains_tmp c_exp) && exp_is_in_scope scope c_exp && not (var_is_tmp vi) && var_is_in_scope scope vi && not (var_is_heap vi)) then
                    let addr_exp = AddrOf (Var vi, offset) in (* AddrOf or Lval? *)
                    Invariant.of_exp Cil.(BinOp (Eq, c_exp, addr_exp, intType))
                  else
                    Invariant.none
                in
                let i_deref = deref_invariant ~vs c vi offset (Mem c_exp, NoOffset) in

                Some (Invariant.(acc || (i && i_deref)))
              | Addr.NullPtr ->
                let i =
                  let addr_exp = integer 0 in
                  if InvariantCil.(not (exp_contains_tmp c_exp) && exp_is_in_scope scope c_exp) then
                    Invariant.of_exp Cil.(BinOp (Eq, c_exp, addr_exp, intType))
                  else
                    Invariant.none
                in
                Some (Invariant.(acc || i))
              (* TODO: handle Addr.StrPtr? *)
              | _ ->
                None
            )
        ) x (Some (Invariant.bot ()))
      in
      match i_opt with
      | Some i -> i
      | None -> Invariant.none

    and blob_invariant ~vs ~offset c (v, _, _) =
      vd_invariant ~vs ~offset c v

    and vd_invariant ~vs ~offset c = function
      | `Int n ->
        let e = Lval (BatOption.get c.Invariant.lval) in
        if InvariantCil.(not (exp_contains_tmp e) && exp_is_in_scope scope e) then
          ID.invariant e n
        else
          Invariant.none
      | `Address n -> ad_invariant ~vs ~offset c n
      | `Blob n -> blob_invariant ~vs ~offset c n
      | `Struct n -> ValueDomain.Structs.invariant ~value_invariant:(vd_invariant ~vs) ~offset c n
      | `Union n -> ValueDomain.Unions.invariant ~value_invariant:(vd_invariant ~vs) ~offset c n
      | _ -> Invariant.none (* TODO *)

    and deref_invariant ~vs c vi offset lval =
      let v = CPA.find vi cpa in
      key_invariant_lval ~vs c vi offset lval v

    and key_invariant_lval ~vs c k offset lval v =
      if not (VS.mem k vs) then
        let vs' = VS.add k vs in
        let key_context: Invariant.context = {c with lval=Some lval} in
        vd_invariant ~vs:vs' ~offset key_context v
      else
        Invariant.none
    in

    let cpa_invariant =
      let key_invariant k v = key_invariant_lval ~vs:VS.empty context k NoOffset (var k) v in
      match context.lval with
      | None ->
        CPA.fold (fun k v a ->
            let i =
              if not (InvariantCil.var_is_heap k) then
                key_invariant k v
              else
                Invariant.none
            in
            Invariant.(a && i)
          ) cpa Invariant.none
      | Some (Var k, _) when not (InvariantCil.var_is_heap k) ->
        (try key_invariant k (CPA.find k cpa) with Not_found -> Invariant.none)
      | _ -> Invariant.none
    in

    cpa_invariant

  let query_invariant ctx context =
    if GobConfig.get_bool "ana.base.invariant.enabled" then
      query_invariant ctx context
    else
      Invariant.none

  let query ctx (type a) (q: a Q.t): a Q.result =
    match q with
    | Q.EvalFunvar e ->
      begin
        let fs = eval_funvar ctx e in
        (*          Messages.warn ~msg:("Base: I should know it! "^string_of_int (List.length fs)) ();*)
        List.fold_left (fun xs v -> Q.LS.add (v,`NoOffset) xs) (Q.LS.empty ()) fs
      end
    | Q.EvalInt e ->
      query_evalint (Analyses.ask_of_ctx ctx) ctx.global ctx.local e
    | Q.EvalLength e -> begin
        match eval_rv_address (Analyses.ask_of_ctx ctx) ctx.global ctx.local e with
        | `Address a ->
          let slen = List.map String.length (AD.to_string a) in
          let lenOf = function
            | TArray (_, l, _) -> (try Some (lenOfArray l) with LenOfArray -> None)
            | _ -> None
          in
          let alen = List.filter_map (fun v -> lenOf v.vtype) (AD.to_var_may a) in
          let d = List.fold_left ID.join (ID.bot_of (Cilfacade.ptrdiff_ikind ())) (List.map (ID.of_int (Cilfacade.ptrdiff_ikind ()) %BI.of_int) (slen @ alen)) in
          (* ignore @@ printf "EvalLength %a = %a\n" d_exp e ID.pretty d; *)
          `Lifted d
        | `Bot -> Queries.Result.bot q (* TODO: remove *)
        | _ -> Queries.Result.top q
      end
    | Q.BlobSize e -> begin
        let p = eval_rv_address (Analyses.ask_of_ctx ctx) ctx.global ctx.local e in
        (* ignore @@ printf "BlobSize %a MayPointTo %a\n" d_plainexp e VD.pretty p; *)
        match p with
        | `Address a ->
          let r = get ~full:true (Analyses.ask_of_ctx ctx) ctx.global ctx.local a  None in
          (* ignore @@ printf "BlobSize %a = %a\n" d_plainexp e VD.pretty r; *)
          (match r with
           | `Blob (_,s,_) -> `Lifted s
           | _ -> Queries.Result.top q)
        | _ -> Queries.Result.top q
      end
    | Q.MayPointTo e -> begin
        match eval_rv_address (Analyses.ask_of_ctx ctx) ctx.global ctx.local e with
        | `Address a ->
          let s = addrToLvalSet a in
          if AD.mem Addr.UnknownPtr a
          then Q.LS.add (dummyFunDec.svar, `NoOffset) s
          else s
        | `Bot -> Queries.Result.bot q (* TODO: remove *)
        | _ -> Queries.Result.top q
      end
    | Q.EvalThread e -> begin
      let v = eval_rv (Analyses.ask_of_ctx ctx) ctx.global ctx.local e in
      (* ignore (Pretty.eprintf "evalthread %a (%a): %a" d_exp e d_plainexp e VD.pretty v); *)
      match v with
        | `Thread a -> a
        | `Bot -> Queries.Result.bot q (* TODO: remove *)
        | _ -> Queries.Result.top q
      end
    | Q.ReachableFrom e -> begin
        match eval_rv_address (Analyses.ask_of_ctx ctx) ctx.global ctx.local e with
        | `Top -> Queries.Result.top q
        | `Bot -> Queries.Result.bot q (* TODO: remove *)
        | `Address a ->
          let a' = AD.remove Addr.UnknownPtr a in (* run reachable_vars without unknown just to be safe *)
          let xs = List.map addrToLvalSet (reachable_vars (Analyses.ask_of_ctx ctx) [a'] ctx.global ctx.local) in
          let addrs = List.fold_left (Q.LS.join) (Q.LS.empty ()) xs in
          if AD.mem Addr.UnknownPtr a then
            Q.LS.add (dummyFunDec.svar, `NoOffset) addrs (* add unknown back *)
          else
            addrs
        | _ -> Q.LS.empty ()
      end
    | Q.ReachableUkTypes e -> begin
        match eval_rv_address (Analyses.ask_of_ctx ctx) ctx.global ctx.local e with
        | `Top -> Queries.Result.top q
        | `Bot -> Queries.Result.bot q (* TODO: remove *)
        | `Address a when AD.is_top a || AD.mem Addr.UnknownPtr a ->
          Q.TS.top ()
        | `Address a ->
          reachable_top_pointers_types ctx a
        | _ -> Q.TS.empty ()
      end
    | Q.EvalStr e -> begin
        match eval_rv_address (Analyses.ask_of_ctx ctx) ctx.global ctx.local e with
        (* exactly one string in the set (works for assignments of string constants) *)
        | `Address a when List.compare_length_with (AD.to_string a) 1 = 0 -> (* exactly one string *)
          `Lifted (List.hd (AD.to_string a))
        (* check if we have an array of chars that form a string *)
        (* TODO return may-points-to-set of strings *)
        | `Address a when List.compare_length_with (AD.to_string a) 1 > 0 -> (* oh oh *)
          M.debug "EvalStr (%a) returned %a" d_exp e AD.pretty a;
          Queries.Result.top q
        | `Address a when List.compare_length_with (AD.to_var_may a) 1 = 0 -> (* some other address *)
          (* Cil.varinfo * (AD.Addr.field, AD.Addr.idx) Lval.offs *)
          (* ignore @@ printf "EvalStr `Address: %a -> %s (must %i, may %i)\n" d_plainexp e (VD.short 80 (`Address a)) (List.length @@ AD.to_var_must a) (List.length @@ AD.to_var_may a); *)
          begin match unrollType (Cilfacade.typeOf e) with
            | TPtr(TInt(IChar, _), _) ->
              let v, offs = Q.LS.choose @@ addrToLvalSet a in
              let ciloffs = Lval.CilLval.to_ciloffs offs in
              let lval = Var v, ciloffs in
              (try `Lifted (Bytes.to_string (Hashtbl.find char_array lval))
               with Not_found -> Queries.Result.top q)
            | _ -> (* what about ISChar and IUChar? *)
              (* ignore @@ printf "Type %a\n" d_plaintype t; *)
              Queries.Result.top q
          end
        | x ->
          (* ignore @@ printf "EvalStr Unknown: %a -> %s\n" d_plainexp e (VD.short 80 x); *)
          Queries.Result.top q
      end
    | Q.IsMultiple v -> WeakUpdates.mem v ctx.local.weak
<<<<<<< HEAD
    | Q.IterSysVars (vq, vf) ->
      let vf' x = vf (Obj.repr (V.priv x)) in
      Priv.iter_sys_vars (priv_getg ctx.global) vq vf'
=======
    | Q.Invariant context -> query_invariant ctx context
>>>>>>> 024aa58b
    | _ -> Q.Result.top q

  let update_variable variable typ value cpa =
    if ((get_bool "exp.volatiles_are_top") && (is_always_unknown variable)) then
      CPA.add variable (VD.top_value typ) cpa
    else
      CPA.add variable value cpa

  (** Add dependencies between a value and the expression it (or any of its contents) are partitioned by *)
  let add_partitioning_dependencies (x:varinfo) (value:VD.t) (st:store):store =
    let add_one_dep (array:varinfo) (var:varinfo) dep =
      let vMap = Dep.find_opt var dep |? Dep.VarSet.empty () in
      let vMapNew = Dep.VarSet.add array vMap in
      Dep.add var vMapNew dep
    in
    match value with
    | `Array _
    | `Struct _
    | `Union _ ->
      begin
        let vars_in_partitioning = VD.affecting_vars value in
        let dep_new = List.fold_left (fun dep var -> add_one_dep x var dep) st.deps vars_in_partitioning in
        { st with deps = dep_new }
      end
    (* `Blob cannot contain arrays *)
    | _ ->  st

  (** [set st addr val] returns a state where [addr] is set to [val]
  * it is always ok to put None for lval_raw and rval_raw, this amounts to not using/maintaining
  * precise information about arrays. *)
  let set (a: Q.ask) ~(ctx: _ ctx) ?(invariant=false) ?lval_raw ?rval_raw ?t_override (gs:glob_fun) (st: store) (lval: AD.t) (lval_type: Cil.typ) (value: value) : store =
    let update_variable x t y z =
      if M.tracing then M.tracel "set" ~var:x.vname "update_variable: start '%s' '%a'\nto\n%a\n\n" x.vname VD.pretty y CPA.pretty z;
      let r = update_variable x t y z in (* refers to defintion that is outside of set *)
      if M.tracing then M.tracel "set" ~var:x.vname "update_variable: start '%s' '%a'\nto\n%a\nresults in\n%a\n" x.vname VD.pretty y CPA.pretty z CPA.pretty r;
      r
    in
    let firstvar = if M.tracing then match AD.to_var_may lval with [] -> "" | x :: _ -> x.vname else "" in
    let lval_raw = (Option.map (fun x -> Lval x) lval_raw) in
    if M.tracing then M.tracel "set" ~var:firstvar "lval: %a\nvalue: %a\nstate: %a\n" AD.pretty lval VD.pretty value CPA.pretty st.cpa;
    (* Updating a single varinfo*offset pair. NB! This function's type does
     * not include the flag. *)
    let update_one_addr (x, offs) (st: store): store =
      let cil_offset = Offs.to_cil_offset offs in
      let t = match t_override with
        | Some t -> t
        | None ->
          if a.f (Q.IsHeapVar x) then
            (* the vtype of heap vars will be TVoid, so we need to trust the pointer we got to this to be of the right type *)
            (* i.e. use the static type of the pointer here *)
            lval_type
          else
            try
              Cilfacade.typeOfLval (Var x, cil_offset)
            with Cilfacade.TypeOfError _ ->
              (* If we cannot determine the correct type here, we go with the one of the LVal *)
              (* This will usually lead to a type mismatch in the ValueDomain (and hence supertop) *)
              M.warn "Cilfacade.typeOfLval failed Could not obtain the type of %a" d_lval (Var x, cil_offset);
              lval_type
      in
      let update_offset old_value =
        (* Projection to highest Precision *)
        let projected_value = project_val None value (is_global a x) in
        let new_value = VD.update_offset a old_value offs projected_value lval_raw ((Var x), cil_offset) t in
        if WeakUpdates.mem x st.weak then
          VD.join old_value new_value
        else if invariant then
          (* without this, invariant for ambiguous pointer might worsen precision for each individual address to their join *)
          VD.meet old_value new_value
        else
          new_value
      in
      if M.tracing then M.tracel "set" ~var:firstvar "update_one_addr: start with '%a' (type '%a') \nstate:%a\n\n" AD.pretty (AD.from_var_offset (x,offs)) d_type x.vtype D.pretty st;
      if isFunctionType x.vtype then begin
        if M.tracing then M.tracel "set" ~var:firstvar "update_one_addr: returning: '%a' is a function type \n" d_type x.vtype;
        st
      end else
      if get_bool "exp.globs_are_top" then begin
        if M.tracing then M.tracel "set" ~var:firstvar "update_one_addr: BAD? exp.globs_are_top is set \n";
        { st with cpa = CPA.add x `Top st.cpa }
      end else
        (* Check if we need to side-effect this one. We no longer generate
         * side-effects here, but the code still distinguishes these cases. *)
      if (!GU.earlyglobs || ThreadFlag.is_multi a) && is_global a x then begin
        if M.tracing then M.tracel "set" ~var:x.vname "update_one_addr: update a global var '%s' ...\n" x.vname;
        let priv_getg = priv_getg gs in
        (* Optimization to avoid evaluating integer values when setting them.
           The case when invariant = true requires the old_value to be sound for the meet.
           Allocated blocks are representend by Blobs with additional information, so they need to be looked-up. *)
        let old_value = if not invariant && Cil.isIntegralType x.vtype && not (a.f (IsHeapVar x)) && offs = `NoOffset then begin
            VD.bot_value lval_type
          end else
            Priv.read_global a priv_getg st x
        in
        let new_value = update_offset old_value in
        let r = Priv.write_global ~invariant a priv_getg (priv_sideg ctx.sideg) st x new_value in
        if M.tracing then M.tracel "set" ~var:x.vname "update_one_addr: updated a global var '%s' \nstate:%a\n\n" x.vname D.pretty r;
        r
      end else begin
        if M.tracing then M.tracel "set" ~var:x.vname "update_one_addr: update a local var '%s' ...\n" x.vname;
        (* Normal update of the local state *)
        let new_value = update_offset (CPA.find x st.cpa) in
        (* what effect does changing this local variable have on arrays -
           we only need to do this here since globals are not allowed in the
           expressions for partitioning *)
        let effect_on_arrays (a: Q.ask) (st: store) =
          let affected_arrays =
            let set = Dep.find_opt x st.deps |? Dep.VarSet.empty () in
            Dep.VarSet.elements set
          in
          let movement_for_expr l' r' currentE' =
            let are_equal = Q.must_be_equal a in
            let t = Cilfacade.typeOf currentE' in
            let ik = Cilfacade.get_ikind t in
            let newE = Basetype.CilExp.replace l' r' currentE' in
            let currentEPlusOne = BinOp (PlusA, currentE', Cil.kinteger ik 1, t) in
            if are_equal newE currentEPlusOne then
              Some 1
            else
              let currentEMinusOne = BinOp (MinusA, currentE', Cil.kinteger ik 1, t) in
              if are_equal newE currentEMinusOne then
                Some (-1)
              else
                None
          in
          let effect_on_array actually_moved arr (st: store):store =
            let v = CPA.find arr st.cpa in
            let nval =
              if actually_moved then
                match lval_raw, rval_raw with
                | Some (Lval(Var l',NoOffset)), Some r' ->
                  begin
                    let moved_by = movement_for_expr l' r' in
                    VD.affect_move a v x moved_by
                  end
                | _  ->
                  VD.affect_move a v x (fun x -> None)
              else
                let patched_ask =
                  (* The usual recursion trick for ctx. *)
                  (* Must change ctx used by ask to also use new st (not ctx.local), otherwise recursive EvalInt queries use outdated state. *)
                  (* Note: query is just called on base, but not any other analyses. Potentially imprecise, but seems to be sufficient for now. *)
                  let rec ctx' asked =
                    { ctx with
                      ask = (fun (type a) (q: a Queries.t) -> query' asked q)
                    ; local = st
                    }
                  and query': type a. Queries.Set.t -> a Queries.t -> a Queries.result = fun asked q ->
                    let anyq = Queries.Any q in
                    if Queries.Set.mem anyq asked then
                      Queries.Result.top q (* query cycle *)
                    else (
                      let asked' = Queries.Set.add anyq asked in
                      query (ctx' asked') q
                    )
                  in
                  Analyses.ask_of_ctx (ctx' Queries.Set.empty)
                in
                let moved_by = fun x -> Some 0 in (* this is ok, the information is not provided if it *)
                (* TODO: why does affect_move need general ask (of any query) instead of eval_exp? *)
                VD.affect_move patched_ask v x moved_by     (* was a set call caused e.g. by a guard *)
            in
            { st with cpa = update_variable arr arr.vtype nval st.cpa }
          in
          (* within invariant, a change to the way arrays are partitioned is not necessary *)
          List.fold_left (fun x y -> effect_on_array (not invariant) y x) st affected_arrays
        in
        let x_updated = update_variable x t new_value st.cpa in
        let with_dep = add_partitioning_dependencies x new_value {st with cpa = x_updated } in
        effect_on_arrays a with_dep
      end
    in
    let update_one x store =
      match Addr.to_var_offset x with
      | Some x -> update_one_addr x store
      | None -> store
    in try
      (* We start from the current state and an empty list of global deltas,
       * and we assign to all the the different possible places: *)
      let nst = AD.fold update_one lval st in
      (* if M.tracing then M.tracel "set" ~var:firstvar "new state1 %a\n" CPA.pretty nst; *)
      (* If the address was definite, then we just return it. If the address
       * was ambiguous, we have to join it with the initial state. *)
      let nst = if AD.cardinal lval > 1 then { nst with cpa = CPA.join st.cpa nst.cpa } else nst in
      (* if M.tracing then M.tracel "set" ~var:firstvar "new state2 %a\n" CPA.pretty nst; *)
      nst
    with
    (* If any of the addresses are unknown, we ignore it!?! *)
    | SetDomain.Unsupported x ->
      (* if M.tracing then M.tracel "set" ~var:firstvar "set got an exception '%s'\n" x; *)
      M.warn "Assignment to unknown address"; st

  let set_many ~ctx a (gs:glob_fun) (st: store) lval_value_list: store =
    (* Maybe this can be done with a simple fold *)
    let f (acc: store) ((lval:AD.t),(typ:Cil.typ),(value:value)): store =
      set ~ctx a gs acc lval typ value
    in
    (* And fold over the list starting from the store turned wstore: *)
    List.fold_left f st lval_value_list

  let rem_many a (st: store) (v_list: varinfo list): store =
    let f acc v = CPA.remove v acc in
    let g dep v = Dep.remove v dep in
    { st with cpa = List.fold_left f st.cpa v_list; deps = List.fold_left g st.deps v_list }

  (* Removes all partitionings done according to this variable *)
  let rem_many_partitioning a (st:store) (v_list: varinfo list):store =
    (* Removes the partitioning information from all affected arrays, call before removing locals *)
    let rem_partitioning a (st:store) (x:varinfo):store =
      let affected_arrays =
        let set = Dep.find_opt x st.deps |? Dep.VarSet.empty () in
        Dep.VarSet.elements set
      in
      let effect_on_array arr st =
        let v = CPA.find arr st in
        let nval = VD.affect_move ~replace_with_const:(get_bool ("ana.base.partition-arrays.partition-by-const-on-return")) a v x (fun _ -> None) in (* Having the function for movement return None here is equivalent to forcing the partitioning to be dropped *)
        update_variable arr arr.vtype nval st
      in
      { st with cpa = List.fold_left (fun x y -> effect_on_array y x) st.cpa affected_arrays }
    in
    let f s v = rem_partitioning a s v in
    List.fold_left f st v_list

 (**************************************************************************
   * Auxillary functions
   **************************************************************************)

  let is_some_bot x =
    match x with
    | `Bot -> false (* HACK: bot is here due to typing conflict (we do not cast appropriately) *)
    | _ -> VD.is_bot_value x

  let invariant ctx a (gs:glob_fun) st exp tv =
    (* We use a recursive helper function so that x != 0 is false can be handled
     * as x == 0 is true etc *)
    let rec helper (op: binop) (lval: lval) (value: value) (tv: bool) =
      match (op, lval, value, tv) with
      (* The true-branch where x == value: *)
      | Eq, x, value, true ->
        if M.tracing then M.tracec "invariant" "Yes, %a equals %a\n" d_lval x VD.pretty value;
        (match value with
        | `Int n ->
          let ikind = Cilfacade.get_ikind_exp (Lval lval) in
          Some (x, `Int (ID.cast_to ikind n))
        | _ -> Some(x, value))
      (* The false-branch for x == value: *)
      | Eq, x, value, false -> begin
          match value with
          | `Int n -> begin
              match ID.to_int n with
              | Some n ->
                (* When x != n, we can return a singleton exclusion set *)
                if M.tracing then M.tracec "invariant" "Yes, %a is not %s\n" d_lval x (BI.to_string n);
                let ikind = Cilfacade.get_ikind_exp (Lval lval) in
                Some (x, `Int (ID.of_excl_list ikind [n]))
              | None -> None
            end
          | `Address n -> begin
              if M.tracing then M.tracec "invariant" "Yes, %a is not %a\n" d_lval x AD.pretty n;
              match eval_rv_address a gs st (Lval x) with
              | `Address a when AD.is_definite n ->
                Some (x, `Address (AD.diff a n))
              | `Top when AD.is_null n ->
                Some (x, `Address AD.not_null)
              | v ->
                if M.tracing then M.tracec "invariant" "No address invariant for: %a != %a\n" VD.pretty v AD.pretty n;
                None
            end
          (* | `Address a -> Some (x, value) *)
          | _ ->
            (* We can't say anything else, exclusion sets are finite, so not
             * being in one means an infinite number of values *)
            if M.tracing then M.tracec "invariant" "Failed! (not a definite value)\n";
            None
        end
      | Ne, x, value, _ -> helper Eq x value (not tv)
      | Lt, x, value, _ -> begin
          match value with
          | `Int n -> begin
            let ikind = Cilfacade.get_ikind_exp (Lval lval) in
            let n = ID.cast_to ikind n in
            let range_from x = if tv then ID.ending ikind (BI.sub x BI.one) else ID.starting ikind x in
            let limit_from = if tv then ID.maximal else ID.minimal in
            match limit_from n with
            | Some n ->
              if M.tracing then M.tracec "invariant" "Yes, success! %a is not %s\n\n" d_lval x (BI.to_string n);
              Some (x, `Int (range_from n))
            | None -> None
            end
          | _ -> None
        end
      | Le, x, value, _ -> begin
          match value with
          | `Int n -> begin
            let ikind = Cilfacade.get_ikind_exp (Lval lval) in
            let n = ID.cast_to ikind n in
            let range_from x = if tv then ID.ending ikind x else ID.starting ikind (BI.add x BI.one) in
            let limit_from = if tv then ID.maximal else ID.minimal in
              match limit_from n with
              | Some n ->
                if M.tracing then M.tracec "invariant" "Yes, success! %a is not %s\n\n" d_lval x (BI.to_string n);
                Some (x, `Int (range_from n))
              | None -> None
            end
          | _ -> None
        end
      | Gt, x, value, _ -> helper Le x value (not tv)
      | Ge, x, value, _ -> helper Lt x value (not tv)
      | _ ->
        if M.tracing then M.trace "invariant" "Failed! (operation not supported)\n\n";
        None
    in
    if M.tracing then M.traceli "invariant" "assume expression %a is %B\n" d_exp exp tv;
    let null_val typ =
      match Cil.unrollType typ with
      | TPtr _                    -> `Address AD.null_ptr
      | TEnum({ekind=_;_},_)
      | _                         -> `Int (ID.of_int (Cilfacade.get_ikind typ) BI.zero)
    in
    let rec derived_invariant exp tv =
      let switchedOp = function Lt -> Gt | Gt -> Lt | Le -> Ge | Ge -> Le | x -> x in (* a op b <=> b (switchedOp op) b *)
      match exp with
      (* Since we handle not only equalities, the order is important *)
      | BinOp(op, Lval x, rval, typ) -> helper op x (VD.cast (Cilfacade.typeOfLval x) (eval_rv a gs st rval)) tv
      | BinOp(op, rval, Lval x, typ) -> derived_invariant (BinOp(switchedOp op, Lval x, rval, typ)) tv
      | BinOp(op, CastE (t1, c1), CastE (t2, c2), t) when (op = Eq || op = Ne) && typeSig t1 = typeSig t2 && VD.is_safe_cast t1 (Cilfacade.typeOf c1) && VD.is_safe_cast t2 (Cilfacade.typeOf c2)
        -> derived_invariant (BinOp (op, c1, c2, t)) tv
      | BinOp(op, CastE (TInt (ik, _) as t1, Lval x), rval, typ) ->
        (match eval_rv a gs st (Lval x) with
        | `Int v ->
          (* This is tricky: It it is not sufficient to check that ID.cast_to_ik v = v
           * If there is one domain that knows this to be true and the other does not, we
           * should still impose the invariant. E.g. i -> ([1,5]; Not {0}[byte]) *)
          if VD.is_safe_cast t1 (Cilfacade.typeOfLval x) then
            derived_invariant (BinOp (op, Lval x, rval, typ)) tv
          else
            None
        | _ -> None)
      | BinOp(op, rval, CastE (TInt (_, _) as ti, Lval x), typ) ->
        derived_invariant (BinOp (switchedOp op, CastE(ti, Lval x), rval, typ)) tv
      (* Cases like if (x) are treated like if (x != 0) *)
      | Lval x ->
        (* There are two correct ways of doing it: "if ((int)x != 0)" or "if (x != (typeof(x))0))"
         * Because we try to avoid casts (and use a more precise address domain) we use the latter *)
        helper Ne x (null_val (Cilfacade.typeOf exp)) tv
      | UnOp (LNot,uexp,typ) -> derived_invariant uexp (not tv)
      | _ ->
        if M.tracing then M.tracec "invariant" "Failed! (expression %a not understood)\n\n" d_plainexp exp;
        None
    in
    let apply_invariant oldv newv =
      match oldv, newv with
      (* | `Address o, `Address n when AD.mem (Addr.unknown_ptr ()) o && AD.mem (Addr.unknown_ptr ()) n -> *)
      (*   `Address (AD.join o n) *)
      (* | `Address o, `Address n when AD.mem (Addr.unknown_ptr ()) o -> `Address n *)
      (* | `Address o, `Address n when AD.mem (Addr.unknown_ptr ()) n -> `Address o *)
      | _ -> VD.meet oldv newv
    in
    match derived_invariant exp tv with
    | Some (lval, value) ->
      if M.tracing then M.tracec "invariant" "Restricting %a with %a\n" d_lval lval VD.pretty value;
      let addr = eval_lv a gs st lval in
      if (AD.is_top addr) then st
      else
        let oldval = get a gs st addr None in (* None is ok here, we could try to get more precise, but this is ok (reading at unknown position in array) *)
        let oldval = if is_some_bot oldval then (M.tracec "invariant" "%a is bot! This should not happen. Will continue with top!" d_lval lval; VD.top ()) else oldval in
        let t_lval = Cilfacade.typeOfLval lval in
        let state_with_excluded = set a gs st addr t_lval value ~invariant:true ~ctx in
        let value =  get a gs state_with_excluded addr None in
        let new_val = apply_invariant oldval value in
        if M.tracing then M.traceu "invariant" "New value is %a\n" VD.pretty new_val;
        (* make that address meet the invariant, i.e exclusion sets will be joined *)
        if is_some_bot new_val then (
          if M.tracing then M.tracel "branch" "C The branch %B is dead!\n" tv;
          raise Analyses.Deadcode
        )
        else if VD.is_bot new_val
        then set a gs st addr t_lval value ~invariant:true ~ctx (* no *_raw because this is not a real assignment *)
        else set a gs st addr t_lval new_val ~invariant:true ~ctx (* no *_raw because this is not a real assignment *)
    | None ->
      if M.tracing then M.traceu "invariant" "Doing nothing.\n";
      M.debug ~category:Analyzer "Invariant failed: expression \"%a\" not understood." d_plainexp exp;
      st

  let invariant ctx a gs st exp tv: store =
    let fallback reason st =
      if M.tracing then M.tracel "inv" "Can't handle %a.\n%s\n" d_plainexp exp reason;
      invariant ctx a gs st exp tv
    in
    (* inverse values for binary operation a `op` b == c *)
    (* ikind is the type of a for limiting ranges of the operands a, b. The only binops which can have different types for a, b are Shiftlt, Shiftrt (not handled below; don't use ikind to limit b there). *)
    let inv_bin_int (a, b) ikind c op =
      let warn_and_top_on_zero x =
        if GobOption.exists (BI.equal BI.zero) (ID.to_int x) then
          (M.warn "Must Undefined Behavior: Second argument of div or mod is 0, continuing with top";
          ID.top_of ikind)
        else
          x
      in
      let meet_bin a' b'  = ID.meet a a', ID.meet b b' in
      let meet_com oi = (* commutative *)
        try
          meet_bin (oi c b) (oi c a)
        with
          IntDomain.ArithmeticOnIntegerBot _ -> raise Deadcode in
      let meet_non oi oo = (* non-commutative *)
        try
          meet_bin (oi c b) (oo a c)
        with IntDomain.ArithmeticOnIntegerBot _ -> raise Deadcode in
      match op with
      | PlusA  -> meet_com ID.sub
      | Mult   ->
        (* Only multiplication with odd numbers is an invertible operation in (mod 2^n) *)
        (* refine x by information about y, using x * y == c *)
        let refine_by x y = (match ID.to_int y with
          | None -> x
          | Some v when BI.equal (BI.rem v (BI.of_int 2)) BI.zero (* v % 2 = 0 *) -> x (* A refinement would still be possible here, but has to take non-injectivity into account. *)
          | Some v (* when Int64.rem v 2L = 1L *) -> ID.meet x (ID.div c y)) (* Div is ok here, c must be divisible by a and b *)
        in
        (refine_by a b, refine_by b a)
      | MinusA -> meet_non ID.add ID.sub
      | Div    ->
        (* If b must be zero, we have must UB *)
        let b = warn_and_top_on_zero b in
        (* Integer division means we need to add the remainder, so instead of just `a = c*b` we have `a = c*b + a%b`.
         * However, a%b will give [-b+1, b-1] for a=top, but we only want the positive/negative side depending on the sign of c*b.
         * If c*b = 0 or it can be positive or negative, we need the full range for the remainder. *)
        let rem =
          let is_pos = ID.to_bool @@ ID.gt (ID.mul b c) (ID.of_int ikind BI.zero) = Some true in
          let is_neg = ID.to_bool @@ ID.lt (ID.mul b c) (ID.of_int ikind BI.zero) = Some true in
          let full = ID.rem a b in
          if is_pos then ID.meet (ID.starting ikind BI.zero) full
          else if is_neg then ID.meet (ID.ending ikind BI.zero) full
          else full
        in
        meet_bin (ID.add (ID.mul b c) rem) (ID.div (ID.sub a rem) c)
      | Mod    -> (* a % b == c *)
        (* If b must be zero, we have must UB *)
        let b = warn_and_top_on_zero b in
        (* a' = a/b*b + c and derived from it b' = (a-c)/(a/b)
         * The idea is to formulate a' as quotient * divisor + remainder. *)
        let a' = ID.add (ID.mul (ID.div a b) b) c in
        let b' = ID.div (ID.sub a c) (ID.div a b) in
        (* However, for [2,4]%2 == 1 this only gives [3,4].
         * If the upper bound of a is divisible by b, we can also meet with the result of a/b*b - c to get the precise [3,3].
         * If b is negative we have to look at the lower bound. *)
        let is_divisible bound =
          match bound a with
          | Some ba -> ID.rem (ID.of_int ikind ba) b |> ID.to_int = Some BI.zero
          | None -> false
        in
        let max_pos = match ID.maximal b with None -> true | Some x -> BI.compare x BI.zero >= 0 in
        let min_neg = match ID.minimal b with None -> true | Some x -> BI.compare x BI.zero < 0 in
        let implies a b = not a || b in
        let a'' =
          if implies max_pos (is_divisible ID.maximal) && implies min_neg (is_divisible ID.minimal) then
            ID.meet a' (ID.sub (ID.mul (ID.div a b) b) c)
          else a'
        in
        let a''' =
          (* if both b and c are definite, we can get a precise value in the congruence domain *)
          if ID.is_int b && ID.is_int c then
            (* a%b == c  -> a: c+bℤ *)
            let t = ID.of_congruence ikind ((BatOption.get @@ ID.to_int c), (BatOption.get @@ ID.to_int b)) in
            ID.meet a'' t
          else a''
        in
        meet_bin a''' b'
      | Eq | Ne as op ->
        let both x = x, x in
        let m = ID.meet a b in
        (match op, ID.to_bool c with
        | Eq, Some true
        | Ne, Some false -> both m (* def. equal: if they compare equal, both values must be from the meet *)
        | Eq, Some false
        | Ne, Some true -> (* def. unequal *)
          (* Both values can not be in the meet together, but it's not sound to exclude the meet from both.
           * e.g. a=[0,1], b=[1,2], meet a b = [1,1], but (a != b) does not imply a=[0,0], b=[2,2] since others are possible: a=[1,1], b=[2,2]
           * Only if a is a definite value, we can exclude it from b: *)
          let excl a b = match ID.to_int a with Some x -> ID.of_excl_list ikind [x] | None -> b in
          let a' = excl b a in
          let b' = excl a b in
          if M.tracing then M.tracel "inv" "inv_bin_int: unequal: %a and %a; ikind: %a; a': %a, b': %a\n" ID.pretty a ID.pretty b d_ikind ikind ID.pretty a' ID.pretty b';
          meet_bin a' b'
        | _, _ -> a, b
        )
      | Lt | Le | Ge | Gt as op ->
        let pred x = BI.sub x BI.one in
        let succ x = BI.add x BI.one in
        (match ID.minimal a, ID.maximal a, ID.minimal b, ID.maximal b with
        | Some l1, Some u1, Some l2, Some u2 ->
          (* if M.tracing then M.tracel "inv" "Op: %s, l1: %Ld, u1: %Ld, l2: %Ld, u2: %Ld\n" (show_binop op) l1 u1 l2 u2; *)
          (match op, ID.to_bool c with
          | Le, Some true
          | Gt, Some false -> meet_bin (ID.ending ikind u2) (ID.starting ikind l1)
          | Ge, Some true
          | Lt, Some false -> meet_bin (ID.starting ikind l2) (ID.ending ikind u1)
          | Lt, Some true
          | Ge, Some false -> meet_bin (ID.ending ikind (pred u2)) (ID.starting ikind (succ l1))
          | Gt, Some true
          | Le, Some false -> meet_bin (ID.starting ikind (succ l2)) (ID.ending ikind (pred u1))
          | _, _ -> a, b)
        | _ -> a, b)
      | BOr | BXor as op->
        if M.tracing then M.tracel "inv" "Unhandled operator %a\n" d_binop op;
        (* Be careful: inv_exp performs a meet on both arguments of the BOr / BXor. *)
        a, b
      | op ->
        if M.tracing then M.tracel "inv" "Unhandled operator %a\n" d_binop op;
        a, b
    in
    let eval e st = eval_rv a gs st e in
    let eval_bool e st = match eval e st with `Int i -> ID.to_bool i | _ -> None in
    let set' lval v st = set a gs st (eval_lv a gs st lval) (Cilfacade.typeOfLval lval) v ~invariant:true ~ctx in
    let rec inv_exp c exp (st:store): store =
      (* trying to improve variables in an expression so it is bottom means dead code *)
      if ID.is_bot c then raise Deadcode;
      match exp with
      | UnOp (LNot, e, _) ->
        let ikind = Cilfacade.get_ikind_exp e in
        let c' =
          match ID.to_bool (unop_ID LNot c) with
          | Some true ->
            (* i.e. e should evaluate to [1,1] *)
            (* LNot x is 0 for any x != 0 *)
            ID.of_excl_list ikind [BI.zero]
          | Some false -> ID.of_bool ikind false
          | _ -> ID.top_of ikind
        in
        inv_exp c' e st
      | UnOp ((BNot|Neg) as op, e, _) -> inv_exp (unop_ID op c) e st
      | BinOp(op, CastE (t1, c1), CastE (t2, c2), t) when (op = Eq || op = Ne) && typeSig (Cilfacade.typeOf c1) = typeSig (Cilfacade.typeOf c2) && VD.is_safe_cast t1 (Cilfacade.typeOf c1) && VD.is_safe_cast t2 (Cilfacade.typeOf c2) ->
        inv_exp c (BinOp (op, c1, c2, t)) st
      | BinOp (op, e1, e2, _) as e ->
        if M.tracing then M.tracel "inv" "binop %a with %a %a %a == %a\n" d_exp e VD.pretty (eval e1 st) d_binop op VD.pretty (eval e2 st) ID.pretty c;
        (match eval e1 st, eval e2 st with
        | `Int a, `Int b ->
          let ikind = Cilfacade.get_ikind_exp e1 in (* both operands have the same type (except for Shiftlt, Shiftrt)! *)
          let a', b' = inv_bin_int (a, b) ikind c op in
          if M.tracing then M.tracel "inv" "binop: %a, a': %a, b': %a\n" d_exp e ID.pretty a' ID.pretty b';
          let st' = inv_exp a' e1 st in
          let st'' = inv_exp b' e2 st' in
          st''
        (* | `Address a, `Address b -> ... *)
        | a1, a2 -> fallback ("binop: got abstract values that are not `Int: " ^ sprint VD.pretty a1 ^ " and " ^ sprint VD.pretty a2) st)
      | Lval x -> (* meet x with c *)
        let t = Cil.unrollType (Cilfacade.typeOfLval x) in  (* unroll type to deal with TNamed *)
        let c' = match t with
          | TPtr _ -> `Address (AD.of_int (module ID) c)
          | TInt (ik, _)
          | TEnum ({ekind = ik; _}, _) -> `Int (ID.cast_to ik c )
          | _ -> `Int c
        in
        (match x with
         | Var var, o ->
           (* For variables, this is done at to the level of entire variables to benefit e.g. from disjunctive struct domains *)
           let oldv = get_var a gs st var in
           let offs = convert_offset a gs st o in
           let newv = VD.update_offset a oldv offs c' (Some exp) x (var.vtype) in
           let v = VD.meet oldv newv in
           if is_some_bot v then raise Deadcode
           else (
             if M.tracing then M.tracel "inv" "improve variable %a from %a to %a (c = %a, c' = %a)\n" d_varinfo var VD.pretty oldv VD.pretty v ID.pretty c VD.pretty c';
             set' (Var var,NoOffset) v st
           )
         | Mem _, _ ->
           (* For accesses via pointers, not yet *)
           let oldv = eval (Lval x) st in
           let v = VD.meet oldv c' in
           if is_some_bot v then raise Deadcode
           else (
             if M.tracing then M.tracel "inv" "improve lval %a from %a to %a (c = %a, c' = %a)\n" d_lval x VD.pretty oldv VD.pretty v ID.pretty c VD.pretty c';
             set' x v st
           ))
      | Const _ -> st (* nothing to do *)
      | CastE ((TInt (ik, _)) as t, e)
      | CastE ((TEnum ({ekind = ik; _ }, _)) as t, e) -> (* Can only meet the t part of an Lval in e with c (unless we meet with all overflow possibilities)! Since there is no good way to do this, we only continue if e has no values outside of t. *)
        (match eval e st with
        | `Int i ->
          if ID.leq i (ID.cast_to ik i) then
             match Cilfacade.typeOf e with
              | TInt(ik_e, _)
              | TEnum ({ekind = ik_e; _ }, _) ->
                let c' = ID.cast_to ik_e c in
                if M.tracing then M.tracel "inv" "cast: %a from %a to %a: i = %a; cast c = %a to %a = %a\n" d_exp e d_ikind ik_e d_ikind ik ID.pretty i ID.pretty c d_ikind ik_e ID.pretty c';
                inv_exp c' e st
              | x -> fallback ("CastE: e did evaluate to `Int, but the type did not match" ^ sprint d_type t) st
          else
            fallback ("CastE: " ^ sprint d_plainexp e ^ " evaluates to " ^ sprint ID.pretty i ^ " which is bigger than the type it is cast to which is " ^ sprint d_type t) st
        | v -> fallback ("CastE: e did not evaluate to `Int, but " ^ sprint VD.pretty v) st)
      | e -> fallback (sprint d_plainexp e ^ " not implemented") st
    in
    if eval_bool exp st = Some (not tv) then raise Deadcode (* we already know that the branch is dead *)
    else
      let is_cmp = function
        | BinOp ((Lt | Gt | Le | Ge | Eq | Ne), _, _, t) -> true
        | _ -> false
      in
      let itv = (* int abstraction for tv *)
        let ik = Cilfacade.get_ikind_exp exp in
        if not tv || is_cmp exp then (* false is 0, but true can be anything that is not 0, except for comparisons which yield 1 *)
          ID.of_bool ik tv (* this will give 1 for true which is only ok for comparisons *)
        else
          ID.of_excl_list ik [BI.zero] (* Lvals, Casts, arithmetic operations etc. should work with true = non_zero *)
      in
      inv_exp itv exp st

  let set_savetop ~ctx ?lval_raw ?rval_raw ask (gs:glob_fun) st adr lval_t v : store =
    if M.tracing then M.tracel "set" "savetop %a %a %a\n" AD.pretty adr d_type lval_t VD.pretty v;
    match v with
    | `Top -> set ~ctx ask gs st adr lval_t (VD.top_value (AD.get_type adr)) ?lval_raw ?rval_raw
    | v -> set ~ctx ask gs st adr lval_t v ?lval_raw ?rval_raw


  (**************************************************************************
   * Simple defs for the transfer functions
   **************************************************************************)
  let assign ctx (lval:lval) (rval:exp):store  =
    let lval_t = Cilfacade.typeOfLval lval in
    let char_array_hack () =
      let rec split_offset = function
        | Index(Const(CInt(i, _, _)), NoOffset) -> (* ...[i] *)
          Index(zero, NoOffset), Some i (* all i point to StartOf(string) *)
        | NoOffset -> NoOffset, None
        | Index(exp, offs) ->
          let offs', r = split_offset offs in
          Index(exp, offs'), r
        | Field(fi, offs) ->
          let offs', r = split_offset offs in
          Field(fi, offs'), r
      in
      let last_index (lhost, offs) =
        match split_offset offs with
        | offs', Some i -> Some ((lhost, offs'), i)
        | _ -> None
      in
      match last_index lval, stripCasts rval with
      | Some (lv, i), Const(CChr c) when c<>'\000' -> (* "abc" <> "abc\000" in OCaml! *)
        let i = Cilint.int_of_cilint i in
        (* ignore @@ printf "%a[%i] = %c\n" d_lval lv i c; *)
        let s = try Hashtbl.find char_array lv with Not_found -> Bytes.empty in (* current string for lv or empty string *)
        if i >= Bytes.length s then ((* optimized b/c Out_of_memory *)
          let dst = Bytes.make (i+1) '\000' in
          Bytes.blit s 0 dst 0 (Bytes.length s); (* dst[0:len(s)] = s *)
          Bytes.set dst i c; (* set character i to c inplace *)
          Hashtbl.replace char_array lv dst
        ) else (
          Bytes.set s i c; (* set character i to c inplace *)
          Hashtbl.replace char_array lv s
        )
      (*BatHashtbl.modify_def "" lv (fun s -> Bytes.set s i c) char_array*)
      | _ -> ()
    in
    char_array_hack ();
    let rval_val = eval_rv (Analyses.ask_of_ctx ctx) ctx.global ctx.local rval in
    let lval_val = eval_lv (Analyses.ask_of_ctx ctx) ctx.global ctx.local lval in
    (* let sofa = AD.short 80 lval_val^" = "^VD.short 80 rval_val in *)
    (* M.debug @@ sprint ~width:80 @@ dprintf "%a = %a\n%s" d_plainlval lval d_plainexp rval sofa; *)
    let not_local xs =
      let not_local x =
        match Addr.to_var_may x with
        | Some x -> is_global (Analyses.ask_of_ctx ctx) x
        | None -> x = Addr.UnknownPtr
      in
      AD.is_top xs || AD.exists not_local xs
    in
    (match rval_val, lval_val with
     | `Address adrs, lval
       when (not !GU.global_initialization) && get_bool "kernel" && not_local lval && not (AD.is_top adrs) ->
       let find_fps e xs = match Addr.to_var_must e with
         | Some x -> x :: xs
         | None -> xs
       in
       let vars = AD.fold find_fps adrs [] in (* filter_map from AD to list *)
       let funs = List.filter (fun x -> isFunctionType x.vtype) vars in
       List.iter (fun x -> ctx.spawn None x []) funs
     | _ -> ()
    );
    match lval with (* this section ensure global variables contain bottom values of the proper type before setting them  *)
    | (Var v, offs) when AD.is_definite lval_val && v.vglob ->
      (* Optimization: In case of simple integral types, we not need to evaluate the old value.
          v is not an allocated block, as v directly appears as a variable in the program;
          so no explicit check is required here (unlike in set) *)
      let current_val = if Cil.isIntegralType v.vtype then begin
          assert (offs = NoOffset);
          `Bot
        end else
          eval_rv_keep_bot (Analyses.ask_of_ctx ctx) ctx.global ctx.local (Lval (Var v, NoOffset))
      in
      begin match current_val with
        | `Bot -> (* current value is VD `Bot *)
          begin match Addr.to_var_offset (AD.choose lval_val) with
            | Some (x,offs) ->
              let t = v.vtype in
              let iv = VD.bot_value t in (* correct bottom value for top level variable *)
              if M.tracing then M.tracel "set" "init bot value: %a\n" VD.pretty iv;
              let nv = VD.update_offset (Analyses.ask_of_ctx ctx) iv offs rval_val (Some  (Lval lval)) lval t in (* do desired update to value *)
              set_savetop ~ctx (Analyses.ask_of_ctx ctx) ctx.global ctx.local (AD.from_var v) lval_t nv ~lval_raw:lval ~rval_raw:rval (* set top-level variable to updated value *)
            | None ->
              set_savetop ~ctx (Analyses.ask_of_ctx ctx) ctx.global ctx.local lval_val lval_t rval_val ~lval_raw:lval ~rval_raw:rval
          end
        | _ ->
          set_savetop ~ctx (Analyses.ask_of_ctx ctx) ctx.global ctx.local lval_val lval_t rval_val ~lval_raw:lval ~rval_raw:rval
      end
    | _ ->
      set_savetop ~ctx (Analyses.ask_of_ctx ctx) ctx.global ctx.local lval_val lval_t rval_val ~lval_raw:lval ~rval_raw:rval


  let branch ctx (exp:exp) (tv:bool) : store =
    let valu = eval_rv (Analyses.ask_of_ctx ctx) ctx.global ctx.local exp in
    let refine () =
      let res = invariant ctx (Analyses.ask_of_ctx ctx) ctx.global ctx.local exp tv in
      if M.tracing then M.tracec "branch" "EqualSet result for expression %a is %a\n" d_exp exp Queries.ES.pretty (ctx.ask (Queries.EqualSet exp));
      if M.tracing then M.tracec "branch" "CondVars result for expression %a is %a\n" d_exp exp Queries.ES.pretty (ctx.ask (Queries.CondVars exp));
      if M.tracing then M.traceu "branch" "Invariant enforced!\n";
      match ctx.ask (Queries.CondVars exp) with
      | s when Queries.ES.cardinal s = 1 ->
        let e = Queries.ES.choose s in
        M.debug "CondVars result for expression %a is %a" d_exp exp d_exp e;
        invariant ctx (Analyses.ask_of_ctx ctx) ctx.global res e tv
      | _ -> res
    in
    if M.tracing then M.traceli "branch" ~subsys:["invariant"] "Evaluating branch for expression %a with value %a\n" d_exp exp VD.pretty valu;
    (* First we want to see, if we can determine a dead branch: *)
    match valu with
    (* For a boolean value: *)
    | `Int value when (ID.is_bool value) ->
      if M.tracing then M.traceu "branch" "Expression %a evaluated to %a\n" d_exp exp ID.pretty value;
      (* to suppress pattern matching warnings: *)
      let fromJust x = match x with Some x -> x | None -> assert false in
      let v = fromJust (ID.to_bool value) in
      (* Eliminate the dead branch and just propagate to the true branch *)
      if v = tv then refine () else begin
        if M.tracing then M.tracel "branch" "A The branch %B is dead!\n" tv;
        raise Deadcode
      end
    (* for some reason refine () can refine these, but not raise Deadcode in struct *)
    | `Address ad when tv && AD.is_null ad ->
      raise Deadcode
    | `Address ad when not tv && AD.is_not_null ad ->
      raise Deadcode
    | `Bot ->
      if M.tracing then M.traceu "branch" "The branch %B is dead!\n" tv;
      raise Deadcode
    (* Otherwise we try to impose an invariant: *)
    | _ ->
      (* Sometimes invariant may be more precise than eval_rv and also raise Deadcode, making the branch dead.
         For example, 50-juliet/08-CWE570_Expression_Always_False__02. *)
      refine ()

  let body ctx f =
    (* First we create a variable-initvalue pair for each variable *)
    let init_var v = (AD.from_var v, v.vtype, VD.init_value v.vtype) in
    (* Apply it to all the locals and then assign them all *)
    let inits = List.map init_var f.slocals in
    set_many ~ctx (Analyses.ask_of_ctx ctx) ctx.global ctx.local inits

  let return ctx exp fundec: store =
    let st: store = ctx.local in
    match fundec.svar.vname with
    | "__goblint_dummy_init" ->
      if M.tracing then M.trace "init" "dummy init: %a\n" D.pretty st;
      publish_all ctx `Init;
      (* otherfun uses __goblint_dummy_init, where we can properly side effect global initialization *)
      (* TODO: move into sync `Init *)
      Priv.enter_multithreaded (Analyses.ask_of_ctx ctx) (priv_getg ctx.global) (priv_sideg ctx.sideg) st
    | _ ->
      let locals = List.filter (fun v -> not (WeakUpdates.mem v st.weak)) (fundec.sformals @ fundec.slocals) in
      let nst_part = rem_many_partitioning (Analyses.ask_of_ctx ctx) ctx.local locals in
      let nst: store = rem_many (Analyses.ask_of_ctx ctx) nst_part locals in
      match exp with
      | None -> nst
      | Some exp ->
        let t_override = match Cilfacade.fundec_return_type fundec with
          | TVoid _ -> M.warn "Returning a value from a void function"; assert false
          | ret -> ret
        in
        let rv = eval_rv (Analyses.ask_of_ctx ctx) ctx.global ctx.local exp in
        begin match ThreadId.get_current (Analyses.ask_of_ctx ctx) with
          | `Lifted tid when ThreadReturn.is_current (Analyses.ask_of_ctx ctx) ->
            (* Evaluate exp and cast the resulting value to the void-pointer-type.
               Casting to the right type here avoids precision loss on joins. *)
            let rv = VD.cast ~torg:(Cilfacade.typeOf exp) Cil.voidPtrType rv in
            ctx.sideg (V.thread tid) (G.create_thread rv);
          | _ -> ()
        end;
        set ~ctx ~t_override (Analyses.ask_of_ctx ctx) ctx.global nst (return_var ()) t_override rv
        (* lval_raw:None, and rval_raw:None is correct here *)

  let vdecl ctx (v:varinfo) =
    if not (Cil.isArrayType v.vtype) then
      ctx.local
    else
      let lval = eval_lv (Analyses.ask_of_ctx ctx) ctx.global ctx.local (Var v, NoOffset) in
      let current_value = eval_rv (Analyses.ask_of_ctx ctx) ctx.global ctx.local (Lval (Var v, NoOffset)) in
      let new_value = VD.update_array_lengths (eval_rv (Analyses.ask_of_ctx ctx) ctx.global ctx.local) current_value v.vtype in
      set ~ctx (Analyses.ask_of_ctx ctx) ctx.global ctx.local lval v.vtype new_value

  (**************************************************************************
   * Function calls
   **************************************************************************)

  (** From a list of expressions, collect a list of addresses that they might point to, or contain pointers to. *)
  let collect_funargs ask ?(warn=false) (gs:glob_fun) (st:store) (exps: exp list) =
    let do_exp e =
      let immediately_reachable = reachable_from_value ask gs st (eval_rv ask gs st e) (Cilfacade.typeOf e) (CilType.Exp.show e) in
      reachable_vars ask [immediately_reachable] gs st
    in
    List.concat_map do_exp exps

  let collect_invalidate ~deep ask ?(warn=false) (gs:glob_fun) (st:store) (exps: exp list) =
    if deep then
      collect_funargs ask ~warn gs st exps
    else (
      let mpt e = match eval_rv_address ask gs st e with
        | `Address a -> AD.remove NullPtr a
        | _ -> AD.empty ()
      in
      List.map mpt exps
    )

  let invalidate ?(deep=true) ~ctx ask (gs:glob_fun) (st:store) (exps: exp list): store =
    if M.tracing && exps <> [] then M.tracel "invalidate" "Will invalidate expressions [%a]\n" (d_list ", " d_plainexp) exps;
    if exps <> [] then M.info ~category:Imprecise "Invalidating expressions: %a" (d_list ", " d_plainexp) exps;
    (* To invalidate a single address, we create a pair with its corresponding
     * top value. *)
    let invalidate_address st a =
      let t = AD.get_type a in
      let v = get ask gs st a None in (* None here is ok, just causes us to be a bit less precise *)
      let nv =  VD.invalidate_value ask t v in
      (a, t, nv)
    in
    (* We define the function that invalidates all the values that an address
     * expression e may point to *)
    let invalidate_exp exps =
      let args = collect_invalidate ~deep ~warn:true ask gs st exps in
      List.map (invalidate_address st) args
    in
    let invalids = invalidate_exp exps in
    let is_fav_addr x =
      List.exists BaseUtil.is_excluded_from_invalidation (AD.to_var_may x)
    in
    let invalids' = List.filter (fun (x,_,_) -> not (is_fav_addr x)) invalids in
    if M.tracing && exps <> [] then (
      let addrs = List.map (Tuple3.first) invalids' in
      let vs = List.map (Tuple3.third) invalids' in
      M.tracel "invalidate" "Setting addresses [%a] to values [%a]\n" (d_list ", " AD.pretty) addrs (d_list ", " VD.pretty) vs
    );
    set_many ~ctx ask gs st invalids'


  let make_entry ?(thread=false) (ctx:(D.t, G.t, C.t, V.t) Analyses.ctx) fundec args: D.t =
    let st: store = ctx.local in
    (* Evaluate the arguments. *)
    let vals = List.map (eval_rv (Analyses.ask_of_ctx ctx) ctx.global st) args in
    (* generate the entry states *)
    (* If we need the globals, add them *)
    (* TODO: make this is_private PrivParam dependent? PerMutexOplusPriv should keep *)
    let st' =
      if thread then (
        (* TODO: HACK: Simulate enter_multithreaded for first entering thread to publish global inits before analyzing thread.
           Otherwise thread is analyzed with no global inits, reading globals gives bot, which turns into top, which might get published...
           sync `Thread doesn't help us here, it's not specific to entering multithreaded mode.
           EnterMultithreaded events only execute after threadenter and threadspawn. *)
        if not (ThreadFlag.is_multi (Analyses.ask_of_ctx ctx)) then
          ignore (Priv.enter_multithreaded (Analyses.ask_of_ctx ctx) (priv_getg ctx.global) (priv_sideg ctx.sideg) st);
        Priv.threadenter (Analyses.ask_of_ctx ctx) st
      ) else
        let globals = CPA.filter (fun k v -> Basetype.Variables.is_global k) st.cpa in
        (* let new_cpa = if !GU.earlyglobs || ThreadFlag.is_multi ctx.ask then CPA.filter (fun k v -> is_private ctx.ask ctx.local k) globals else globals in *)
        let new_cpa = globals in
        {st with cpa = new_cpa}
    in
    (* Assign parameters to arguments *)
    let pa = GobList.combine_short fundec.sformals vals in (* TODO: is it right to ignore missing formals/args? *)
    let new_cpa = CPA.add_list pa st'.cpa in
    (* List of reachable variables *)
    let reachable = List.concat_map AD.to_var_may (reachable_vars (Analyses.ask_of_ctx ctx) (get_ptrs vals) ctx.global st) in
    let reachable = List.filter (fun v -> CPA.mem v st.cpa) reachable in
    let new_cpa = CPA.add_list_fun reachable (fun v -> CPA.find v st.cpa) new_cpa in

    (* Projection to Precision of the Callee *)
    let p = PU.precision_from_fundec fundec in
    let new_cpa = project (Some p) new_cpa in

    (* Identify locals of this fundec for which an outer copy (from a call down the callstack) is reachable *)
    let reachable_other_copies = List.filter (fun v -> match Cilfacade.find_scope_fundec v with Some scope -> CilType.Fundec.equal scope fundec | None -> false) reachable in
    (* Add to the set of weakly updated variables *)
    let new_weak = WeakUpdates.join st.weak (WeakUpdates.of_list reachable_other_copies) in
    {st' with cpa = new_cpa; weak = new_weak}

  let enter ctx lval fn args : (D.t * D.t) list =
    [ctx.local, make_entry ctx fn args]



  let forkfun (ctx:(D.t, G.t, C.t, V.t) Analyses.ctx) (lv: lval option) (f: varinfo) (args: exp list) : (lval option * varinfo * exp list) list =
    let create_thread lval arg v =
      try
        (* try to get function declaration *)
        let fd = Cilfacade.find_varinfo_fundec v in
        let args =
          match arg with
          | Some x -> [x]
          | None -> List.map (fun x -> MyCFG.unknown_exp) fd.sformals
        in
        Some (lval, v, args)
      with Not_found ->
        if LF.use_special f.vname then None (* we handle this function *)
        else if isFunctionType v.vtype then
          (* FromSpec warns about unknown thread creation, so we don't do it here any more *)
          let args = match arg with
            | Some x -> [x]
            | None -> []
          in
          Some (lval, v, args)
        else (
          M.debug ~category:Analyzer "Not creating a thread from %s because its type is %a" v.vname d_type v.vtype;
          None
        )
    in
    let desc = LF.find f in
    match desc.special args, f.vname with
    (* handling thread creations *)
    | ThreadCreate { thread = id; start_routine = start; arg = ptc_arg }, _ -> begin
        (* extra sync so that we do not analyze new threads with bottom global invariant *)
        publish_all ctx `Thread;
        (* Collect the threads. *)
        let start_addr = eval_tv (Analyses.ask_of_ctx ctx) ctx.global ctx.local start in
        let start_funvars = AD.to_var_may start_addr in
        let start_funvars_with_unknown =
          if AD.mem Addr.UnknownPtr start_addr then
            dummyFunDec.svar :: start_funvars
          else
            start_funvars
        in
        List.filter_map (create_thread (Some (Mem id, NoOffset)) (Some ptc_arg)) start_funvars_with_unknown
      end
    | _, _ ->
      let shallow_args = LibraryDesc.Accesses.find desc.accs { kind = Spawn; deep = false } args in
      let deep_args = LibraryDesc.Accesses.find desc.accs { kind = Spawn; deep = true } args in
      let shallow_flist = collect_invalidate ~deep:false (Analyses.ask_of_ctx ctx) ctx.global ctx.local shallow_args in
      let deep_flist = collect_invalidate ~deep:true (Analyses.ask_of_ctx ctx) ctx.global ctx.local deep_args in
      let flist = shallow_flist @ deep_flist in
      let addrs = List.concat_map AD.to_var_may flist in
      if addrs <> [] then M.debug ~category:Analyzer "Spawning functions from unknown function: %a" (d_list ", " d_varinfo) addrs;
      List.filter_map (create_thread None None) addrs

  let assert_fn ctx e should_warn change =

    let check_assert e st =
      match eval_rv (Analyses.ask_of_ctx ctx) ctx.global st e with
      | `Int v when ID.is_bool v ->
        begin match ID.to_bool v with
          | Some false ->  `Lifted false
          | Some true  ->  `Lifted true
          | _ -> `Top
        end
      | `Bot -> `Bot
      | _ -> `Top
    in
    let expr = sprint d_exp e in
    let warn warn_fn ?annot msg = if should_warn then
        if get_bool "dbg.regression" then ( (* This only prints unexpected results (with the difference) as indicated by the comment behind the assert (same as used by the regression test script). *)
          let loc = !M.current_loc in
          let line = List.at (List.of_enum @@ File.lines_of loc.file) (loc.line-1) in
          let open Str in
          let expected = if string_match (regexp ".+//.*\\(FAIL\\|UNKNOWN\\).*") line 0 then Some (matched_group 1 line) else None in
          if expected <> annot then (
            let result = if annot = None && (expected = Some ("NOWARN") || (expected = Some ("UNKNOWN") && not (String.exists line "UNKNOWN!"))) then "improved" else "failed" in
            (* Expressions with logical connectives like a && b are calculated in temporary variables by CIL. Instead of the original expression, we then see something like tmp___0. So we replace expr in msg by the original source if this is the case. *)
            let assert_expr = if string_match (regexp ".*assert(\\(.+\\));.*") line 0 then matched_group 1 line else expr in
            let msg = if expr <> assert_expr then String.nreplace ~str:msg ~sub:expr ~by:assert_expr else msg in
            warn_fn (msg ^ " Expected: " ^ (expected |? "SUCCESS") ^ " -> " ^ result)
          )
        ) else
          warn_fn msg
    in
    (* TODO: use format instead of %s for the following messages *)
    match check_assert e ctx.local with
    | `Lifted false ->
      warn (M.error ~category:Assert "%s") ~annot:"FAIL" ("Assertion \"" ^ expr ^ "\" will fail.");
      if change then raise Analyses.Deadcode else ctx.local
    | `Lifted true ->
      warn (M.success ~category:Assert "%s") ("Assertion \"" ^ expr ^ "\" will succeed");
      ctx.local
    | `Bot ->
      M.error ~category:Assert "%s" ("Assertion \"" ^ expr ^ "\" produces a bottom. What does that mean? (currently uninitialized arrays' content is bottom)");
      ctx.local
    | `Top ->
      warn (M.warn ~category:Assert "%s") ~annot:"UNKNOWN" ("Assertion \"" ^ expr ^ "\" is unknown.");
      (* make the state meet the assertion in the rest of the code *)
      if not change then ctx.local else begin
        let newst = invariant ctx (Analyses.ask_of_ctx ctx) ctx.global ctx.local e true in
        (* if check_assert e newst <> `Lifted true then
            M.warn ~msg:("Invariant \"" ^ expr ^ "\" does not stick.") (); *)
        newst
      end

  let special_unknown_invalidate ctx ask gs st f args =
    (if CilType.Varinfo.equal f dummyFunDec.svar then M.warn "Unknown function ptr called");
    let desc = LF.find f in
    let shallow_addrs = LibraryDesc.Accesses.find desc.accs { kind = Write; deep = false } args in
    let deep_addrs = LibraryDesc.Accesses.find desc.accs { kind = Write; deep = true } args in
    let deep_addrs =
      if List.mem LibraryDesc.InvalidateGlobals desc.attrs then (
        M.info ~category:Imprecise "INVALIDATING ALL GLOBALS!";
        foldGlobals !Cilfacade.current_file (fun acc global ->
            match global with
            | GVar (vi, _, _) when not (is_static vi) ->
              mkAddrOf (Var vi, NoOffset) :: acc
            (* TODO: what about GVarDecl? *)
            | _ -> acc
          ) deep_addrs
      )
      else
        deep_addrs
    in
    (* TODO: what about escaped local variables? *)
    (* invalidate arguments and non-static globals for unknown functions *)
    let st' = invalidate ~deep:false ~ctx (Analyses.ask_of_ctx ctx) gs st shallow_addrs in
    invalidate ~deep:true ~ctx (Analyses.ask_of_ctx ctx) gs st' deep_addrs

  let special ctx (lv:lval option) (f: varinfo) (args: exp list) =
    let invalidate_ret_lv st = match lv with
      | Some lv ->
        if M.tracing then M.tracel "invalidate" "Invalidating lhs %a for function call %s\n" d_plainlval lv f.vname;
        invalidate ~ctx (Analyses.ask_of_ctx ctx) ctx.global st [Cil.mkAddrOrStartOf lv]
      | None -> st
    in
    let addr_type_of_exp exp =
      let lval = mkMem ~addr:(Cil.stripCasts exp) ~off:NoOffset in
      let addr = eval_lv (Analyses.ask_of_ctx ctx) ctx.global ctx.local lval in
      (addr, AD.get_type addr)
    in
    let forks = forkfun ctx lv f args in
    if M.tracing then if not (List.is_empty forks) then M.tracel "spawn" "Base.special %s: spawning functions %a\n" f.vname (d_list "," d_varinfo) (List.map BatTuple.Tuple3.second forks);
    List.iter (BatTuple.Tuple3.uncurry ctx.spawn) forks;
    let st: store = ctx.local in
    let gs = ctx.global in
    let desc = LF.find f in
    match desc.special args, f.vname with
    | Memset { dest; ch; count; }, _ ->
      (* TODO: check count *)
      let eval_ch = eval_rv (Analyses.ask_of_ctx ctx) gs st ch in
      let dest_a, dest_typ = addr_type_of_exp dest in
      let value =
        match eval_ch with
        | `Int i when ID.to_int i = Some Z.zero ->
          VD.zero_init_value dest_typ
        | _ ->
          VD.top_value dest_typ
      in
      set ~ctx (Analyses.ask_of_ctx ctx) gs st dest_a dest_typ value
    | Bzero { dest; count; }, _ ->
      (* TODO: share something with memset special case? *)
      (* TODO: check count *)
      let dest_a, dest_typ = addr_type_of_exp dest in
      let value = VD.zero_init_value dest_typ in
      set ~ctx (Analyses.ask_of_ctx ctx) gs st dest_a dest_typ value
    | Unknown, ("F59" | "strcpy")
    | Unknown, ("F60" | "strncpy")
    | Unknown, ("F63" | "memcpy")
      ->
      begin match args with
        | [dst; src]
        | [dst; src; _] ->
          (* let dst_val = eval_rv ctx.ask ctx.global ctx.local dst in *)
          (* let src_val = eval_rv ctx.ask ctx.global ctx.local src in *)
          (* begin match dst_val with *)
          (* | `Address ls -> set_savetop ctx.ask ctx.global ctx.local ls src_val *)
          (* | _ -> ignore @@ Pretty.printf "strcpy: dst %a may point to anything!\n" d_exp dst; *)
          (*     ctx.local *)
          (* end *)
          let dest_a, dest_typ = addr_type_of_exp dst in
          let value = VD.top_value dest_typ in
          set ~ctx (Analyses.ask_of_ctx ctx) gs st dest_a dest_typ value
        | _ -> failwith "strcpy arguments are strange/complicated."
      end
    | Unknown, "F1" ->
      begin match args with
        | [dst; data; len] -> (* memset: write char to dst len times *)
          let dst_lval = mkMem ~addr:dst ~off:NoOffset in
          assign ctx dst_lval data (* this is only ok because we use ArrayDomain.Trivial per default, i.e., there's no difference between the first element or the whole array *)
        | _ -> failwith "memset arguments are strange/complicated."
      end
    | Unknown, "__builtin" ->
      begin match args with
        | Const (CStr ("invariant",_)) :: ((_ :: _) as args) ->
          List.fold_left (fun d e -> invariant ctx (Analyses.ask_of_ctx ctx) ctx.global d e true) ctx.local args
        | _ -> failwith "Unknown __builtin."
      end
    | Abort, _ -> raise Deadcode
    | Unknown, "__builtin_unreachable" when get_bool "sem.builtin_unreachable.dead_code" -> raise Deadcode (* https://github.com/sosy-lab/sv-benchmarks/issues/1296 *)
    | ThreadExit { ret_val = exp }, _ ->
      begin match ThreadId.get_current (Analyses.ask_of_ctx ctx) with
        | `Lifted tid ->
          let rv = eval_rv (Analyses.ask_of_ctx ctx) ctx.global ctx.local exp in
          ctx.sideg (V.thread tid) (G.create_thread rv);
          (* TODO: emit thread return event so other analyses are aware? *)
          (* TODO: publish still needed? *)
          publish_all ctx `Return (* like normal return *)
        | _ -> ()
      end;
      raise Deadcode
    | Unknown, "__builtin_expect" ->
      begin match lv with
        | Some v -> assign ctx v (List.hd args)
        | None -> ctx.local (* just calling __builtin_expect(...) without assigning is a nop, since the arguments are CIl exp and therefore have no side-effects *)
      end
    | Unknown, "spinlock_check" ->
      begin match lv with
        | Some x -> assign ctx x (List.hd args)
        | None -> ctx.local
      end
    (* handling thread creations *)
    | ThreadCreate _, _ ->
      invalidate_ret_lv ctx.local (* actual results joined via threadspawn *)
    (* handling thread joins... sort of *)
    | ThreadJoin { thread = id; ret_var }, _ ->
      let st' =
        match (eval_rv (Analyses.ask_of_ctx ctx) gs st ret_var) with
        | `Int n when GobOption.exists (BI.equal BI.zero) (ID.to_int n) -> st
        | `Address ret_a ->
          begin match eval_rv (Analyses.ask_of_ctx ctx) gs st id with
            | `Thread a ->
              let v = List.fold VD.join (VD.bot ()) (List.map (fun x -> G.thread (ctx.global (V.thread x))) (ValueDomain.Threads.elements a)) in
              (* TODO: is this type right? *)
              set ~ctx (Analyses.ask_of_ctx ctx) gs st ret_a (Cilfacade.typeOf ret_var) v
            | _      -> invalidate ~ctx (Analyses.ask_of_ctx ctx) gs st [ret_var]
          end
        | _      -> invalidate ~ctx (Analyses.ask_of_ctx ctx) gs st [ret_var]
      in
      invalidate_ret_lv st'
    | Malloc size, _ -> begin
        match lv with
        | Some lv ->
          let heap_var =
            if (get_bool "sem.malloc.fail")
            then AD.join (AD.from_var (heap_var ctx)) AD.null_ptr
            else AD.from_var (heap_var ctx)
          in
          (* ignore @@ printf "malloc will allocate %a bytes\n" ID.pretty (eval_int ctx.ask gs st size); *)
          set_many ~ctx (Analyses.ask_of_ctx ctx) gs st [(heap_var, TVoid [], `Blob (VD.bot (), eval_int (Analyses.ask_of_ctx ctx) gs st size, true));
                                  (eval_lv (Analyses.ask_of_ctx ctx) gs st lv, (Cilfacade.typeOfLval lv), `Address heap_var)]
        | _ -> st
      end
    | Calloc { count = n; size }, _ ->
      begin match lv with
        | Some lv -> (* array length is set to one, as num*size is done when turning into `Calloc *)
          let heap_var = heap_var ctx in
          let add_null addr =
            if get_bool "sem.malloc.fail"
            then AD.join addr AD.null_ptr (* calloc can fail and return NULL *)
            else addr in
          (* the memory that was allocated by calloc is set to bottom, but we keep track that it originated from calloc, so when bottom is read from memory allocated by calloc it is turned to zero *)
          set_many ~ctx (Analyses.ask_of_ctx ctx) gs st [(add_null (AD.from_var heap_var), TVoid [], `Array (CArrays.make (IdxDom.of_int (Cilfacade.ptrdiff_ikind ()) BI.one) (`Blob (VD.bot (), eval_int (Analyses.ask_of_ctx ctx) gs st size, false))));
                                  (eval_lv (Analyses.ask_of_ctx ctx) gs st lv, (Cilfacade.typeOfLval lv), `Address (add_null (AD.from_var_offset (heap_var, `Index (IdxDom.of_int  (Cilfacade.ptrdiff_ikind ()) BI.zero, `NoOffset)))))]
        | _ -> st
      end
    | Realloc { ptr = p; size }, _ ->
      begin match lv with
        | Some lv ->
          let ask = Analyses.ask_of_ctx ctx in
          let p_rv = eval_rv ask gs st p in
          let p_addr =
            match p_rv with
            | `Address a -> a
            (* TODO: don't we already have logic for this? *)
            | `Int i when ID.to_int i = Some BI.zero -> AD.null_ptr
            | `Int i -> AD.top_ptr
            | _ -> AD.top_ptr (* TODO: why does this ever happen? *)
          in
          let p_addr' = AD.remove NullPtr p_addr in (* realloc with NULL is same as malloc, remove to avoid unknown value from NullPtr access *)
          let p_addr_get = get ask gs st p_addr' None in (* implicitly includes join of malloc value (VD.bot) *)
          let size_int = eval_int ask gs st size in
          let heap_val = `Blob (p_addr_get, size_int, true) in (* copy old contents with new size *)
          let heap_addr = AD.from_var (heap_var ctx) in
          let heap_addr' =
            if get_bool "sem.malloc.fail" then
              AD.join heap_addr AD.null_ptr
            else
              heap_addr
          in
          let lv_addr = eval_lv ask gs st lv in
          set_many ~ctx ask gs st [
            (heap_addr, TVoid [], heap_val);
            (lv_addr, Cilfacade.typeOfLval lv, `Address heap_addr');
          ] (* TODO: free (i.e. invalidate) old blob if successful? *)
        | None ->
          st
      end
    (* Handling the assertions *)
    | Unknown, "__assert_rtn" -> raise Deadcode (* gcc's built-in assert *)
    | Unknown, "__goblint_check" -> assert_fn ctx (List.hd args) true false
    | Unknown, "__goblint_commit" -> assert_fn ctx (List.hd args) false true
    | Unknown, "__goblint_assert" -> assert_fn ctx (List.hd args) true true
    | Assert e, _ -> assert_fn ctx e (get_bool "dbg.debug") (not (get_bool "dbg.debug"))
    | _, _ -> begin
        let st =
          special_unknown_invalidate ctx (Analyses.ask_of_ctx ctx) gs st f args
          (*
           *  TODO: invalidate vars reachable via args
           *  publish globals
           *  if single-threaded: *call f*, privatize globals
           *  else: spawn f
           *)
        in
        (* invalidate lhs in case of assign *)
        let st = invalidate_ret_lv st in
        (* apply all registered abstract effects from other analysis on the base value domain *)
        LF.effects_for f.vname args
        |> List.map (fun sets ->
            List.fold_left (fun acc (lv, x) ->
                set ~ctx (Analyses.ask_of_ctx ctx) ctx.global acc (eval_lv (Analyses.ask_of_ctx ctx) ctx.global acc lv) (Cilfacade.typeOfLval lv) x
              ) st sets
          )
        |> BatList.fold_left D.meet st

        (* List.map (fun f -> f (fun lv -> (fun x -> set ~ctx:(Some ctx) ctx.ask ctx.global st (eval_lv ctx.ask ctx.global st lv) (Cilfacade.typeOfLval lv) x))) (LF.effects_for f.vname args) |> BatList.fold_left D.meet st *)
      end

  let combine ctx (lval: lval option) fexp (f: fundec) (args: exp list) fc (after: D.t) : D.t =
    let combine_one (st: D.t) (fun_st: D.t) =
      if M.tracing then M.tracel "combine" "%a\n%a\n" CPA.pretty st.cpa CPA.pretty fun_st.cpa;
      (* This function does miscellaneous things, but the main task was to give the
       * handle to the global state to the state return from the function, but now
       * the function tries to add all the context variables back to the callee.
       * Note that, the function return above has to remove all the local
       * variables of the called function from cpa_s. *)
      let add_globals (st: store) (fun_st: store) =
        (* Remove the return value as this is dealt with separately. *)
        let cpa_noreturn = CPA.remove (return_varinfo ()) fun_st.cpa in
        let cpa_local = CPA.filter (fun x _ -> not (is_global (Analyses.ask_of_ctx ctx) x)) st.cpa in
        let cpa' = CPA.fold CPA.add cpa_noreturn cpa_local in (* add cpa_noreturn to cpa_local *)
        { fun_st with cpa = cpa' }
      in
      let return_var = return_var () in
      let return_val =
        if CPA.mem (return_varinfo ()) fun_st.cpa
        then get (Analyses.ask_of_ctx ctx) ctx.global fun_st return_var None
        else VD.top ()
      in
      let nst = add_globals st fun_st in

      (* Projection to Precision of the Caller *)
      let p = PrecisionUtil.precision_from_node () in (* Since f is the fundec of the Callee we have to get the fundec of the current Node instead *)
      let return_val = project_val (Some p) return_val (is_privglob (return_varinfo ())) in
      let cpa' = project (Some p) nst.cpa in

      let st = { nst with cpa = cpa'; weak = st.weak } in (* keep weak from caller *)
      match lval with
      | None      -> st
      | Some lval -> set_savetop ~ctx (Analyses.ask_of_ctx ctx) ctx.global st (eval_lv (Analyses.ask_of_ctx ctx) ctx.global st lval) (Cilfacade.typeOfLval lval) return_val
    in
    combine_one ctx.local after

  let call_descr f (st: store) =
    let short_fun x =
      match x.vtype, CPA.find x st.cpa with
      | TPtr (t, attr), `Address a
        when (not (AD.is_top a))
          && List.compare_length_with (AD.to_var_may a) 1 = 0
          && not (VD.is_immediate_type t)
        ->
        let cv = List.hd (AD.to_var_may a) in
        "ref " ^ VD.show (CPA.find cv st.cpa)
      | _, v -> VD.show v
    in
    let args_short = List.map short_fun f.sformals in
    Printable.get_short_list (f.svar.vname ^ "(") ")" args_short

  let threadenter ctx (lval: lval option) (f: varinfo) (args: exp list): D.t list =
    match Cilfacade.find_varinfo_fundec f with
    | fd ->
      [make_entry ~thread:true ctx fd args]
    | exception Not_found ->
      (* Unknown functions *)
      let st = ctx.local in
      let st = special_unknown_invalidate ctx (Analyses.ask_of_ctx ctx) ctx.global st f args in
      [st]

  let threadspawn ctx (lval: lval option) (f: varinfo) (args: exp list) fctx: D.t =
    begin match lval with
      | Some lval ->
        begin match ThreadId.get_current (Analyses.ask_of_ctx fctx) with
          | `Lifted tid ->
            (* Cannot set here, because ctx isn't in multithreaded mode and set wouldn't side-effect if lval is global. *)
            ctx.emit (Events.AssignSpawnedThread (lval, tid))
          | _ -> ()
        end
      | None -> ()
    end;
    (* D.join ctx.local @@ *)
    ctx.local

  let event ctx e octx =
    let st: store = ctx.local in
    match e with
    | Events.Lock (addr, _) when ThreadFlag.is_multi (Analyses.ask_of_ctx ctx) -> (* TODO: is this condition sound? *)
      if M.tracing then M.tracel "priv" "LOCK EVENT %a\n" LockDomain.Addr.pretty addr;
      Priv.lock (Analyses.ask_of_ctx ctx) (priv_getg ctx.global) st addr
    | Events.Unlock addr when ThreadFlag.is_multi (Analyses.ask_of_ctx ctx) -> (* TODO: is this condition sound? *)
      if addr = UnknownPtr then
        M.info ~category:Unsound "Unknown mutex unlocked, base privatization unsound"; (* TODO: something more sound *)
      Priv.unlock (Analyses.ask_of_ctx ctx) (priv_getg ctx.global) (priv_sideg ctx.sideg) st addr
    | Events.Escape escaped ->
      Priv.escape (Analyses.ask_of_ctx ctx) (priv_getg ctx.global) (priv_sideg ctx.sideg) st escaped
    | Events.EnterMultiThreaded ->
      Priv.enter_multithreaded (Analyses.ask_of_ctx ctx) (priv_getg ctx.global) (priv_sideg ctx.sideg) st
    | Events.AssignSpawnedThread (lval, tid) ->
      (* TODO: is this type right? *)
      set ~ctx (Analyses.ask_of_ctx ctx) ctx.global ctx.local (eval_lv (Analyses.ask_of_ctx ctx) ctx.global ctx.local lval) (Cilfacade.typeOfLval lval) (`Thread (ValueDomain.Threads.singleton tid))
    | _ ->
      ctx.local
end

module type MainSpec = sig
  include MCPSpec
  include BaseDomain.ExpEvaluator
  val return_lval: unit -> Cil.lval
  val return_varinfo: unit -> Cil.varinfo
  type extra = (varinfo * Offs.t * bool) list
  val context_cpa: fundec -> D.t -> BaseDomain.CPA.t
end

let main_module: (module MainSpec) Lazy.t =
  lazy (
    let module Priv = (val BasePriv.get_priv ()) in
    let module Main =
    struct
      (* Only way to locally define a recursive module. *)
      module rec Main:MainSpec with type t = BaseComponents (Priv.D).t = MainFunctor (Priv) (Main)
      include Main
    end
    in
    (module Main)
  )

let get_main (): (module MainSpec) =
  Lazy.force main_module

let after_config () =
  let module Main = (val get_main ()) in
  (* add ~dep:["expRelation"] after modifying test cases accordingly *)
  MCP.register_analysis ~dep:["mallocWrapper"] (module Main : MCPSpec)

let _ =
  AfterConfig.register after_config<|MERGE_RESOLUTION|>--- conflicted
+++ resolved
@@ -1267,13 +1267,10 @@
           Queries.Result.top q
       end
     | Q.IsMultiple v -> WeakUpdates.mem v ctx.local.weak
-<<<<<<< HEAD
     | Q.IterSysVars (vq, vf) ->
       let vf' x = vf (Obj.repr (V.priv x)) in
       Priv.iter_sys_vars (priv_getg ctx.global) vq vf'
-=======
     | Q.Invariant context -> query_invariant ctx context
->>>>>>> 024aa58b
     | _ -> Q.Result.top q
 
   let update_variable variable typ value cpa =
