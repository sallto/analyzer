--- conflicted
+++ resolved
@@ -431,13 +431,8 @@
   val context : D.t -> C.t
   val call_descr : fundec -> C.t -> string
 
-<<<<<<< HEAD
-  val sync  : (D.t, G.t, C.t) ctx -> [`Normal | `Join | `Return] -> D.t * (varinfo * G.t) list
+  val sync  : (D.t, G.t, C.t) ctx -> [`Normal | `Join | `Return] -> D.t
   val query : (D.t, G.t, C.t) ctx -> 'a Queries.t -> 'a Queries.result
-=======
-  val sync  : (D.t, G.t, C.t) ctx -> [`Normal | `Join | `Return] -> D.t
-  val query : (D.t, G.t, C.t) ctx -> Queries.t -> Queries.Result.t
->>>>>>> 4d68fc33
   val assign: (D.t, G.t, C.t) ctx -> lval -> exp -> D.t
   val vdecl : (D.t, G.t, C.t) ctx -> varinfo -> D.t
   val branch: (D.t, G.t, C.t) ctx -> exp -> bool -> D.t
