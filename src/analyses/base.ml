--- conflicted
+++ resolved
@@ -328,11 +328,7 @@
         ThreadFlag.is_multi (Analyses.ask_of_ctx ctx)
     in
     if M.tracing then M.tracel "sync" "sync multi=%B earlyglobs=%B\n" multi !GU.earlyglobs;
-<<<<<<< HEAD
-    if !GU.earlyglobs || multi then Priv.sync (Analyses.ask_of_ctx ctx) ctx.global ctx.local reason else (ctx.local,[])
-=======
-    if !GU.earlyglobs || multi then Priv.sync ctx.ask ctx.global ctx.sideg ctx.local reason else ctx.local
->>>>>>> 4d68fc33
+    if !GU.earlyglobs || multi then Priv.sync (Analyses.ask_of_ctx ctx) ctx.global ctx.sideg ctx.local reason else ctx.local
 
   let sync ctx reason = sync' (reason :> [`Normal | `Join | `Return | `Init | `Thread]) ctx
 
