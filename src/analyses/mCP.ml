(** Master Control Program *)

open Prelude.Ana
open GobConfig
open Analyses

include MCPRegistry

module MCP2 : Analyses.Spec
  with module D = DomListLattice (LocalDomainListSpec)
   and module G = DomVariantLattice (GlobalDomainListSpec)
   and module C = DomListPrintable (ContextListSpec)
   and module V = DomVariantSysVar (VarListSpec) =
struct
  module D = DomListLattice (LocalDomainListSpec)
  module G = DomVariantLattice (GlobalDomainListSpec)
  module C = DomListPrintable (ContextListSpec)
  module V = DomVariantSysVar (VarListSpec)

  open List open Obj
  let v_of n v = (n, repr v)
  let g_of n g = `Lifted (n, repr g)
  let g_to n = function
    | `Lifted (n', g) ->
      assert (n = n');
      g
    | `Bot ->
      let module S = (val GlobalDomainListSpec.assoc_dom n) in
      repr (S.bot ())
    | `Top ->
      failwith "MCP2.g_to: top"

  let name () = "MCP2"

  let path_sens = ref []
  let cont_inse = ref []
  let base_id   = ref (-1)


  let topo_sort deps circ_msg =
    let rec f res stack = function
      | []                     -> res
      | x::xs when mem x stack -> circ_msg x
      | x::xs when mem x res   -> f res stack xs
      | x::xs                  -> f (x :: f res (x::stack) (deps x)) stack xs
    in rev % f [] []

  let topo_sort_an xs =
    let msg (x,_) = failwith ("Analyses have circular dependencies, conflict for "^find_spec_name x^".") in
    let deps (y,_) = map (fun x -> x, assoc x xs) @@ map find_id @@ (find_spec y).dep in
    topo_sort deps msg xs

  let check_deps xs =
    let check_dep x yn =
      let y = find_id yn in
      if not (exists (fun (y',_) -> y=y') xs) then begin
        let xn = find_spec_name x in
        Legacy.Printf.eprintf "Activated analysis '%s' depends on '%s' and '%s' is not activated.\n" xn yn yn;
        raise Exit
      end
    in
    let deps (x,_) = iter (check_dep x) @@ (find_spec x).dep in
    iter deps xs


  type marshal = Obj.t list
  let init marshal =
    let map' f =
      let f x =
        try f x
        with Not_found -> raise @@ ConfigError ("Analysis '"^x^"' not found. Abort!")
      in
      List.map f
    in
    let xs = get_string_list "ana.activated" in
    let xs = map' find_id xs in
    base_id := find_id "base";
    activated := map (fun s -> s, find_spec s) xs;
    path_sens := map' find_id @@ get_string_list "ana.path_sens";
    cont_inse := map' find_id @@ get_string_list "ana.ctx_insens";
    check_deps !activated;
    activated := topo_sort_an !activated;
    activated_ctx_sens := List.filter (fun (n, _) -> not (List.mem n !cont_inse)) !activated;
    match marshal with
    | Some marshal ->
      iter2 (fun (_,{spec=(module S:MCPSpec); _}) marshal -> S.init (Some (Obj.obj marshal))) !activated marshal
    | None ->
      iter (fun (_,{spec=(module S:MCPSpec); _}) -> S.init None) !activated

  let finalize () = map (fun (_,{spec=(module S:MCPSpec); _}) -> Obj.repr (S.finalize ())) !activated

  let spec x = (find_spec x).spec
  let spec_list xs =
    map (fun (n,x) -> (n,spec n,x)) xs
  let spec_list2 xs ys =
    map2 (fun (n,x) (n',y) -> assert (n = n'); (n,spec n,(x,y))) xs ys

  let map_deadcode f xs =
    let dead = ref false in
    let one_el xs (n,(module S:MCPSpec),d) = try f xs (n,(module S:MCPSpec),d) :: xs with Deadcode -> dead:=true; (n,repr @@ S.D.bot ()) :: xs in
    let ys = fold_left one_el [] xs in
    List.rev ys, !dead

  let context fd x =
    let x = spec_list x in
    filter_map (fun (n,(module S:MCPSpec),d) ->
        if mem n !cont_inse then
          None
        else
          Some (n, repr @@ S.context fd (obj d))
      ) x

  let should_join x y =
    (* TODO: GobList.for_all3 *)
    let rec zip3 lst1 lst2 lst3 = match lst1,lst2,lst3 with
      | [],_, _ -> []
      | _,[], _ -> []
      | _,_ , []-> []
      | (x::xs),(y::ys), (z::zs) -> (x,y,z)::(zip3 xs ys zs)
    in
    let should_join ((_,(module S:Analyses.MCPSpec),_),(_,x),(_,y)) = S.should_join (obj x) (obj y) in
    (* obtain all analyses specs that are path sensitive and their values both in x and y *)
    let specs = filter (fun (x,_,_) -> mem x !path_sens) (spec_list x) in
    let xs = filter (fun (x,_) -> mem x !path_sens) x in
    let ys = filter (fun (x,_) -> mem x !path_sens) y in
    let zipped = zip3 specs xs ys in
    List.for_all should_join zipped

  let exitstate  v = map (fun (n,{spec=(module S:MCPSpec); _}) -> n, repr @@ S.exitstate  v) !activated
  let startstate v = map (fun (n,{spec=(module S:MCPSpec); _}) -> n, repr @@ S.startstate v) !activated
  let morphstate v x = map (fun (n,(module S:MCPSpec),d) -> n, repr @@ S.morphstate v (obj d)) (spec_list x)


  let rec assoc_replace (n,c) = function
    | [] -> failwith "assoc_replace"
    | (n',c')::xs -> if n=n' then (n,c)::xs else (n',c') :: assoc_replace (n,c) xs

  (** [assoc_split_eq (=) 1 [(1,a);(1,b);(2,x)] = ([a,b],[(2,x)])] *)
  let assoc_split_eq eq (k:'a) (xs:('a * 'b) list) : ('b list) * (('a * 'b) list) =
    let rec f a b = function
      | [] -> a, b
      | (k',v)::xs when eq k k' -> f (v::a) b xs
      | x::xs -> f a (x::b) xs
    in
    f [] [] xs

  (** [group_assoc_eq (=) [(1,a);(1,b);(2,x);(2,y)] = [(1,[a,b]),(2,[x,y])]] *)
  let group_assoc_eq eq (xs: ('a * 'b) list) : ('a * ('b list)) list  =
    let rec f a = function
      | [] -> a
      | (k,v)::xs ->
        let a', b = assoc_split_eq eq k xs in
        f ((k,v::a')::a) b
    in f [] xs

  let do_spawns ctx (xs:(varinfo * (lval option * exp list)) list) =
    let spawn_one v d =
      List.iter (fun (lval, args) -> ctx.spawn lval v args) d
    in
    if not (get_bool "exp.single-threaded") then
      iter (uncurry spawn_one) @@ group_assoc_eq Basetype.Variables.equal xs

  let do_sideg ctx (xs:(V.t * G.t) list) =
    let side_one v d =
      ctx.sideg v @@ fold_left G.join (G.bot ()) d
    in
    iter (uncurry side_one) @@ group_assoc_eq V.equal xs

  let rec do_splits ctx pv (xs:(int * (Obj.t * Events.t list)) list) =
    let split_one n (d,emits) =
      let nv = assoc_replace (n,d) pv in
      ctx.split (do_emits ctx emits nv) []
    in
    iter (uncurry split_one) xs

  and do_emits ctx emits xs =
    let octx = ctx in
    let ctx_with_local ctx local' =
      (* let rec ctx' =
        { ctx with
          local = local';
          ask = ask
        }
      and ask q = query ctx' q
      in
      ctx' *)
      {ctx with local = local'}
    in
    let do_emit ctx = function
      | Events.SplitBranch (exp, tv) ->
        ctx_with_local ctx (branch ctx exp tv)
      | Events.Assign {lval; exp} ->
        ctx_with_local ctx (assign ctx lval exp)
      | e ->
        let spawns = ref [] in
        let splits = ref [] in
        let sides  = ref [] in (* why do we need to collect these instead of calling ctx.sideg directly? *)
        let emits = ref [] in
        let ctx'' = outer_ctx "do_emits" ~spawns ~sides ~emits ctx in
        let octx'' = outer_ctx "do_emits" ~spawns ~sides ~emits octx in
        let f post_all (n,(module S:MCPSpec),(d,od)) =
          let ctx' : (S.D.t, S.G.t, S.C.t, S.V.t) ctx = inner_ctx "do_emits" ~splits ~post_all ctx'' n d in
          let octx' : (S.D.t, S.G.t, S.C.t, S.V.t) ctx = inner_ctx "do_emits" ~splits ~post_all octx'' n d in
          n, repr @@ S.event ctx' e octx'
        in
        let d, q = map_deadcode f @@ spec_list2 ctx.local octx.local in
        if M.tracing then M.tracel "event" "%a\n  before: %a\n  after:%a\n" Events.pretty e D.pretty ctx.local D.pretty d;
        do_sideg ctx !sides;
        do_spawns ctx !spawns;
        do_splits ctx d !splits;
        let d = do_emits ctx !emits d in
        if q then raise Deadcode else ctx_with_local ctx d
    in
    let ctx' = List.fold_left do_emit (ctx_with_local ctx xs) emits in
    ctx'.local

  and branch (ctx:(D.t, G.t, C.t, V.t) ctx) (e:exp) (tv:bool) =
    let spawns = ref [] in
    let splits = ref [] in
    let sides  = ref [] in (* why do we need to collect these instead of calling ctx.sideg directly? *)
    let emits = ref [] in
    let ctx'' = outer_ctx "branch" ~spawns ~sides ~emits ctx in
    let f post_all (n,(module S:MCPSpec),d) =
      let ctx' : (S.D.t, S.G.t, S.C.t, S.V.t) ctx = inner_ctx "branch" ~splits ~post_all ctx'' n d in
      n, repr @@ S.branch ctx' e tv
    in
    let d, q = map_deadcode f @@ spec_list ctx.local in
    do_sideg ctx !sides;
    do_spawns ctx !spawns;
    do_splits ctx d !splits;
    let d = do_emits ctx !emits d in
    if q then raise Deadcode else d

  (* Explicitly polymorphic type required here for recursive GADT call in ask. *)
  and query': type a. querycache:Obj.t Queries.Hashtbl.t -> Queries.Set.t -> (D.t, G.t, C.t, V.t) ctx -> a Queries.t -> a Queries.result = fun ~querycache asked ctx q ->
    let anyq = Queries.Any q in
    if M.tracing then M.traceli "query" "query %a\n" Queries.Any.pretty anyq;
    let r = match Queries.Hashtbl.find_option querycache anyq with
      | Some r ->
        if M.tracing then M.trace "query" "cached\n";
        Obj.obj r
      | None ->
        let module Result = (val Queries.Result.lattice q) in
        if Queries.Set.mem anyq asked then (
          if M.tracing then M.trace "query" "cycle\n";
          Result.top () (* query cycle *)
        )
        else
          let asked' = Queries.Set.add anyq asked in
          let sides = ref [] in
          let ctx'' = outer_ctx "query" ~sides ctx in
          let f ~q a (n,(module S:MCPSpec),d) =
            let ctx' : (S.D.t, S.G.t, S.C.t, S.V.t) ctx = inner_ctx "query" ctx'' n d in
            (* sideg is discouraged in query, because they would bypass sides grouping in other transfer functions.
              See https://github.com/goblint/analyzer/pull/214. *)
            let ctx' : (S.D.t, S.G.t, S.C.t, S.V.t) ctx =
              { ctx' with
                ask    = (fun (type b) (q: b Queries.t) -> query' ~querycache asked' ctx q)
              }
            in
            (* meet results so that precision from all analyses is combined *)
            Result.meet a @@ S.query ctx' q
          in
<<<<<<< HEAD
          match q with
          | Queries.WarnGlobal g ->
            (* WarnGlobal is special: it only goes to corresponding analysis and the argument variant is unlifted for it *)
            let (n, g): V.t = Obj.obj g in
            f ~q:(WarnGlobal (Obj.repr g)) (Result.top ()) (n, spec n, assoc n ctx.local)
          | Queries.PartAccess a ->
            Obj.repr (access ctx a)
          | Queries.IterSysVars (vq, fi) ->
            (* IterSysVars is special: argument function is lifted for each analysis *)
            iter (fun ((n,(module S:MCPSpec),d) as t) ->
                let fi' x = fi (Obj.repr (v_of n x)) in
                let q' = Queries.IterSysVars (vq, fi') in
                f ~q:q' () t
              ) @@ spec_list ctx.local
          (* | EvalInt e ->
            (* TODO: only query others that actually respond to EvalInt *)
            (* 2x speed difference on SV-COMP nla-digbench-scaling/ps6-ll_valuebound5.c *)
            f (Result.top ()) (!base_id, spec !base_id, assoc !base_id ctx.local) *)
          | _ ->
            let r = fold_left (f ~q) (Result.top ()) @@ spec_list ctx.local in
            do_sideg ctx !sides;
            Queries.Hashtbl.replace querycache anyq (Obj.repr r);
            r
    in
    if M.tracing then (
      let module Result = (val Queries.Result.lattice q) in
      M.traceu "query" "-> %a\n" Result.pretty r
    );
    r
=======
          (* meet results so that precision from all analyses is combined *)
          Result.meet a @@ S.query ctx' q
        in
        match q with
        | Queries.WarnGlobal g ->
          (* WarnGlobal is special: it only goes to corresponding analysis and the argument variant is unlifted for it *)
          let (n, g): V.t = Obj.obj g in
          f ~q:(WarnGlobal (Obj.repr g)) (Result.top ()) (n, spec n, assoc n ctx.local)
        | Queries.InvariantGlobal g ->
          (* InvariantGlobal is special: it only goes to corresponding analysis and the argument variant is unlifted for it *)
          let (n, g): V.t = Obj.obj g in
          f ~q:(InvariantGlobal (Obj.repr g)) (Result.top ()) (n, spec n, assoc n ctx.local)
        | Queries.PartAccess a ->
          Obj.repr (access ctx a)
        | Queries.IterSysVars (vq, fi) ->
          (* IterSysVars is special: argument function is lifted for each analysis *)
          iter (fun ((n,(module S:MCPSpec),d) as t) ->
              let fi' x = fi (Obj.repr (v_of n x)) in
              let q' = Queries.IterSysVars (vq, fi') in
              f ~q:q' () t
            ) @@ spec_list ctx.local
        (* | EvalInt e ->
           (* TODO: only query others that actually respond to EvalInt *)
           (* 2x speed difference on SV-COMP nla-digbench-scaling/ps6-ll_valuebound5.c *)
           f (Result.top ()) (!base_id, spec !base_id, assoc !base_id ctx.local) *)
        | _ ->
          let r = fold_left (f ~q) (Result.top ()) @@ spec_list ctx.local in
          do_sideg ctx !sides;
          Queries.Hashtbl.replace querycache anyq (Obj.repr r);
          r
>>>>>>> 9eb6bad5

  and query: type a. (D.t, G.t, C.t, V.t) ctx -> a Queries.t -> a Queries.result = fun ctx q ->
    let querycache = Queries.Hashtbl.create 13 in
    query' ~querycache Queries.Set.empty ctx q

  and access (ctx:(D.t, G.t, C.t, V.t) ctx) a: MCPAccess.A.t =
    let ctx'' = outer_ctx "access" ctx in
    let f (n, (module S: MCPSpec), d) =
      let ctx' : (S.D.t, S.G.t, S.C.t, S.V.t) ctx = inner_ctx "access" ctx'' n d in
      (n, repr (S.access ctx' a))
    in
    BatList.map f (spec_list ctx.local) (* map without deadcode *)

  and outer_ctx tfname ?spawns ?sides ?emits ctx =
    let spawn = match spawns with
      | Some spawns -> (fun l v a  -> spawns := (v,(l,a)) :: !spawns)
      | None -> (fun v d    -> failwith ("Cannot \"spawn\" in " ^ tfname ^ " context."))
    in
    let sideg = match sides with
      | Some sides -> (fun v g    -> sides  := (v, g) :: !sides)
      | None -> (fun v g       -> failwith ("Cannot \"sideg\" in " ^ tfname ^ " context."))
    in
    let emit = match emits with
      | Some emits -> (fun e -> emits := e :: !emits)
      | None -> (fun _ -> failwith ("Cannot \"emit\" in " ^ tfname ^ " context."))
    in
    let querycache = Queries.Hashtbl.create 13 in
    (* TODO: make rec? *)
    { ctx with
      ask    = (fun (type a) (q: a Queries.t) -> query' ~querycache Queries.Set.empty ctx q)
    ; emit
    ; spawn
    ; sideg
    }

  (* Explicitly polymorphic type required here for recursive call in branch. *)
  and inner_ctx: type d g c v. string -> ?splits:(int * (Obj.t * Events.t list)) list ref -> ?post_all:(int * Obj.t) list -> (D.t, G.t, C.t, V.t) ctx -> int -> Obj.t -> (d, g, c, v) ctx = fun tfname ?splits ?(post_all=[]) ctx n d ->
    let split = match splits with
      | Some splits -> (fun d es   -> splits := (n,(repr d,es)) :: !splits)
      | None -> (fun _ _    -> failwith ("Cannot \"split\" in " ^ tfname ^ " context."))
    in
    { ctx with
      local  = obj d
    ; context = (fun () -> ctx.context () |> assoc n |> obj)
    ; global = (fun v      -> ctx.global (v_of n v) |> g_to n |> obj)
    ; split
    ; sideg  = (fun v g    -> ctx.sideg (v_of n v) (g_of n g))
    }

  and assign (ctx:(D.t, G.t, C.t, V.t) ctx) l e =
    let spawns = ref [] in
    let splits = ref [] in
    let sides  = ref [] in
    let emits = ref [] in
    let ctx'' = outer_ctx "assign" ~spawns ~sides ~emits ctx in
    let f post_all (n,(module S:MCPSpec),d) =
      let ctx' : (S.D.t, S.G.t, S.C.t, S.V.t) ctx = inner_ctx "assign" ~splits ~post_all ctx'' n d in
      n, repr @@ S.assign ctx' l e
    in
    let d, q = map_deadcode f @@ spec_list ctx.local in
    do_sideg ctx !sides;
    do_spawns ctx !spawns;
    do_splits ctx d !splits;
    let d = do_emits ctx !emits d in
    if q then raise Deadcode else d


  let vdecl (ctx:(D.t, G.t, C.t, V.t) ctx) v =
    let spawns = ref [] in
    let splits = ref [] in
    let sides  = ref [] in
    let emits = ref [] in
    let ctx'' = outer_ctx "vdecl" ~spawns ~sides ~emits ctx in
    let f post_all (n,(module S:MCPSpec),d) =
      let ctx' : (S.D.t, S.G.t, S.C.t, S.V.t) ctx = inner_ctx "vdecl" ~splits ~post_all ctx'' n d in
      n, repr @@ S.vdecl ctx' v
    in
    let d, q = map_deadcode f @@ spec_list ctx.local in
    do_sideg ctx !sides;
    do_spawns ctx !spawns;
    do_splits ctx d !splits;
    let d = do_emits ctx !emits d in
    if q then raise Deadcode else d

  let body (ctx:(D.t, G.t, C.t, V.t) ctx) f =
    let spawns = ref [] in
    let splits = ref [] in
    let sides  = ref [] in
    let emits = ref [] in
    let ctx'' = outer_ctx "body" ~spawns ~sides ~emits ctx in
    let f post_all (n,(module S:MCPSpec),d) =
      let ctx' : (S.D.t, S.G.t, S.C.t, S.V.t) ctx = inner_ctx "body" ~splits ~post_all ctx'' n d in
      n, repr @@ S.body ctx' f
    in
    let d, q = map_deadcode f @@ spec_list ctx.local in
    do_sideg ctx !sides;
    do_spawns ctx !spawns;
    do_splits ctx d !splits;
    let d = do_emits ctx !emits d in
    if q then raise Deadcode else d

  let return (ctx:(D.t, G.t, C.t, V.t) ctx) e f =
    let spawns = ref [] in
    let splits = ref [] in
    let sides  = ref [] in
    let emits = ref [] in
    let ctx'' = outer_ctx "return" ~spawns ~sides ~emits ctx in
    let f post_all (n,(module S:MCPSpec),d) =
      let ctx' : (S.D.t, S.G.t, S.C.t, S.V.t) ctx = inner_ctx "return" ~splits ~post_all ctx'' n d in
      n, repr @@ S.return ctx' e f
    in
    let d, q = map_deadcode f @@ spec_list ctx.local in
    do_sideg ctx !sides;
    do_spawns ctx !spawns;
    do_splits ctx d !splits;
    let d = do_emits ctx !emits d in
    if q then raise Deadcode else d


  let asm (ctx:(D.t, G.t, C.t, V.t) ctx) =
    let spawns = ref [] in
    let splits = ref [] in
    let sides  = ref [] in
    let emits = ref [] in
    let ctx'' = outer_ctx "asm" ~spawns ~sides ~emits ctx in
    let f post_all (n,(module S:MCPSpec),d) =
      let ctx' : (S.D.t, S.G.t, S.C.t, S.V.t) ctx = inner_ctx "asm" ~splits ~post_all ctx'' n d in
      n, repr @@ S.asm ctx'
    in
    let d, q = map_deadcode f @@ spec_list ctx.local in
    do_sideg ctx !sides;
    do_spawns ctx !spawns;
    do_splits ctx d !splits;
    let d = do_emits ctx !emits d in
    if q then raise Deadcode else d

  let skip (ctx:(D.t, G.t, C.t, V.t) ctx) =
    let spawns = ref [] in
    let splits = ref [] in
    let sides  = ref [] in
    let emits = ref [] in
    let ctx'' = outer_ctx "skip" ~spawns ~sides ~emits ctx in
    let f post_all (n,(module S:MCPSpec),d) =
      let ctx' : (S.D.t, S.G.t, S.C.t, S.V.t) ctx = inner_ctx "skip" ~splits ~post_all ctx'' n d in
      n, repr @@ S.skip ctx'
    in
    let d, q = map_deadcode f @@ spec_list ctx.local in
    do_sideg ctx !sides;
    do_spawns ctx !spawns;
    do_splits ctx d !splits;
    let d = do_emits ctx !emits d in
    if q then raise Deadcode else d

  let special (ctx:(D.t, G.t, C.t, V.t) ctx) r f a =
    let spawns = ref [] in
    let splits = ref [] in
    let sides  = ref [] in
    let emits = ref [] in
    let ctx'' = outer_ctx "special" ~spawns ~sides ~emits ctx in
    let f post_all (n,(module S:MCPSpec),d) =
      let ctx' : (S.D.t, S.G.t, S.C.t, S.V.t) ctx = inner_ctx "special" ~splits ~post_all ctx'' n d in
      n, repr @@ S.special ctx' r f a
    in
    let d, q = map_deadcode f @@ spec_list ctx.local in
    do_sideg ctx !sides;
    do_spawns ctx !spawns;
    do_splits ctx d !splits;
    let d = do_emits ctx !emits d in
    if q then raise Deadcode else d

  let sync (ctx:(D.t, G.t, C.t, V.t) ctx) reason =
    let spawns = ref [] in
    let splits = ref [] in
    let sides  = ref [] in
    let emits = ref [] in
    let ctx'' = outer_ctx "sync" ~spawns ~sides ~emits ctx in
    let f post_all (n,(module S:MCPSpec),d) =
      let ctx' : (S.D.t, S.G.t, S.C.t, S.V.t) ctx = inner_ctx "sync" ~splits ~post_all ctx'' n d in
      n, repr @@ S.sync ctx' reason
    in
    let d, q = map_deadcode f @@ spec_list ctx.local in
    do_sideg ctx !sides;
    do_spawns ctx !spawns;
    do_splits ctx d !splits;
    let d = do_emits ctx !emits d in
    if q then raise Deadcode else d

  let enter (ctx:(D.t, G.t, C.t, V.t) ctx) r f a =
    let spawns = ref [] in
    let sides  = ref [] in
    let ctx'' = outer_ctx "enter" ~spawns ~sides ctx in
    let f (n,(module S:MCPSpec),d) =
      let ctx' : (S.D.t, S.G.t, S.C.t, S.V.t) ctx = inner_ctx "enter" ctx'' n d in
      map (fun (c,d) -> ((n, repr c), (n, repr d))) @@ S.enter ctx' r f a
    in
    let css = map f @@ spec_list ctx.local in
    do_sideg ctx !sides;
    do_spawns ctx !spawns;
    map (fun xs -> (topo_sort_an @@ map fst xs, topo_sort_an @@ map snd xs)) @@ n_cartesian_product css

  let combine (ctx:(D.t, G.t, C.t, V.t) ctx) r fe f a fc fd =
    let spawns = ref [] in
    let sides  = ref [] in
    let emits = ref [] in
    let ctx'' = outer_ctx "combine" ~spawns ~sides ~emits ctx in
    (* Like spec_list2 but for three lists. Tail recursion like map3_rev would have.
       Due to context-insensitivity, second list is optional and may only contain a subset of analyses
       in the same order, so some skipping needs to happen to align the three lists.
       See https://github.com/goblint/analyzer/pull/578/files#r794376508. *)
    let rec spec_list3_rev_acc acc l1 l2_opt l3 = match l1, l2_opt, l3 with
      | [], _, [] -> acc
      | (n, x) :: l1, Some ((n', y) :: l2), (n'', z) :: l3 when n = n' -> (* context-sensitive *)
        assert (n = n'');
        spec_list3_rev_acc ((n, spec n, (x, Some y, z)) :: acc) l1 (Some l2) l3
      | (n, x) :: l1, l2_opt, (n'', z) :: l3 -> (* context-insensitive *)
        assert (n = n'');
        spec_list3_rev_acc ((n, spec n, (x, None, z)) :: acc) l1 l2_opt l3
      | _, _, _ -> invalid_arg "MCP.spec_list3_rev_acc"
    in
    let f post_all (n,(module S:MCPSpec),(d,fc,fd)) =
      let ctx' : (S.D.t, S.G.t, S.C.t, S.V.t) ctx = inner_ctx "combine" ~post_all ctx'' n d in
      n, repr @@ S.combine ctx' r fe f a (Option.map obj fc) (obj fd)
    in
    let d, q = map_deadcode f @@ List.rev @@ spec_list3_rev_acc [] ctx.local fc fd in
    do_sideg ctx !sides;
    do_spawns ctx !spawns;
    let d = do_emits ctx !emits d in
    if q then raise Deadcode else d

  let threadenter (ctx:(D.t, G.t, C.t, V.t) ctx) lval f a =
    let sides  = ref [] in
    let emits = ref [] in
    let ctx'' = outer_ctx "threadenter" ~sides ~emits ctx in
    let f (n,(module S:MCPSpec),d) =
      let ctx' : (S.D.t, S.G.t, S.C.t, S.V.t) ctx = inner_ctx "threadenter" ctx'' n d in
      map (fun d -> (n, repr d)) @@ S.threadenter ctx' lval f a
    in
    let css = map f @@ spec_list ctx.local in
    do_sideg ctx !sides;
    (* TODO: this do_emits is now different from everything else *)
    map (do_emits ctx !emits) @@ map topo_sort_an @@ n_cartesian_product css

  let threadspawn (ctx:(D.t, G.t, C.t, V.t) ctx) lval f a fctx =
    let sides  = ref [] in
    let emits = ref [] in
    let ctx'' = outer_ctx "threadspawn" ~sides ~emits ctx in
    let fctx'' = outer_ctx "threadspawn" ~sides ~emits fctx in
    let f post_all (n,(module S:MCPSpec),(d,fd)) =
      let ctx' : (S.D.t, S.G.t, S.C.t, S.V.t) ctx = inner_ctx "threadspawn" ~post_all ctx'' n d in
      let fctx' : (S.D.t, S.G.t, S.C.t, S.V.t) ctx = inner_ctx "threadspawn" ~post_all fctx'' n fd in
      n, repr @@ S.threadspawn ctx' lval f a fctx'
    in
    let d, q = map_deadcode f @@ spec_list2 ctx.local fctx.local in
    do_sideg ctx !sides;
    let d = do_emits ctx !emits d in
    if q then raise Deadcode else d
end<|MERGE_RESOLUTION|>--- conflicted
+++ resolved
@@ -261,12 +261,15 @@
             (* meet results so that precision from all analyses is combined *)
             Result.meet a @@ S.query ctx' q
           in
-<<<<<<< HEAD
           match q with
           | Queries.WarnGlobal g ->
             (* WarnGlobal is special: it only goes to corresponding analysis and the argument variant is unlifted for it *)
             let (n, g): V.t = Obj.obj g in
             f ~q:(WarnGlobal (Obj.repr g)) (Result.top ()) (n, spec n, assoc n ctx.local)
+          | Queries.InvariantGlobal g ->
+            (* InvariantGlobal is special: it only goes to corresponding analysis and the argument variant is unlifted for it *)
+            let (n, g): V.t = Obj.obj g in
+            f ~q:(InvariantGlobal (Obj.repr g)) (Result.top ()) (n, spec n, assoc n ctx.local)
           | Queries.PartAccess a ->
             Obj.repr (access ctx a)
           | Queries.IterSysVars (vq, fi) ->
@@ -291,38 +294,6 @@
       M.traceu "query" "-> %a\n" Result.pretty r
     );
     r
-=======
-          (* meet results so that precision from all analyses is combined *)
-          Result.meet a @@ S.query ctx' q
-        in
-        match q with
-        | Queries.WarnGlobal g ->
-          (* WarnGlobal is special: it only goes to corresponding analysis and the argument variant is unlifted for it *)
-          let (n, g): V.t = Obj.obj g in
-          f ~q:(WarnGlobal (Obj.repr g)) (Result.top ()) (n, spec n, assoc n ctx.local)
-        | Queries.InvariantGlobal g ->
-          (* InvariantGlobal is special: it only goes to corresponding analysis and the argument variant is unlifted for it *)
-          let (n, g): V.t = Obj.obj g in
-          f ~q:(InvariantGlobal (Obj.repr g)) (Result.top ()) (n, spec n, assoc n ctx.local)
-        | Queries.PartAccess a ->
-          Obj.repr (access ctx a)
-        | Queries.IterSysVars (vq, fi) ->
-          (* IterSysVars is special: argument function is lifted for each analysis *)
-          iter (fun ((n,(module S:MCPSpec),d) as t) ->
-              let fi' x = fi (Obj.repr (v_of n x)) in
-              let q' = Queries.IterSysVars (vq, fi') in
-              f ~q:q' () t
-            ) @@ spec_list ctx.local
-        (* | EvalInt e ->
-           (* TODO: only query others that actually respond to EvalInt *)
-           (* 2x speed difference on SV-COMP nla-digbench-scaling/ps6-ll_valuebound5.c *)
-           f (Result.top ()) (!base_id, spec !base_id, assoc !base_id ctx.local) *)
-        | _ ->
-          let r = fold_left (f ~q) (Result.top ()) @@ spec_list ctx.local in
-          do_sideg ctx !sides;
-          Queries.Hashtbl.replace querycache anyq (Obj.repr r);
-          r
->>>>>>> 9eb6bad5
 
   and query: type a. (D.t, G.t, C.t, V.t) ctx -> a Queries.t -> a Queries.result = fun ctx q ->
     let querycache = Queries.Hashtbl.create 13 in
