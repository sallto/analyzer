(** Tools for dealing with library functions. *)

open Prelude.Ana
open GobConfig

module M = Messages

(** C standard library functions.
    These are specified by the C standard. *)
let c_descs_list: (string * LibraryDesc.t) list = LibraryDsl.[
    ("memset", special [__ "dest" [w]; __ "ch" []; __ "count" []] @@ fun dest ch count -> Memset { dest; ch; count; });
    ("__builtin_memset", special [__ "dest" [w]; __ "ch" []; __ "count" []] @@ fun dest ch count -> Memset { dest; ch; count; });
    ("__builtin___memset_chk", special [__ "dest" [w]; __ "ch" []; __ "count" []; drop "os" []] @@ fun dest ch count -> Memset { dest; ch; count; });
    ("malloc", special [__ "size" []] @@ fun size -> Malloc size);
    ("realloc", special [__ "ptr" [r; f]; __ "size" []] @@ fun ptr size -> Realloc { ptr; size });
    ("abort", special [] Abort);
    ("exit", special [drop "exit_code" []] Abort);
    ("assert", special [__ "cond" []] @@ fun cond -> Assert cond);
  ]

(** C POSIX library functions.
    These are {e not} specified by the C standard, but available on POSIX systems. *)
let posix_descs_list: (string * LibraryDesc.t) list = LibraryDsl.[
    ("bzero", special [__ "dest" [w]; __ "count" []] @@ fun dest count -> Bzero { dest; count; });
    ("__builtin_bzero", special [__ "dest" [w]; __ "count" []] @@ fun dest count -> Bzero { dest; count; });
    ("explicit_bzero", special [__ "dest" [w]; __ "count" []] @@ fun dest count -> Bzero { dest; count; });
    ("__explicit_bzero_chk", special [__ "dest" [w]; __ "count" []; drop "os" []] @@ fun dest count -> Bzero { dest; count; });
  ]

(** Pthread functions. *)
let pthread_descs_list: (string * LibraryDesc.t) list = LibraryDsl.[
    ("pthread_create", special [__ "thread" [w]; drop "attr" [r]; __ "start_routine" [s]; __ "arg" []] @@ fun thread start_routine arg -> ThreadCreate { thread; start_routine; arg }); (* For precision purposes arg is not considered accessed here. Instead all accesses (if any) come from actually analyzing start_routine. *)
    ("pthread_exit", special [__ "retval" []] @@ fun retval -> ThreadExit { ret_val = retval }); (* Doesn't dereference the void* itself, but just passes to pthread_join. *)
  ]

(** GCC builtin functions.
    These are not builtin versions of functions from other lists. *)
let gcc_descs_list: (string * LibraryDesc.t) list = LibraryDsl.[
    ("__builtin_object_size", unknown [drop "ptr" [r]; drop' []]);
  ]

(** Linux kernel functions. *)
let linux_descs_list: (string * LibraryDesc.t) list = (* LibraryDsl. *) [

  ]

(** Goblint functions. *)
let goblint_descs_list: (string * LibraryDesc.t) list = LibraryDsl.[
    ("__goblint_unknown", unknown [drop' [w]]);
    ("__goblint_check", unknown [drop' []]);
    ("__goblint_commit", unknown [drop' []]);
    ("__goblint_assert", unknown [drop' []]);
  ]

(** zstd functions.
    Only used with extraspecials. *)
let zstd_descs_list: (string * LibraryDesc.t) list = LibraryDsl.[
    ("ZSTD_customMalloc", special [__ "size" []; drop "customMem" [r]] @@ fun size -> Malloc size);
    ("ZSTD_customCalloc", special [__ "size" []; drop "customMem" [r]] @@ fun size -> Calloc { size; count = Cil.one });
    ("ZSTD_customFree", unknown [drop "ptr" [f]; drop "customMem" [r]]);
  ]

(* TODO: allow selecting which lists to use *)
let library_descs = Hashtbl.of_list (List.concat [
    c_descs_list;
    posix_descs_list;
    pthread_descs_list;
    gcc_descs_list;
    linux_descs_list;
    goblint_descs_list;
    zstd_descs_list;
  ])


type categories = [
  | `Malloc       of exp
  | `Calloc       of exp * exp
  | `Realloc      of exp * exp
  | `Assert       of exp
  | `Lock         of bool * bool * bool  (* try? * write? * return  on success *)
  | `Unlock
  | `ThreadCreate of exp * exp * exp (* id * f  * x       *)
  | `ThreadJoin   of exp * exp (* id * ret_var *)
  | `Unknown      of string ]


let classify fn exps: categories =
  let strange_arguments () =
    M.warn ~category:Program "%s arguments are strange!" fn;
    `Unknown fn
  in
  match fn with
  | "pthread_join" ->
    begin match exps with
      | [id; ret_var] -> `ThreadJoin (id, ret_var)
      | _ -> strange_arguments ()
    end
  | "kmalloc" | "__kmalloc" | "usb_alloc_urb" | "__builtin_alloca" ->
    begin match exps with
      | size::_ -> `Malloc size
      | _ -> strange_arguments ()
    end
  | "kzalloc" ->
    begin match exps with
      | size::_ -> `Calloc (Cil.one, size)
      | _ -> strange_arguments ()
    end
  | "calloc" ->
    begin match exps with
      | n::size::_ -> `Calloc (n, size)
      | _ -> strange_arguments ()
    end
<<<<<<< HEAD
  | "realloc" ->
    begin match exps with
      | p::size::_ -> `Realloc (p, size)
      | _ -> strange_arguments ()
    end
  | "__goblint_assert" ->
    begin match exps with
      | [e] -> `Assert e
      | _ -> M.warn "Assert argument mismatch!"; `Unknown fn
    end
=======
>>>>>>> 07f5b323
  | "_spin_trylock" | "spin_trylock" | "mutex_trylock" | "_spin_trylock_irqsave"
  | "down_trylock"
    -> `Lock(true, true, true)
  | "pthread_mutex_trylock" | "pthread_rwlock_trywrlock"
    -> `Lock (true, true, false)
  | "LAP_Se_WaitSemaphore" (* TODO: only handle those when arinc analysis is enabled? *)
  | "_spin_lock" | "_spin_lock_irqsave" | "_spin_lock_bh" | "down_write"
  | "mutex_lock" | "mutex_lock_interruptible" | "_write_lock" | "_raw_write_lock"
  | "pthread_rwlock_wrlock" | "GetResource" | "_raw_spin_lock"
  | "_raw_spin_lock_flags" | "_raw_spin_lock_irqsave" | "_raw_spin_lock_irq" | "_raw_spin_lock_bh"
  | "spin_lock_irqsave" | "spin_lock"
    -> `Lock (get_bool "sem.lock.fail", true, true)
  | "pthread_mutex_lock" | "__pthread_mutex_lock"
    -> `Lock (get_bool "sem.lock.fail", true, false)
  | "pthread_rwlock_tryrdlock" | "pthread_rwlock_rdlock" | "_read_lock"  | "_raw_read_lock"
  | "down_read"
    -> `Lock (get_bool "sem.lock.fail", false, true)
  | "LAP_Se_SignalSemaphore"
  | "__raw_read_unlock" | "__raw_write_unlock"  | "raw_spin_unlock"
  | "_spin_unlock" | "spin_unlock" | "_spin_unlock_irqrestore" | "_spin_unlock_bh" | "_raw_spin_unlock_bh"
  | "mutex_unlock" | "_write_unlock" | "_read_unlock" | "_raw_spin_unlock_irqrestore"
  | "pthread_mutex_unlock" | "__pthread_mutex_unlock" | "spin_unlock_irqrestore" | "up_read" | "up_write"
  | "up"
    -> `Unlock
  | x -> `Unknown x


module Invalidate =
struct
  [@@@warning "-unused-value-declaration"] (* some functions are not used below *)
  open AccessKind

  let drop = List.drop
  let keep ns = List.filteri (fun i _ -> List.mem i ns)

  let partition ns x =
    let rec go n =
      function
      | [] -> ([],[])
      | y :: ys ->
        let (i,o) = go (n + 1) ys in
        if List.mem n ns
        then (y::i,   o)
        else (   i,y::o)
    in
    go 1 x

  let writesAllButFirst n f a x =
    match a with
    | Write | Spawn -> f a x @ drop n x
    | Read  -> f a x
    | Free  -> []

  let readsAllButFirst n f a x =
    match a with
    | Write | Spawn -> f a x
    | Read  -> f a x @ drop n x
    | Free  -> []

  let reads ns a x =
    let i, o = partition ns x in
    match a with
    | Write | Spawn -> o
    | Read  -> i
    | Free  -> []

  let writes ns a x =
    let i, o = partition ns x in
    match a with
    | Write | Spawn -> i
    | Read  -> o
    | Free  -> []

  let frees ns a x =
    let i, o = partition ns x in
    match a with
    | Write | Spawn -> []
    | Read  -> o
    | Free  -> i

  let readsFrees rs fs a x =
    match a with
    | Write | Spawn -> []
    | Read  -> keep rs x
    | Free  -> keep fs x

  let onlyReads ns a x =
    match a with
    | Write | Spawn -> []
    | Read  -> keep ns x
    | Free  -> []

  let onlyWrites ns a x =
    match a with
    | Write | Spawn -> keep ns x
    | Read  -> []
    | Free  -> []

  let readsWrites rs ws a x =
    match a with
    | Write | Spawn -> keep ws x
    | Read  -> keep rs x
    | Free  -> []

  let readsAll a x =
    match a with
    | Write | Spawn -> []
    | Read  -> x
    | Free  -> []

  let writesAll a x =
    match a with
    | Write | Spawn -> x
    | Read  -> []
    | Free  -> []
end

open Invalidate

(* Data races: which arguments are read/written?
 * We assume that no known functions that are reachable are executed/spawned. For that we use ThreadCreate above. *)
(* WTF: why are argument numbers 1-indexed (in partition)? *)
let invalidate_actions = [
    "atoi", readsAll;             (*safe*)
    "__builtin_ctz", readsAll;
    "__builtin_ctzl", readsAll;
    "__builtin_ctzll", readsAll;
    "__builtin_clz", readsAll;
    "connect", readsAll;          (*safe*)
    "fclose", readsAll;           (*safe*)
    "fflush", writesAll;          (*unsafe*)
    "fopen", readsAll;            (*safe*)
    "fdopen", readsAll;           (*safe*)
    "setvbuf", writes[1;2];       (* TODO: if this is used to set an input buffer, the buffer (second argument) would need to remain TOP, *)
                                  (* as any future write (or flush) of the stream could result in a write to the buffer *)
    "fprintf", writes [1];          (*keep [1]*)
    "__fprintf_chk", writes [1];    (*keep [1]*)
    "fread", writes [1;4];
    "__fread_alias", writes [1;4];
    "__fread_chk", writes [1;4];
    "utimensat", readsAll;
    "free", frees [1]; (*unsafe*)
    "fwrite", readsAll;(*safe*)
    "getopt", writes [2];(*keep [2]*)
    "localtime", readsAll;(*safe*)
    "memcpy", writes [1];(*keep [1]*)
    "__builtin_memcpy", writes [1];(*keep [1]*)
    "mempcpy", writes [1];(*keep [1]*)
    "__builtin___memcpy_chk", writes [1];
    "__builtin___mempcpy_chk", writes [1];
    "printf", readsAll;(*safe*)
    "__printf_chk", readsAll;(*safe*)
    "printk", readsAll;(*safe*)
    "perror", readsAll;(*safe*)
    "pthread_mutex_lock", readsAll;(*safe*)
    "pthread_mutex_trylock", readsAll;
    "pthread_mutex_unlock", readsAll;(*safe*)
    "__pthread_mutex_lock", readsAll;(*safe*)
    "__pthread_mutex_trylock", readsAll;
    "__pthread_mutex_unlock", readsAll;(*safe*)
    "__mutex_init", readsAll;(*safe*)
    "mutex_init", readsAll;(*safe*)
    "mutex_lock", readsAll;(*safe*)
    "mutex_lock_interruptible", readsAll;(*safe*)
    "mutex_unlock", readsAll;(*safe*)
    "_spin_lock", readsAll;(*safe*)
    "_spin_unlock", readsAll;(*safe*)
    "_spin_lock_irqsave", readsAll;(*safe*)
    "_spin_unlock_irqrestore", readsAll;(*safe*)
    "pthread_mutex_init", readsAll;(*safe*)
    "pthread_mutex_destroy", readsAll;(*safe*)
    "pthread_mutexattr_settype", readsAll;(*safe*)
    "pthread_mutexattr_init", readsAll;(*safe*)
    "pthread_self", readsAll;(*safe*)
    "read", writes [2];(*keep [2]*)
    "recv", writes [2];(*keep [2]*)
    "scanf",  writesAllButFirst 1 readsAll;(*drop 1*)
    "send", readsAll;(*safe*)
    "snprintf", writes [1];(*keep [1]*)
    "__builtin___snprintf_chk", writes [1];(*keep [1]*)
    "sprintf", writes [1];(*keep [1]*)
    "sscanf", writesAllButFirst 2 readsAll;(*drop 2*)
    "strcmp", readsAll;(*safe*)
    "strftime", writes [1];(*keep [1]*)
    "strlen", readsAll;(*safe*)
    "strncmp", readsAll;(*safe*)
    "strncpy", writes [1];(*keep [1]*)
    "strstr", readsAll;(*safe*)
    "strdup", readsAll;(*safe*)
    "toupper", readsAll;(*safe*)
    "tolower", readsAll;(*safe*)
    "time", writesAll;(*unsafe*)
    "vfprintf", writes [1];(*keep [1]*)
    "__vfprintf_chk", writes [1];(*keep [1]*)
    "vprintf", readsAll;(*safe*)
    "vsprintf", writes [1];(*keep [1]*)
    "write", readsAll;(*safe*)
    "__builtin_va_arg", readsAll;(*safe*)
    "__builtin_va_end", readsAll;(*safe*)
    "__builtin_va_start", readsAll;(*safe*)
    "__ctype_b_loc", readsAll;(*safe*)
    "__errno", readsAll;(*safe*)
    "__errno_location", readsAll;(*safe*)
    "sigfillset", writesAll; (*unsafe*)
    "sigprocmask", writesAll; (*unsafe*)
    "uname", writesAll;(*unsafe*)
    "__builtin_strcmp", readsAll;(*safe*)
    "getopt_long", writesAllButFirst 2 readsAll;(*drop 2*)
    "__strdup", readsAll;(*safe*)
    "strtoul__extinline", readsAll;(*safe*)
    "strtol", writes [2];
    "geteuid", readsAll;(*safe*)
    "opendir", readsAll;  (*safe*)
    "readdir_r", writesAll;(*unsafe*)
    "atoi__extinline", readsAll;(*safe*)
    "getpid", readsAll;(*safe*)
    "fgetc", writesAll;(*unsafe*)
    "getc", writesAll;(*unsafe*)
    "_IO_getc", writesAll;(*unsafe*)
    "closedir", writesAll;(*unsafe*)
    "setrlimit", readsAll;(*safe*)
    "chdir", readsAll;(*safe*)
    "pipe", writesAll;(*unsafe*)
    "close", writesAll;(*unsafe*)
    "setsid", readsAll;(*safe*)
    "strerror_r", writesAll;(*unsafe*)
    "pthread_attr_init", writesAll; (*unsafe*)
    "pthread_attr_setdetachstate", writesAll;(*unsafe*)
    "pthread_attr_setstacksize", writesAll;(*unsafe*)
    "pthread_attr_setscope", writesAll;(*unsafe*)
    "pthread_cond_init", readsAll; (*safe*)
    "pthread_cond_wait", readsAll; (*safe*)
    "pthread_cond_signal", readsAll;(*safe*)
    "pthread_cond_broadcast", readsAll;(*safe*)
    "pthread_cond_destroy", readsAll;(*safe*)
    "__pthread_cond_init", readsAll; (*safe*)
    "__pthread_cond_wait", readsAll; (*safe*)
    "__pthread_cond_signal", readsAll;(*safe*)
    "__pthread_cond_broadcast", readsAll;(*safe*)
    "__pthread_cond_destroy", readsAll;(*safe*)
    "pthread_key_create", writesAll;(*unsafe*)
    "sigemptyset", writesAll;(*unsafe*)
    "sigaddset", writesAll;(*unsafe*)
    "pthread_sigmask", writesAllButFirst 2 readsAll;(*unsafe*)
    "raise", writesAll;(*unsafe*)
    "_strlen", readsAll;(*safe*)
    "__builtin_alloca", readsAll;(*safe*)
    "dlopen", readsAll;(*safe*)
    "dlsym", readsAll;(*safe*)
    "dlclose", readsAll;(*safe*)
    "dlerror", readsAll;(*safe*)
    "stat__extinline", writesAllButFirst 1 readsAll;(*drop 1*)
    "lstat__extinline", writesAllButFirst 1 readsAll;(*drop 1*)
    "__builtin_strchr", readsAll;(*safe*)
    "strcpy", writes [1];(*keep [1]*)
    "__builtin___strcpy", writes [1];(*keep [1]*)
    "__builtin___strcpy_chk", writes [1];(*keep [1]*)
    "strcat", writes [2];(*keep [2]*)
    "getpgrp", readsAll;(*safe*)
    "umount2", readsAll;(*safe*)
    "memchr", readsAll;(*safe*)
    "memmove", writes [2;3];(*keep [2;3]*)
    "__builtin_memmove", writes [2;3];(*keep [2;3]*)
    "__builtin___memmove_chk", writes [2;3];(*keep [2;3]*)
    "waitpid", readsAll;(*safe*)
    "statfs", writes [1;3;4];(*keep [1;3;4]*)
    "mkdir", readsAll;(*safe*)
    "mount", readsAll;(*safe*)
    "open", readsAll;(*safe*)
    "__open_alias", readsAll;(*safe*)
    "__open_2", readsAll;(*safe*)
    "fcntl", readsAll;(*safe*)
    "ioctl", writesAll;(*unsafe*)
    "fstat__extinline", writesAll;(*unsafe*)
    "umount", readsAll;(*safe*)
    "rmdir", readsAll;(*safe*)
    "strrchr", readsAll;(*safe*)
    "scandir", writes [1;3;4];(*keep [1;3;4]*)
    "unlink", readsAll;(*safe*)
    "sched_yield", readsAll;(*safe*)
    "nanosleep", writesAllButFirst 1 readsAll;(*drop 1*)
    "sigdelset", readsAll;(*safe*)
    "sigwait", writesAllButFirst 1 readsAll;(*drop 1*)
    "setlocale", readsAll;(*safe*)
    "bindtextdomain", readsAll;(*safe*)
    "textdomain", readsAll;(*safe*)
    "dcgettext", readsAll;(*safe*)
    "syscall", writesAllButFirst 1 readsAll;(*drop 1*)
    "sysconf", readsAll;
    "fputs", readsAll;(*safe*)
    "fputc", readsAll;(*safe*)
    "fseek", writes[1];
    "fileno", readsAll;
    "ferror", readsAll;
    "ftell", readsAll;
    "putc", readsAll;(*safe*)
    "putw", readsAll;(*safe*)
    "putchar", readsAll;(*safe*)
    "getchar", readsAll;(*safe*)
    "feof", readsAll;(*safe*)
    "__getdelim", writes [3];(*keep [3]*)
    "vsyslog", readsAll;(*safe*)
    "gethostbyname_r", readsAll;(*safe*)
    "__h_errno_location", readsAll;(*safe*)
    "__fxstat", readsAll;(*safe*)
    "getuid", readsAll;(*safe*)
    "strerror", readsAll;(*safe*)
    "readdir", readsAll;(*safe*)
    "openlog", readsAll;(*safe*)
    "getdtablesize", readsAll;(*safe*)
    "umask", readsAll;(*safe*)
    "socket", readsAll;(*safe*)
    "clntudp_create", writesAllButFirst 3 readsAll;(*drop 3*)
    "svctcp_create", readsAll;(*safe*)
    "clntudp_bufcreate", writesAll;(*unsafe*)
    "authunix_create_default", readsAll;(*safe*)
    "writev", readsAll;(*safe*)
    "clnt_broadcast", writesAll;(*unsafe*)
    "clnt_sperrno", readsAll;(*safe*)
    "pmap_unset", writesAll;(*unsafe*)
    "bind", readsAll;(*safe*)
    "svcudp_create", readsAll;(*safe*)
    "svc_register", writesAll;(*unsafe*)
    "sleep", readsAll;(*safe*)
    "usleep", readsAll;
    "svc_run", writesAll;(*unsafe*)
    "dup", readsAll; (*safe*)
    "__builtin_expect", readsAll; (*safe*)
    "vsnprintf", writesAllButFirst 3 readsAll; (*drop 3*)
    "__builtin___vsnprintf", writesAllButFirst 3 readsAll; (*drop 3*)
    "__builtin___vsnprintf_chk", writesAllButFirst 3 readsAll; (*drop 3*)
    "syslog", readsAll; (*safe*)
    "strcasecmp", readsAll; (*safe*)
    "strchr", readsAll; (*safe*)
    "getservbyname", readsAll; (*safe*)
    "__error", readsAll; (*safe*)
    "__maskrune", writesAll; (*unsafe*)
    "inet_addr", readsAll; (*safe*)
    "gethostbyname", readsAll; (*safe*)
    "setsockopt", readsAll; (*safe*)
    "listen", readsAll; (*safe*)
    "getsockname", writes [1;3]; (*keep [1;3]*)
    "getenv", readsAll; (*safe*)
    "execl", readsAll; (*safe*)
    "select", writes [1;5]; (*keep [1;5]*)
    "accept", writesAll; (*keep [1]*)
    "getpeername", writes [1]; (*keep [1]*)
    "times", writesAll; (*unsafe*)
    "timespec_get", writes [1];
    "fgets", writes [1;3]; (*keep [3]*)
    "__fgets_alias", writes [1;3]; (*keep [3]*)
    "__fgets_chk", writes [1;3]; (*keep [3]*)
    "strtoul", readsAll; (*safe*)
    "__tolower", readsAll; (*safe*)
    "signal", writesAll; (*unsafe*)
    "strsignal", readsAll;
    "popen", readsAll; (*safe*)
    "BF_cfb64_encrypt", writes [1;3;4;5]; (*keep [1;3;4,5]*)
    "BZ2_bzBuffToBuffDecompress", writes [3;4]; (*keep [3;4]*)
    "uncompress", writes [3;4]; (*keep [3;4]*)
    "stat", writes [2]; (*keep [1]*)
    "__xstat", writes [3]; (*keep [1]*)
    "__lxstat", writes [3]; (*keep [1]*)
    "remove", readsAll;
    "BZ2_bzBuffToBuffCompress", writes [3;4]; (*keep [3;4]*)
    "compress2", writes [3]; (*keep [3]*)
    "__toupper", readsAll; (*safe*)
    "BF_set_key", writes [3]; (*keep [3]*)
    "memcmp", readsAll; (*safe*)
    "sendto", writes [2;4]; (*keep [2;4]*)
    "recvfrom", writes [4;5]; (*keep [4;5]*)
    "srand", readsAll; (*safe*)
    "rand", readsAll; (*safe*)
    "gethostname", writesAll; (*unsafe*)
    "fork", readsAll; (*safe*)
    "setrlimit", readsAll; (*safe*)
    "getrlimit", writes [2]; (*keep [2]*)
    "sem_init", readsAll; (*safe*)
    "sem_destroy", readsAll; (*safe*)
    "sem_wait", readsAll; (*safe*)
    "sem_post", readsAll; (*safe*)
    "PL_NewHashTable", readsAll; (*safe*)
    "__assert_fail", readsAll; (*safe*)
    "assert_failed", readsAll; (*safe*)
    "htonl", readsAll; (*safe*)
    "htons", readsAll; (*safe*)
    "ntohl", readsAll; (*safe*)
    "htons", readsAll; (*safe*)
    "munmap", readsAll;(*safe*)
    "mmap", readsAll;(*safe*)
    "clock", readsAll;
    "pthread_rwlock_wrlock", readsAll;
    "pthread_rwlock_trywrlock", readsAll;
    "pthread_rwlock_rdlock", readsAll;
    "pthread_rwlock_tryrdlock", readsAll;
    "pthread_rwlockattr_destroy", writesAll;
    "pthread_rwlockattr_init", writesAll;
    "pthread_rwlock_destroy", readsAll;
    "pthread_rwlock_init", readsAll;
    "pthread_rwlock_unlock", readsAll;
    "__builtin_bswap16", readsAll;
    "__builtin_bswap32", readsAll;
    "__builtin_bswap64", readsAll;
    "__builtin_bswap128", readsAll;
    "__builtin_va_arg_pack_len", readsAll;
    "__open_too_many_args", readsAll;
    "usb_submit_urb", readsAll; (* first argument is written to but according to specification must not be read from anymore *)
    "dev_driver_string", readsAll;
    "dev_driver_string", readsAll;
    "__spin_lock_init", writes [1];
    "kmem_cache_create", readsAll;
    "__builtin_prefetch", readsAll;
    "idr_pre_get", readsAll;
    "zil_replay", writes [1;2;3;5];
    "__VERIFIER_nondet_int", readsAll; (* no args, declare invalidate actions to prevent invalidating globals when extern in regression tests *)
    (* no args, declare invalidate actions to prevent invalidating globals *)
    "__VERIFIER_atomic_begin", readsAll;
    "__VERIFIER_atomic_end", readsAll;
    (* prevent base from spawning ARINC processes early, handled by arinc/extract_arinc *)
    (* "LAP_Se_SetPartitionMode", writes [2]; *)
    "LAP_Se_CreateProcess", writes [2; 3];
    "LAP_Se_CreateErrorHandler", writes [2; 3];
    "isatty", readsAll;
    "setpriority", readsAll;
    "getpriority", readsAll;
    (* ddverify *)
    "spin_lock_init", readsAll;
    "spin_lock", readsAll;
    "spin_unlock", readsAll;
    "spin_unlock_irqrestore", readsAll;
    "spin_lock_irqsave", readsAll;
    "sema_init", readsAll;
    "down_trylock", readsAll;
    "up", readsAll;
  ]


(* used by get_invalidate_action to make sure
 * that hash of invalidates is built only once
 *
 * Hashtable from strings to functions of type (exp list -> exp list)
*)
let processed_table = ref None

let get_invalidate_action name =
  let tbl = match !processed_table with
    | None -> begin
        let hash = Hashtbl.create 113 in
        let f (k, v) = Hashtbl.add hash k v in
        List.iter f invalidate_actions;
        processed_table := (Some hash);
        hash
      end
    | Some x -> x
  in
  if Hashtbl.mem tbl name
  then Some (Hashtbl.find tbl name)
  else None


let lib_funs = ref (Set.String.of_list ["__raw_read_unlock"; "__raw_write_unlock"; "spin_trylock"])
let add_lib_funs funs = lib_funs := List.fold_right Set.String.add funs !lib_funs
let use_special fn_name = Set.String.mem fn_name !lib_funs

let effects: (string -> Cil.exp list -> (Cil.lval * ValueDomain.Compound.t) list option) list ref = ref []
let add_effects f = effects := f :: !effects
let effects_for fname args = List.filter_map (fun f -> f fname args) !effects

let kernel_safe_uncalled = Set.String.of_list ["__inittest"; "init_module"; "__exittest"; "cleanup_module"]
let kernel_safe_uncalled_regex = List.map Str.regexp ["__check_.*"]
let is_safe_uncalled fn_name =
  Set.String.mem fn_name kernel_safe_uncalled ||
  List.exists (fun r -> Str.string_match r fn_name 0) kernel_safe_uncalled_regex


let unknown_desc ~f name = (* TODO: remove name argument, unknown function shouldn't have classify *)
  let old_accesses (kind: AccessKind.t) args = match kind with
    | Write when GobConfig.get_bool "sem.unknown_function.invalidate.args" -> args
    | Write -> []
    | Read -> args
    | Free -> []
    | Spawn when get_bool "sem.unknown_function.spawn" -> args
    | Spawn -> []
  in
  let attrs: LibraryDesc.attr list =
    if GobConfig.get_bool "sem.unknown_function.invalidate.globals" then
      [InvalidateGlobals]
    else
      []
  in
  let classify_name args =
    match classify name args with
    | `Unknown _ as category ->
      (* TODO: remove hack when all classify are migrated *)
      if not (CilType.Varinfo.equal f dummyFunDec.svar) && not (use_special f.vname) then
        M.error ~category:Imprecise ~tags:[Category Unsound] "Function definition missing for %s" f.vname;
      category
    | category -> category
  in
  LibraryDesc.of_old ~attrs old_accesses classify_name

let find f =
  let name = f.vname in
  match Hashtbl.find_option library_descs name with
  | Some desc -> desc
  | None ->
    match get_invalidate_action name with
    | Some old_accesses ->
      LibraryDesc.of_old old_accesses (classify name)
    | None ->
      unknown_desc ~f name<|MERGE_RESOLUTION|>--- conflicted
+++ resolved
@@ -15,7 +15,6 @@
     ("realloc", special [__ "ptr" [r; f]; __ "size" []] @@ fun ptr size -> Realloc { ptr; size });
     ("abort", special [] Abort);
     ("exit", special [drop "exit_code" []] Abort);
-    ("assert", special [__ "cond" []] @@ fun cond -> Assert cond);
   ]
 
 (** C POSIX library functions.
@@ -49,7 +48,7 @@
     ("__goblint_unknown", unknown [drop' [w]]);
     ("__goblint_check", unknown [drop' []]);
     ("__goblint_commit", unknown [drop' []]);
-    ("__goblint_assert", unknown [drop' []]);
+    ("__goblint_assert", special [__ "cond" []] @@ fun cond -> Assert cond);
   ]
 
 (** zstd functions.
@@ -110,19 +109,6 @@
       | n::size::_ -> `Calloc (n, size)
       | _ -> strange_arguments ()
     end
-<<<<<<< HEAD
-  | "realloc" ->
-    begin match exps with
-      | p::size::_ -> `Realloc (p, size)
-      | _ -> strange_arguments ()
-    end
-  | "__goblint_assert" ->
-    begin match exps with
-      | [e] -> `Assert e
-      | _ -> M.warn "Assert argument mismatch!"; `Unknown fn
-    end
-=======
->>>>>>> 07f5b323
   | "_spin_trylock" | "spin_trylock" | "mutex_trylock" | "_spin_trylock_irqsave"
   | "down_trylock"
     -> `Lock(true, true, true)
