--- conflicted
+++ resolved
@@ -661,13 +661,8 @@
     );
 
     if get_string "witness.yaml.validate" <> "" then (
-<<<<<<< HEAD
-      let module YWitness = YamlWitness.Validator (struct let file = file end) (Cfg) (Spec) (EQSys) (LHT) (GHT) in
-      YWitness.validate lh gh file
-=======
       let module YWitness = YamlWitness.Validator (R) in
       YWitness.validate ()
->>>>>>> c25dd942
     );
 
     let marshal = Spec.finalize () in
