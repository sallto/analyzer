(** Value analysis.  *)

open Batteries
open GoblintCil
open Pretty
open Analyses
open GobConfig
open BaseUtil
module A = Analyses
module H = Hashtbl
module Q = Queries

module ID = ValueDomain.ID
module FD = ValueDomain.FD
module IdxDom = ValueDomain.IndexDomain
module AD = ValueDomain.AD
module Addr = ValueDomain.Addr
module Offs = ValueDomain.Offs
module LF = LibraryFunctions
module CArrays = ValueDomain.CArrays
module BI = IntOps.BigIntOps
module PU = PrecisionUtil

module VD     = BaseDomain.VD
module CPA    = BaseDomain.CPA
module Dep    = BaseDomain.PartDeps
module WeakUpdates   = BaseDomain.WeakUpdates
module BaseComponents = BaseDomain.BaseComponents



module MainFunctor (Priv:BasePriv.S) (RVEval:BaseDomain.ExpEvaluator with type t = BaseComponents (Priv.D).t) =
struct
  include Analyses.DefaultSpec

  exception Top

  module Dom    = BaseDomain.DomFunctor (Priv.D) (RVEval)
  type t = Dom.t
  module D      = Dom
  module C      = Dom

  (* Two global invariants:
     1. Priv.V -> Priv.G  --  used for Priv
     2. thread -> VD  --  used for thread returns *)

  module V =
  struct
    include Printable.Either (struct include Priv.V let name () = "priv" end) (struct include ThreadIdDomain.Thread let name () = "threadreturn" end)
    let priv x = `Left x
    let thread x = `Right x
    include StdV
  end

  module G =
  struct
    include Lattice.Lift2 (Priv.G) (VD) (Printable.DefaultNames)

    let priv = function
      | `Bot -> Priv.G.bot ()
      | `Lifted1 x -> x
      | _ -> failwith "Base.priv"
    let thread = function
      | `Bot -> VD.bot ()
      | `Lifted2 x -> x
      | _ -> failwith "Base.thread"
    let create_priv priv = `Lifted1 priv
    let create_thread thread = `Lifted2 thread
  end

  let priv_getg getg g = G.priv (getg (V.priv g))
  let priv_sideg sideg g d = sideg (V.priv g) (G.create_priv d)

  type extra = (varinfo * Offs.t * bool) list
  type store = D.t
  type value = VD.t
  type address = AD.t
  type glob_fun  = V.t -> G.t
  type glob_diff = (V.t * G.t) list

  let name () = "base"
  let startstate v: store = { cpa = CPA.bot (); deps = Dep.bot (); weak = WeakUpdates.bot (); priv = Priv.startstate ()}
  let exitstate  v: store = { cpa = CPA.bot (); deps = Dep.bot (); weak = WeakUpdates.bot (); priv = Priv.startstate ()}

  (**************************************************************************
   * Helpers
   **************************************************************************)

  let is_privglob v = GobConfig.get_bool "annotation.int.privglobs" && v.vglob

  (*This is a bit of a hack to be able to change array domains if a pointer to an array is given as an argument*)
  (*We have to prevent different domains to be used at the same time for the same array*)
  (*After a function call, the domain has to be the same as before and we can not depend on the pointers staying the same*)
  (*-> we determine the arrays a pointer can point to once at the beginning of a function*)
  (*There surely is a better way, because this means that often the wrong one gets chosen*)
  module VarH = Hashtbl.Make(CilType.Varinfo)
  module VarMap = Map.Make(CilType.Varinfo)
  let array_map = ref (VarH.create 20)

  type marshal = attributes VarMap.t VarH.t

  let array_domain_annotation_enabled = lazy (GobConfig.get_bool "annotation.goblint_array_domain")

  let add_to_array_map fundec arguments =
    if Lazy.force array_domain_annotation_enabled then
      let rec pointedArrayMap = function
        | [] -> VarMap.empty
        | (info,value)::xs ->
          match value with
          | `Address t when hasAttribute "goblint_array_domain" info.vattr ->
            let possibleVars = List.to_seq (PreValueDomain.AD.to_var_may t) in
            Seq.fold_left (fun map arr -> VarMap.add arr (info.vattr) map) (pointedArrayMap xs) @@ Seq.filter (fun info -> isArrayType info.vtype) possibleVars
          | _ -> pointedArrayMap xs
      in
      match VarH.find_option !array_map fundec.svar with
      | Some _ -> () (*We already have something -> do not change it*)
      | None -> VarH.add !array_map fundec.svar (pointedArrayMap arguments)

  let attributes_varinfo info fundec =
    if Lazy.force array_domain_annotation_enabled then
      let map = VarH.find !array_map fundec.svar in
      match VarMap.find_opt info map with
      | Some attr ->  Some (attr, typeAttrs (info.vtype)) (*if the function has a different domain for this array, use it*)
      | None -> Some (info.vattr, typeAttrs (info.vtype))
    else
      None

  let project_val ask array_attr p_opt value is_glob =
    let p = if GobConfig.get_bool "annotation.int.enabled" then (
        if is_glob then
          Some PU.max_int_precision
        else p_opt
      ) else None
    in
    let a = if GobConfig.get_bool "annotation.goblint_array_domain" then array_attr else None in
    VD.project ask p a value

  let project ask p_opt cpa fundec =
    CPA.mapi (fun varinfo value -> project_val ask (attributes_varinfo varinfo fundec) p_opt value (is_privglob varinfo)) cpa


  (**************************************************************************
   * Initializing my variables
   **************************************************************************)

  let return_varstore = ref dummyFunDec.svar
  let return_varinfo () = !return_varstore
  let return_var () = AD.from_var (return_varinfo ())
  let return_lval (): lval = (Var (return_varinfo ()), NoOffset)

  let longjmp_return = ref dummyFunDec.svar

  let heap_var ctx =
    let info = match (ctx.ask Q.HeapVar) with
      | `Lifted vinfo -> vinfo
      | _ -> failwith("Ran without a malloc analysis.") in
    info

  (* hack for char a[] = {"foo"} or {'f','o','o', '\000'} *)
  let char_array : (lval, bytes) Hashtbl.t = Hashtbl.create 500

  let init marshal =
    begin match marshal with
      | Some marshal -> array_map := marshal
      | None -> ()
    end;
    return_varstore := Cilfacade.create_var @@ makeVarinfo false "RETURN" voidType;
    longjmp_return := Cilfacade.create_var @@ makeVarinfo false "LONGJMP_RETURN" intType;
    Priv.init ()

  let finalize () =
    Priv.finalize ();
    !array_map

  (**************************************************************************
   * Abstract evaluation functions
   **************************************************************************)

  let iDtoIdx = ID.cast_to (Cilfacade.ptrdiff_ikind ())

  let unop_ID = function
    | Neg  -> ID.neg
    | BNot -> ID.bitnot
    | LNot -> ID.lognot

  let unop_FD = function
    | Neg  -> FD.neg
    (* other unary operators are not implemented on float values *)
    | _ -> (fun c -> FD.top_of (FD.get_fkind c))

  (* Evaluating Cil's unary operators. *)
  let evalunop op typ = function
    | `Int v1 -> `Int (ID.cast_to (Cilfacade.get_ikind typ) (unop_ID op v1))
    | `Float v -> `Float (unop_FD op v)
    | `Address a when op = LNot ->
      if AD.is_null a then
        `Int (ID.of_bool (Cilfacade.get_ikind typ) true)
      else if AD.is_not_null a then
        `Int (ID.of_bool (Cilfacade.get_ikind typ) false)
      else
        `Int (ID.top_of (Cilfacade.get_ikind typ))
    | `Bot -> `Bot
    | _ -> VD.top ()

  let binop_ID (result_ik: Cil.ikind) = function
    | PlusA -> ID.add
    | MinusA -> ID.sub
    | Mult -> ID.mul
    | Div -> ID.div
    | Mod -> ID.rem
    | Lt -> ID.lt
    | Gt -> ID.gt
    | Le -> ID.le
    | Ge -> ID.ge
    | Eq -> ID.eq
    (* TODO: This causes inconsistent results:
       def_exc and interval definitely in conflict:
         evalint: base eval_rv m -> (Not {0, 1}([-31,31]),[1,1])
         evalint: base eval_rv 1 -> (1,[1,1])
         evalint: base query_evalint m == 1 -> (0,[1,1]) *)
    | Ne -> ID.ne
    | BAnd -> ID.bitand
    | BOr -> ID.bitor
    | BXor -> ID.bitxor
    | Shiftlt -> ID.shift_left
    | Shiftrt -> ID.shift_right
    | LAnd -> ID.logand
    | LOr -> ID.logor
    | b -> (fun x y -> (ID.top_of result_ik))

  let binop_FD (result_fk: Cil.fkind) = function
    | PlusA -> FD.add
    | MinusA -> FD.sub
    | Mult -> FD.mul
    | Div -> FD.div
    | _ -> (fun _ _ -> FD.top_of result_fk)

  let int_returning_binop_FD = function
    | Lt -> FD.lt
    | Gt -> FD.gt
    | Le -> FD.le
    | Ge -> FD.ge
    | Eq -> FD.eq
    | Ne -> FD.ne
    | _ -> (fun _ _ -> ID.top ())

  let is_int_returning_binop_FD = function
    | Lt | Gt | Le | Ge | Eq | Ne -> true
    | _ -> false

  (* Evaluate binop for two abstract values: *)
  let evalbinop_base (a: Q.ask) (st: store) (op: binop) (t1:typ) (a1:value) (t2:typ) (a2:value) (t:typ) :value =
    if M.tracing then M.tracel "eval" "evalbinop %a %a %a\n" d_binop op VD.pretty a1 VD.pretty a2;
    (* We define a conversion function for the easy cases when we can just use
     * the integer domain operations. *)
    let bool_top ik = ID.(join (of_int ik BI.zero) (of_int ik BI.one)) in
    (* An auxiliary function for ptr arithmetic on array values. *)
    let addToAddr n (addr:Addr.t) =
      let typeOffsetOpt o t =
        try
          Some (Cilfacade.typeOffset t o)
        with Cilfacade.TypeOfError _ ->
          None
      in
      (* adds n to the last offset *)
      let rec addToOffset n (t:typ option) = function
        | `Index (i, `NoOffset) ->
          (* If we have arrived at the last Offset and it is an Index, we add our integer to it *)
          `Index(IdxDom.add i (iDtoIdx n), `NoOffset)
        | `Field (f, `NoOffset) ->
          (* If we have arrived at the last Offset and it is a Field,
           * then check if we're subtracting exactly its offsetof.
           * If so, n cancels out f exactly.
           * This is to better handle container_of hacks. *)
          let n_offset = iDtoIdx n in
          begin match t with
            | Some t ->
              let (f_offset_bits, _) = bitsOffset t (Field (f, NoOffset)) in
              let f_offset = IdxDom.of_int (Cilfacade.ptrdiff_ikind ()) (BI.of_int (f_offset_bits / 8)) in
              begin match IdxDom.(to_bool (eq f_offset (neg n_offset))) with
                | Some true -> `NoOffset
                | _ -> `Field (f, `Index (n_offset, `NoOffset))
              end
            | None -> `Field (f, `Index (n_offset, `NoOffset))
          end
        | `Index (i, o) ->
          let t' = BatOption.bind t (typeOffsetOpt (Index (integer 0, NoOffset))) in (* actual index value doesn't matter for typeOffset *)
          `Index(i, addToOffset n t' o)
        | `Field (f, o) ->
          let t' = BatOption.bind t (typeOffsetOpt (Field (f, NoOffset))) in
          `Field(f, addToOffset n t' o)
        | `NoOffset -> `Index(iDtoIdx n, `NoOffset)
      in
      let default = function
        | Addr.NullPtr when GobOption.exists (BI.equal BI.zero) (ID.to_int n) -> Addr.NullPtr
        | _ -> Addr.UnknownPtr
      in
      match Addr.to_var_offset addr with
      | Some (x, o) -> Addr.from_var_offset (x, addToOffset n (Some x.vtype) o)
      | None -> default addr
    in
    let addToAddrOp p n =
      match op with
      (* For array indexing e[i] and pointer addition e + i we have: *)
      | IndexPI | PlusPI ->
        `Address (AD.map (addToAddr n) p)
      (* Pointer subtracted by a value (e-i) is very similar *)
      (* Cast n to the (signed) ptrdiff_ikind, then add the its negated value. *)
      | MinusPI ->
        let n = ID.neg (ID.cast_to (Cilfacade.ptrdiff_ikind ()) n) in
        `Address (AD.map (addToAddr n) p)
      | Mod -> `Int (ID.top_of (Cilfacade.ptrdiff_ikind ())) (* we assume that address is actually casted to int first*)
      | _ -> `Address AD.top_ptr
    in
    (* The main function! *)
    match a1,a2 with
    (* For the integer values, we apply the int domain operator *)
    | `Int v1, `Int v2 ->
      let result_ik = Cilfacade.get_ikind t in
      `Int (ID.cast_to result_ik (binop_ID result_ik op v1 v2))
    (* For the float values, we apply the float domain operators *)
    | `Float v1, `Float v2 when is_int_returning_binop_FD op ->
      let result_ik = Cilfacade.get_ikind t in
      `Int (ID.cast_to result_ik (int_returning_binop_FD op v1 v2))
    | `Float v1, `Float v2 -> `Float (binop_FD (Cilfacade.get_fkind t) op v1 v2)
    (* For address +/- value, we try to do some elementary ptr arithmetic *)
    | `Address p, `Int n
    | `Int n, `Address p when op=Eq || op=Ne ->
      let ik = Cilfacade.get_ikind t in
      `Int (match ID.to_bool n, AD.to_bool p with
          | Some a, Some b -> ID.of_bool ik (op=Eq && a=b || op=Ne && a<>b)
          | _ -> bool_top ik)
    | `Address p, `Int n  ->
      addToAddrOp p n
    | `Address p, `Top ->
      (* same as previous, but with Unknown instead of int *)
      (* TODO: why does this even happen in zstd-thread-pool-add? *)
      let n = ID.top_of (Cilfacade.ptrdiff_ikind ()) in (* pretend to have unknown ptrdiff int instead *)
      addToAddrOp p n
    (* If both are pointer values, we can subtract them and well, we don't
     * bother to find the result in most cases, but it's an integer. *)
    | `Address p1, `Address p2 -> begin
        let ik = Cilfacade.get_ikind t in
        let eq x y =
          if AD.is_definite x && AD.is_definite y then
            let ax = AD.choose x in
            let ay = AD.choose y in
            let handle_address_is_multiple addr = begin match AD.Addr.to_var addr with
              | Some v when a.f (Q.IsMultiple v) ->
                if M.tracing then M.tracel "addr" "IsMultiple %a\n" CilType.Varinfo.pretty v;
                None
              | _ ->
                Some true
            end
            in
            match AD.Addr.semantic_equal ax ay with
            | Some true ->
              if M.tracing then M.tracel "addr" "semantic_equal %a %a\n" AD.pretty x AD.pretty y;
              handle_address_is_multiple ax
            | Some false -> Some false
            | None -> None
          else
            None
        in
        match op with
        (* TODO use ID.of_incl_list [0; 1] for all comparisons *)
        | MinusPP ->
          (* when subtracting pointers to arrays, per 6.5.6 of C-standard if we subtract two pointers to the same array, the difference *)
          (* between them is the difference in subscript *)
          begin
            let rec calculateDiffFromOffset x y =
              match x, y with
              | `Field ((xf:Cil.fieldinfo), xo), `Field((yf:Cil.fieldinfo), yo)
                when CilType.Fieldinfo.equal xf yf ->
                calculateDiffFromOffset xo yo
              | `Index (i, `NoOffset), `Index(j, `NoOffset) ->
                begin
                  let diff = ValueDomain.IndexDomain.sub i j in
                  match ValueDomain.IndexDomain.to_int diff with
                  | Some z -> `Int(ID.of_int ik z)
                  | _ -> `Int (ID.top_of ik)
                end
              | `Index (xi, xo), `Index(yi, yo) when xi = yi -> (* TODO: ID.equal? *)
                calculateDiffFromOffset xo yo
              | _ -> `Int (ID.top_of ik)
            in
            if AD.is_definite p1 && AD.is_definite p2 then
              match Addr.to_var_offset (AD.choose p1), Addr.to_var_offset (AD.choose p2) with
              | Some (x, xo), Some (y, yo) when CilType.Varinfo.equal x y ->
                calculateDiffFromOffset xo yo
              | _, _ ->
                `Int (ID.top_of ik)
            else
              `Int (ID.top_of ik)
          end
        | Eq ->
          `Int (if AD.is_bot (AD.meet p1 p2) then ID.of_int ik BI.zero else match eq p1 p2 with Some x when x -> ID.of_int ik BI.one | _ -> bool_top ik)
        | Ne ->
          `Int (if AD.is_bot (AD.meet p1 p2) then ID.of_int ik BI.one else match eq p1 p2 with Some x when x -> ID.of_int ik BI.zero | _ -> bool_top ik)
        | _ -> VD.top ()
      end
    (* For other values, we just give up! *)
    | `Bot, _ -> `Bot
    | _, `Bot -> `Bot
    | _ -> VD.top ()

  (* Auxiliary function to append an additional offset to a given offset. *)
  let rec add_offset ofs add =
    match ofs with
    | `NoOffset -> add
    | `Field (fld, `NoOffset) -> `Field (fld, add)
    | `Field (fld, ofs) -> `Field (fld, add_offset ofs add)
    | `Index (exp, `NoOffset) -> `Index (exp, add)
    | `Index (exp, ofs) -> `Index (exp, add_offset ofs add)

  (* We need the previous function with the varinfo carried along, so we can
   * map it on the address sets. *)
  let add_offset_varinfo add ad =
    match Addr.to_var_offset ad with
    | Some (x,ofs) -> Addr.from_var_offset (x, add_offset ofs add)
    | None -> ad


  (**************************************************************************
   * State functions
   **************************************************************************)

  let sync' reason ctx: D.t =
    let multi =
      match reason with
      | `Init
      | `Thread ->
        true
      | _ ->
        ThreadFlag.has_ever_been_multi (Analyses.ask_of_ctx ctx)
    in
    if M.tracing then M.tracel "sync" "sync multi=%B earlyglobs=%B\n" multi !earlyglobs;
    if !earlyglobs || multi then
      WideningTokens.with_local_side_tokens (fun () ->
          Priv.sync (Analyses.ask_of_ctx ctx) (priv_getg ctx.global) (priv_sideg ctx.sideg) ctx.local reason
        )
    else
      ctx.local

  let sync ctx reason = sync' (reason :> [`Normal | `Join | `Return | `Init | `Thread]) ctx

  let publish_all ctx reason =
    ignore (sync' reason ctx)

  let get_var (a: Q.ask) (gs: glob_fun) (st: store) (x: varinfo): value =
<<<<<<< HEAD
    if (!earlyglobs || ThreadFlag.is_multi a) && is_global a x then
=======
    if (!GU.earlyglobs || ThreadFlag.has_ever_been_multi a) && is_global a x then
>>>>>>> 6a41ac5f
      Priv.read_global a (priv_getg gs) st x
    else begin
      if M.tracing then M.tracec "get" "Singlethreaded mode.\n";
      CPA.find x st.cpa
    end

  (** [get st addr] returns the value corresponding to [addr] in [st]
   *  adding proper dependencies.
   *  For the exp argument it is always ok to put None. This means not using precise information about
   *  which part of an array is involved.  *)
  let rec get ?(top=VD.top ()) ?(full=false) a (gs: glob_fun) (st: store) (addrs:address) (exp:exp option): value =
    let at = AD.get_type addrs in
    let firstvar = if M.tracing then match AD.to_var_may addrs with [] -> "" | x :: _ -> x.vname else "" in
    if M.tracing then M.traceli "get" ~var:firstvar "Address: %a\nState: %a\n" AD.pretty addrs CPA.pretty st.cpa;
    (* Finding a single varinfo*offset pair *)
    let res =
      let f_addr (x, offs) =
        (* get hold of the variable value, either from local or global state *)
        let var = get_var a gs st x in
        let v = VD.eval_offset (Queries.to_value_domain_ask a) (fun x -> get a gs st x exp) var offs exp (Some (Var x, Offs.to_cil_offset offs)) x.vtype in
        if M.tracing then M.tracec "get" "var = %a, %a = %a\n" VD.pretty var AD.pretty (AD.from_var_offset (x, offs)) VD.pretty v;
        if full then v else match v with
          | `Blob (c,s,_) -> c
          | x -> x
      in
      let f = function
        | Addr.Addr (x, o) -> f_addr (x, o)
        | Addr.NullPtr ->
          begin match get_string "sem.null-pointer.dereference" with
            | "assume_none" -> VD.bot ()
            | "assume_top" -> top
            | _ -> assert false
          end
        | Addr.UnknownPtr -> top (* top may be more precise than VD.top, e.g. for address sets, such that known addresses are kept for soundness *)
        | Addr.StrPtr _ -> `Int (ID.top_of IChar)
      in
      (* We form the collecting function by joining *)
      let c x = match x with (* If address type is arithmetic, and our value is an int, we cast to the correct ik *)
        | `Int _ when Cil.isArithmeticType at -> VD.cast at x
        | _ -> x
      in
      let f x a = VD.join (c @@ f x) a in      (* Finally we join over all the addresses in the set. *)
      AD.fold f addrs (VD.bot ())
    in
    if M.tracing then M.traceu "get" "Result: %a\n" VD.pretty res;
    res


  (**************************************************************************
   * Auxiliary functions for function calls
   **************************************************************************)

  (* From a list of values, presumably arguments to a function, simply extract
   * the pointer arguments. *)
  let get_ptrs (vals: value list): address list =
    let f x acc = match x with
      | `Address adrs when AD.is_top adrs ->
        M.info ~category:Unsound "Unknown address given as function argument"; acc
      | `Address adrs when AD.to_var_may adrs = [] -> acc
      | `Address adrs ->
        let typ = AD.get_type adrs in
        if isFunctionType typ then acc else adrs :: acc
      | `Top -> M.info ~category:Unsound "Unknown value type given as function argument"; acc
      | _ -> acc
    in
    List.fold_right f vals []

  let rec reachable_from_value (ask: Q.ask) (gs:glob_fun) st (value: value) (t: typ) (description: string)  =
    let empty = AD.empty () in
    if M.tracing then M.trace "reachability" "Checking value %a\n" VD.pretty value;
    match value with
    | `Top ->
      if VD.is_immediate_type t then () else M.info ~category:Unsound "Unknown value in %s could be an escaped pointer address!" description; empty
    | `Bot -> (*M.debug ~category:Analyzer "A bottom value when computing reachable addresses!";*) empty
    | `Address adrs when AD.is_top adrs ->
      M.info ~category:Unsound "Unknown address in %s has escaped." description; AD.remove Addr.NullPtr adrs (* return known addresses still to be a bit more sane (but still unsound) *)
    (* The main thing is to track where pointers go: *)
    | `Address adrs -> AD.remove Addr.NullPtr adrs
    (* Unions are easy, I just ingore the type info. *)
    | `Union (f,e) -> reachable_from_value ask gs st e t description
    (* For arrays, we ask to read from an unknown index, this will cause it
     * join all its values. *)
    | `Array a -> reachable_from_value ask gs st (ValueDomain.CArrays.get (Queries.to_value_domain_ask ask) a (None, ValueDomain.ArrIdxDomain.top ())) t description
    | `Blob (e,_,_) -> reachable_from_value ask gs st e t description
    | `Struct s -> ValueDomain.Structs.fold (fun k v acc -> AD.join (reachable_from_value ask gs st v t description) acc) s empty
    | `Int _ -> empty
    | `Float _ -> empty
    | `Thread _ -> empty (* thread IDs are abstract and nothing known can be reached from them *)
    | `JmpBuf _ -> empty (* Jump buffers are abstract and nothing known can be reached from them *)
    | `Mutex -> empty (* mutexes are abstract and nothing known can be reached from them *)

  (* Get the list of addresses accessable immediately from a given address, thus
   * all pointers within a structure should be considered, but we don't follow
   * pointers. We return a flattend representation, thus simply an address (set). *)
  let reachable_from_address (ask: Q.ask) (gs:glob_fun) st (adr: address): address =
    if M.tracing then M.tracei "reachability" "Checking for %a\n" AD.pretty adr;
    let res = reachable_from_value ask gs st (get ask gs st adr None) (AD.get_type adr) (AD.show adr) in
    if M.tracing then M.traceu "reachability" "Reachable addresses: %a\n" AD.pretty res;
    res

  (* The code for getting the variables reachable from the list of parameters.
   * This section is very confusing, because I use the same construct, a set of
   * addresses, as both AD elements abstracting individual (ambiguous) addresses
   * and the workset of visited addresses. *)
  let reachable_vars (ask: Q.ask) (args: address list) (gs:glob_fun) (st: store): address list =
    if M.tracing then M.traceli "reachability" "Checking reachable arguments from [%a]!\n" (d_list ", " AD.pretty) args;
    let empty = AD.empty () in
    (* We begin looking at the parameters: *)
    let argset = List.fold_right (AD.join) args empty in
    let workset = ref argset in
    (* And we keep a set of already visited variables *)
    let visited = ref empty in
    while not (AD.is_empty !workset) do
      visited := AD.union !visited !workset;
      (* ok, let's visit all the variables in the workset and collect the new variables *)
      let visit_and_collect var (acc: address): address =
        let var = AD.singleton var in (* Very bad hack! Pathetic really! *)
        AD.union (reachable_from_address ask gs st var) acc in
      let collected = AD.fold visit_and_collect !workset empty in
      (* And here we remove the already visited variables *)
      workset := AD.diff collected !visited
    done;
    (* Return the list of elements that have been visited. *)
    if M.tracing then M.traceu "reachability" "All reachable vars: %a\n" AD.pretty !visited;
    List.map AD.singleton (AD.elements !visited)

  let drop_non_ptrs (st:CPA.t) : CPA.t =
    if CPA.is_top st then st else
      let rec replace_val = function
        | `Address _ as v -> v
        | `Blob (v,s,o) ->
          begin match replace_val v with
            | `Blob (`Top,_,_)
            | `Top -> `Top
            | t -> `Blob (t,s,o)
          end
        | `Struct s -> `Struct (ValueDomain.Structs.map replace_val s)
        | _ -> `Top
      in
      CPA.map replace_val st

  let drop_ints (st:CPA.t) : CPA.t =
    if CPA.is_top st then st else
      let rec replace_val = function
        | `Int _       -> `Top
        | `Array n     -> `Array (ValueDomain.CArrays.map replace_val n)
        | `Struct n    -> `Struct (ValueDomain.Structs.map replace_val n)
        | `Union (f,v) -> `Union (f,replace_val v)
        | `Blob (n,s,o)  -> `Blob (replace_val n,s,o)
        | `Address x -> `Address (ValueDomain.AD.map ValueDomain.Addr.drop_ints x)
        | x -> x
      in
      CPA.map replace_val st

  let drop_interval = CPA.map (function `Int x -> `Int (ID.no_interval x) | x -> x)

  let drop_intervalSet = CPA.map (function `Int x -> `Int (ID.no_intervalSet x) | x -> x )

  let context (fd: fundec) (st: store): store =
    let f keep drop_fn (st: store) = if keep then st else { st with cpa = drop_fn st.cpa} in
    st |>
    (* Here earlyglobs only drops syntactic globals from the context and does not consider e.g. escaped globals. *)
    (* This is equivalent to having escaped globals excluded from earlyglobs for contexts *)
    f (not !earlyglobs) (CPA.filter (fun k v -> (not k.vglob) || is_excluded_from_earlyglobs k))
    %> f (ContextUtil.should_keep ~isAttr:GobContext ~keepOption:"ana.base.context.non-ptr" ~removeAttr:"base.no-non-ptr" ~keepAttr:"base.non-ptr" fd) drop_non_ptrs
    %> f (ContextUtil.should_keep ~isAttr:GobContext ~keepOption:"ana.base.context.int" ~removeAttr:"base.no-int" ~keepAttr:"base.int" fd) drop_ints
    %> f (ContextUtil.should_keep ~isAttr:GobContext ~keepOption:"ana.base.context.interval" ~removeAttr:"base.no-interval" ~keepAttr:"base.interval" fd) drop_interval
    %> f (ContextUtil.should_keep ~isAttr:GobContext ~keepOption:"ana.base.context.interval_set" ~removeAttr:"base.no-interval_set" ~keepAttr:"base.interval_set" fd) drop_intervalSet

  let convertToQueryLval x =
    let rec offsNormal o =
      let ik = Cilfacade.ptrdiff_ikind () in
      let toInt i =
        match IdxDom.to_int @@ ID.cast_to ik i with
        | Some x -> Const (CInt (x,ik, None))
        | _ -> Lval.any_index_exp
      in
      match o with
      | `NoOffset -> `NoOffset
      | `Field (f,o) -> `Field (f,offsNormal o)
      | `Index (i,o) -> `Index (toInt i,offsNormal o)
    in
    match x with
    | ValueDomain.AD.Addr.Addr (v,o) ->[v,offsNormal o]
    | _ -> []

  let addrToLvalSet a =
    let add x y = Q.LS.add y x in
    try
      AD.fold (fun e c -> List.fold_left add c (convertToQueryLval e)) a (Q.LS.empty ())
    with SetDomain.Unsupported _ -> Q.LS.top ()

  let reachable_top_pointers_types ctx (ps: AD.t) : Queries.TS.t =
    let module TS = Queries.TS in
    let empty = AD.empty () in
    let reachable_from_address (adr: address) =
      let with_type t = function
        | (ad,ts,true) ->
          begin match unrollType t with
            | TPtr (p,_) ->
              (ad, TS.add (unrollType p) ts, false)
            | _ ->
              (ad, ts, false)
          end
        | x -> x
      in
      let with_field (a,t,b) = function
        | `Top -> (AD.empty (), TS.top (), false)
        | `Bot -> (a,t,false)
        | `Lifted f -> with_type f.ftype (a,t,b)
      in
      let rec reachable_from_value (value: value) =
        match value with
        | `Top -> (empty, TS.top (), true)
        | `Bot -> (empty, TS.bot (), false)
        | `Address adrs when AD.is_top adrs -> (empty,TS.bot (), true)
        | `Address adrs -> (adrs,TS.bot (), AD.has_unknown adrs)
        | `Union (t,e) -> with_field (reachable_from_value e) t
        | `Array a -> reachable_from_value (ValueDomain.CArrays.get (Queries.to_value_domain_ask (Analyses.ask_of_ctx ctx)) a (None, ValueDomain.ArrIdxDomain.top ()))
        | `Blob (e,_,_) -> reachable_from_value e
        | `Struct s ->
          let join_tr (a1,t1,_) (a2,t2,_) = AD.join a1 a2, TS.join t1 t2, false in
          let f k v =
            join_tr (with_type k.ftype (reachable_from_value v))
          in
          ValueDomain.Structs.fold f s (empty, TS.bot (), false)
        | `Int _ -> (empty, TS.bot (), false)
        | `Float _ -> (empty, TS.bot (), false)
        | `Thread _ -> (empty, TS.bot (), false) (* TODO: is this right? *)
        | `JmpBuf _ -> (empty, TS.bot (), false) (* TODO: is this right? *)
        | `Mutex -> (empty, TS.bot (), false) (* TODO: is this right? *)
      in
      reachable_from_value (get (Analyses.ask_of_ctx ctx) ctx.global ctx.local adr None)
    in
    let visited = ref empty in
    let work = ref ps in
    let collected = ref (TS.empty ()) in
    while not (AD.is_empty !work) do
      let next = ref empty in
      let do_one a =
        let (x,y,_) = reachable_from_address (AD.singleton a) in
        collected := TS.union !collected y;
        next := AD.union !next x
      in
      if not (AD.is_top !work) then
        AD.iter do_one !work;
      visited := AD.union !visited !work;
      work := AD.diff !next !visited
    done;
    !collected

  (* The evaluation function as mutually recursive eval_lv & eval_rv *)
  let rec eval_rv (a: Q.ask) (gs:glob_fun) (st: store) (exp:exp): value =
    if M.tracing then M.traceli "evalint" "base eval_rv %a\n" d_exp exp;
    let r =
      (* we have a special expression that should evaluate to top ... *)
      if exp = MyCFG.unknown_exp then
        VD.top ()
      else
        eval_rv_ask_evalint a gs st exp
    in
    if M.tracing then M.traceu "evalint" "base eval_rv %a -> %a\n" d_exp exp VD.pretty r;
    r

  (** Evaluate expression using EvalInt query.
      Base itself also answers EvalInt, so recursion goes indirectly through queries.
      This allows every subexpression to also meet more precise value from other analyses.
      Non-integer expression just delegate to next eval_rv function. *)
  and eval_rv_ask_evalint a gs st exp =
    let eval_next () = eval_rv_no_ask_evalint a gs st exp in
    if M.tracing then M.traceli "evalint" "base eval_rv_ask_evalint %a\n" d_exp exp;
    let r =
      match Cilfacade.typeOf exp with
      | typ when Cil.isIntegralType typ && not (Cil.isConstant exp) -> (* don't EvalInt integer constants, base can do them precisely itself *)
        if M.tracing then M.traceli "evalint" "base ask EvalInt %a\n" d_exp exp;
        let a = a.f (Q.EvalInt exp) in (* through queries includes eval_next, so no (exponential) branching is necessary *)
        if M.tracing then M.traceu "evalint" "base ask EvalInt %a -> %a\n" d_exp exp Queries.ID.pretty a;
        begin match a with
          | `Bot -> eval_next () (* Base EvalInt returns bot on incorrect type (e.g. pthread_t); ignore and continue. *)
          (* | x -> Some (`Int x) *)
          | `Lifted x -> `Int x (* cast should be unnecessary, EvalInt should guarantee right ikind already *)
          | `Top -> `Int (ID.top_of (Cilfacade.get_ikind typ)) (* query cycle *)
        end
      | exception Cilfacade.TypeOfError _ (* Bug: typeOffset: Field on a non-compound *)
      | _ -> eval_next ()
    in
    if M.tracing then M.traceu "evalint" "base eval_rv_ask_evalint %a -> %a\n" d_exp exp VD.pretty r;
    r

  (** Evaluate expression without EvalInt query on outermost expression.
      This is used by base responding to EvalInt to immediately directly avoid EvalInt query cycle, which would return top.
      Recursive [eval_rv] calls on subexpressions still go through [eval_rv_ask_evalint]. *)
  and eval_rv_no_ask_evalint a gs st exp =
    eval_rv_base a gs st exp (* just as alias, so query doesn't weirdly have to call eval_rv_base *)

  and eval_rv_back_up a gs st exp =
    if get_bool "ana.base.eval.deep-query" then
      eval_rv a gs st exp
    else (
      (* duplicate unknown_exp check from eval_rv since we're bypassing it now *)
      if exp = MyCFG.unknown_exp then
        VD.top ()
      else
        eval_rv_base a gs st exp (* bypass all queries *)
    )

  (** Evaluate expression structurally by base.
      This handles constants directly and variables using CPA.
      Subexpressions delegate to [eval_rv], which may use queries on them. *)
  and eval_rv_base (a: Q.ask) (gs:glob_fun) (st: store) (exp:exp): value =
    let eval_rv = eval_rv_back_up in
    if M.tracing then M.traceli "evalint" "base eval_rv_base %a\n" d_exp exp;
    let rec do_offs def = function (* for types that only have one value *)
      | Field (fd, offs) -> begin
          match UniqueType.find (TComp (fd.fcomp, [])) with
          | Some v -> do_offs (`Address (AD.singleton (Addr.from_var_offset (v,convert_offset a gs st (Field (fd, offs)))))) offs
          | None -> do_offs def offs
        end
      | Index (_, offs) -> do_offs def offs
      | NoOffset -> def
    in
    let binop_remove_same_casts ~extra_is_safe ~e1 ~e2 ~t1 ~t2 ~c1 ~c2 =
      let te1 = Cilfacade.typeOf e1 in
      let te2 = Cilfacade.typeOf e2 in
      let both_arith_type = isArithmeticType te1 && isArithmeticType te2 in
      let is_safe = (extra_is_safe || VD.is_safe_cast t1 te1 && VD.is_safe_cast t2 te2) && not both_arith_type in
      M.tracel "cast" "remove cast on both sides for %a? -> %b\n" d_exp exp is_safe;
      if is_safe then ( (* we can ignore the casts if the casts can't change the value *)
        let e1 = if isArithmeticType te1 then c1 else e1 in
        let e2 = if isArithmeticType te2 then c2 else e2 in
        (e1, e2)
      )
      else
        (c1, c2)
    in
    let r =
      (* query functions were no help ... now try with values*)
      match constFold true exp with
      (* Integer literals *)
      (* seems like constFold already converts CChr to CInt *)
      | Const (CChr x) -> eval_rv a gs st (Const (charConstToInt x)) (* char becomes int, see Cil doc/ISO C 6.4.4.4.10 *)
      | Const (CInt (num,ikind,str)) ->
        (match str with Some x -> M.tracel "casto" "CInt (%s, %a, %s)\n" (Z.to_string num) d_ikind ikind x | None -> ());
        `Int (ID.cast_to ikind (IntDomain.of_const (num,ikind,str)))
      | Const (CReal (_,fkind, Some str)) when not (Cilfacade.isComplexFKind fkind) -> `Float (FD.of_string fkind str) (* prefer parsing from string due to higher precision *)
      | Const (CReal (num, fkind, None)) when not (Cilfacade.isComplexFKind fkind) -> `Float (FD.of_const fkind num)
      (* String literals *)
      | Const (CStr (x,_)) -> `Address (AD.from_string x) (* normal 8-bit strings, type: char* *)
      | Const (CWStr (xs,_) as c) -> (* wide character strings, type: wchar_t* *)
        let x = CilType.Constant.show c in (* escapes, see impl. of d_const in cil.ml *)
        let x = String.sub x 2 (String.length x - 3) in (* remove surrounding quotes: L"foo" -> foo *)
        `Address (AD.from_string x) (* `Address (AD.str_ptr ()) *)
      | Const _ -> VD.top ()
      (* Variables and address expressions *)
      | Lval lv ->
        eval_rv_base_lval ~eval_lv ~do_offs a gs st exp lv
      (* Binary operators *)
      (* Eq/Ne when both values are equal and casted to the same type *)
      | BinOp ((Eq | Ne) as op, (CastE (t1, e1) as c1), (CastE (t2, e2) as c2), typ) when typeSig t1 = typeSig t2 ->
        let a1 = eval_rv a gs st e1 in
        let a2 = eval_rv a gs st e2 in
        let extra_is_safe =
          match evalbinop_base a st op t1 a1 t2 a2 typ with
          | `Int i -> ID.to_bool i = Some true
          | _
          | exception IntDomain.IncompatibleIKinds _ -> false
        in
        let (e1, e2) = binop_remove_same_casts ~extra_is_safe ~e1 ~e2 ~t1 ~t2 ~c1 ~c2 in
        (* re-evaluate e1 and e2 in evalbinop because might be with cast *)
        evalbinop a gs st op ~e1 ~t1 ~e2 ~t2 typ
      | BinOp (LOr, e1, e2, typ) as exp ->
        let open GobOption.Syntax in
        (* split nested LOr Eqs to equality pairs, if possible *)
        let rec split = function
          (* copied from above to support pointer equalities with implicit casts inserted *)
          | BinOp (Eq, (CastE (t1, e1) as c1), (CastE (t2, e2) as c2), typ) when typeSig t1 = typeSig t2 ->
            Some [binop_remove_same_casts ~extra_is_safe:false ~e1 ~e2 ~t1 ~t2 ~c1 ~c2]
          | BinOp (Eq, arg1, arg2, _) ->
            Some [(arg1, arg2)]
          | BinOp (LOr, arg1, arg2, _) ->
            let+ s1 = split arg1
            and+ s2 = split arg2 in
            s1 @ s2
          | _ ->
            None
        in
        (* find common exp from all equality pairs and list of other sides, if possible *)
        let find_common = function
          | [] -> assert false
          | (e1, e2) :: eqs ->
            let eqs_for_all_mem e = List.for_all (fun (e1, e2) -> CilType.Exp.(equal e1 e || equal e2 e)) eqs in
            let eqs_map_remove e = List.map (fun (e1, e2) -> if CilType.Exp.equal e1 e then e2 else e1) eqs in
            if eqs_for_all_mem e1 then
              Some (e1, e2 :: eqs_map_remove e1)
            else if eqs_for_all_mem e2 then
              Some (e2, e1 :: eqs_map_remove e2)
            else
              None
        in
        let eqs_value =
          let* eqs = split exp in
          let* (e, es) = find_common eqs in
          let v = eval_rv a gs st e in (* value of common exp *)
          let vs = List.map (eval_rv a gs st) es in (* values of other sides *)
          let ik = Cilfacade.get_ikind typ in
          match v with
          | `Address a ->
            (* get definite addrs from vs *)
            let rec to_definite_ad = function
              | [] -> AD.empty ()
              | `Address a :: vs when AD.is_definite a ->
                AD.union a (to_definite_ad vs)
              | _ :: vs ->
                to_definite_ad vs
            in
            let definite_ad = to_definite_ad vs in
            if AD.leq a definite_ad then (* other sides cover common address *)
              Some (`Int (ID.of_bool ik true))
            else (* TODO: detect disjoint cases using may: https://github.com/goblint/analyzer/pull/757#discussion_r898105918 *)
              None
          | `Int i ->
            let module BISet = IntDomain.BISet in
            (* get definite ints from vs *)
            let rec to_int_set = function
              | [] -> BISet.empty ()
              | `Int i :: vs ->
                begin match ID.to_int i with
                  | Some i' -> BISet.add i' (to_int_set vs)
                  | None -> to_int_set vs
                end
              | _ :: vs ->
                to_int_set vs
            in
            let* incl_list = ID.to_incl_list i in
            let incl_set = BISet.of_list incl_list in
            let int_set = to_int_set vs in
            if BISet.leq incl_set int_set then (* other sides cover common int *)
              Some (`Int (ID.of_bool ik true))
            else (* TODO: detect disjoint cases using may: https://github.com/goblint/analyzer/pull/757#discussion_r898105918 *)
              None
          | _ ->
            None
        in
        begin match eqs_value with
          | Some x -> x
          | None -> evalbinop a gs st LOr ~e1 ~e2 typ (* fallback to general case *)
        end
      | BinOp (op,e1,e2,typ) ->
        evalbinop a gs st op ~e1 ~e2 typ
      (* Unary operators *)
      | UnOp (op,arg1,typ) ->
        let a1 = eval_rv a gs st arg1 in
        evalunop op typ a1
      (* The &-operator: we create the address abstract element *)
      | AddrOf lval -> `Address (eval_lv a gs st lval)
      (* CIL's very nice implicit conversion of an array name [a] to a pointer
        * to its first element [&a[0]]. *)
      | StartOf lval ->
        let array_ofs = `Index (IdxDom.of_int (Cilfacade.ptrdiff_ikind ()) BI.zero, `NoOffset) in
        let array_start ad =
          match Addr.to_var_offset ad with
          | Some (x, offs) -> Addr.from_var_offset (x, add_offset offs array_ofs)
          | None -> ad
        in
        `Address (AD.map array_start (eval_lv a gs st lval))
      | CastE (t, Const (CStr (x,e))) -> (* VD.top () *) eval_rv a gs st (Const (CStr (x,e))) (* TODO safe? *)
      | CastE  (t, exp) ->
        let v = eval_rv a gs st exp in
        VD.cast ~torg:(Cilfacade.typeOf exp) t v
      | SizeOf _
      | Real _
      | Imag _
      | SizeOfE _
      | SizeOfStr _
      | AlignOf _
      | AlignOfE _
      | Question _
      | AddrOfLabel _ ->
        VD.top ()
    in
    if M.tracing then M.traceu "evalint" "base eval_rv_base %a -> %a\n" d_exp exp VD.pretty r;
    r

  and eval_rv_base_lval ~eval_lv ~do_offs (a: Q.ask) (gs:glob_fun) (st: store) (exp: exp) (lv: lval): value =
    match lv with
    | (Var v, ofs) -> do_offs (get a gs st (eval_lv a gs st (Var v, ofs)) (Some exp)) ofs
    (*| Lval (Mem e, ofs) -> do_offs (get a gs st (eval_lv a gs st (Mem e, ofs))) ofs*)
    | (Mem e, ofs) ->
      (*M.tracel "cast" "Deref: lval: %a\n" d_plainlval lv;*)
      let rec contains_vla (t:typ) = match t with
        | TPtr (t, _) -> contains_vla t
        | TArray(t, None, args) -> true
        | TArray(t, Some exp, args) when isConstant exp -> contains_vla t
        | TArray(t, Some exp, args) -> true
        | _ -> false
      in
      let b = Mem e, NoOffset in (* base pointer *)
      let t = Cilfacade.typeOfLval b in (* static type of base *)
      let p = eval_lv a gs st b in (* abstract base addresses *)
      (* pre VLA: *)
      (* let cast_ok = function Addr a -> sizeOf t <= sizeOf (get_type_addr a) | _ -> false in *)
      let cast_ok a =
        let open Addr in
        match a with
        | Addr (x, o) ->
          begin
            let at = get_type_addr (x, o) in
            if M.tracing then M.tracel "evalint" "cast_ok %a %a %a\n" Addr.pretty (Addr (x, o)) CilType.Typ.pretty (Cil.unrollType x.vtype) CilType.Typ.pretty at;
            if at = TVoid [] then (* HACK: cast from alloc variable is always fine *)
              true
            else
              match Cil.getInteger (sizeOf t), Cil.getInteger (sizeOf at) with
              | Some i1, Some i2 -> Z.compare i1 i2 <= 0
              | _ ->
                if contains_vla t || contains_vla (get_type_addr (x, o)) then
                  begin
                    (* TODO: Is this ok? *)
                    M.info ~category:Unsound "Casting involving a VLA is assumed to work";
                    true
                  end
                else
                  false
          end
        | NullPtr | UnknownPtr -> true (* TODO: are these sound? *)
        | _ -> false
      in
      (** Lookup value at base address [addr] with given offset [ofs]. *)
      let lookup_with_offs addr =
        let v = (* abstract base value *)
          if cast_ok addr then
            get ~top:(VD.top_value t) a gs st (AD.singleton addr) (Some exp)  (* downcasts are safe *)
          else
            VD.top () (* upcasts not! *)
        in
        let v' = VD.cast t v in (* cast to the expected type (the abstract type might be something other than t since we don't change addresses upon casts!) *)
        if M.tracing then M.tracel "cast" "Ptr-Deref: cast %a to %a = %a!\n" VD.pretty v d_type t VD.pretty v';
        let v' = VD.eval_offset (Queries.to_value_domain_ask a) (fun x -> get a gs st x (Some exp)) v' (convert_offset a gs st ofs) (Some exp) None t in (* handle offset *)
        let v' = do_offs v' ofs in (* handle blessed fields? *)
        v'
      in
      AD.fold (fun a acc -> VD.join acc (lookup_with_offs a)) p (VD.bot ())

  and evalbinop (a: Q.ask) (gs:glob_fun) (st: store) (op: binop) ~(e1:exp) ?(t1:typ option) ~(e2:exp) ?(t2:typ option) (t:typ): value =
    evalbinop_mustbeequal a gs st op ~e1 ?t1 ~e2 ?t2 t

  (** Evaluate BinOp using MustBeEqual query as fallback. *)
  and evalbinop_mustbeequal (a: Q.ask) (gs:glob_fun) (st: store) (op: binop) ~(e1:exp) ?(t1:typ option) ~(e2:exp) ?(t2:typ option) (t:typ): value =
    (* Evaluate structurally using base at first. *)
    let a1 = eval_rv a gs st e1 in
    let a2 = eval_rv a gs st e2 in
    let t1 = Option.default_delayed (fun () -> Cilfacade.typeOf e1) t1 in
    let t2 = Option.default_delayed (fun () -> Cilfacade.typeOf e2) t2 in
    let r = evalbinop_base a st op t1 a1 t2 a2 t in
    if Cil.isIntegralType t then (
      match r with
      | `Int i when ID.to_int i <> None -> r (* Avoid fallback, cannot become any more precise. *)
      | _ ->
        (* Fallback to MustBeEqual query, could get extra precision from exprelation/var_eq. *)
        let must_be_equal () =
          let r = Q.must_be_equal a e1 e2 in
          if M.tracing then M.tracel "query" "MustBeEqual (%a, %a) = %b\n" d_exp e1 d_exp e2 r;
          r
        in
        match op with
        | MinusA when must_be_equal () ->
          let ik = Cilfacade.get_ikind t in
          `Int (ID.of_int ik BI.zero)
        | MinusPI (* TODO: untested *)
        | MinusPP when must_be_equal () ->
          let ik = Cilfacade.ptrdiff_ikind () in
          `Int (ID.of_int ik BI.zero)
        (* Eq case is unnecessary: Q.must_be_equal reconstructs BinOp (Eq, _, _, _) and repeats EvalInt query for that, yielding a top from query cycle and never being must equal *)
        | Le
        | Ge when must_be_equal () ->
          let ik = Cilfacade.get_ikind t in
          `Int (ID.of_bool ik true)
        | Ne
        | Lt
        | Gt when must_be_equal () ->
          let ik = Cilfacade.get_ikind t in
          `Int (ID.of_bool ik false)
        | _ -> r (* Fallback didn't help. *)
    )
    else
      r (* Avoid fallback, above cases are for ints only. *)

  (* A hackish evaluation of expressions that should immediately yield an
   * address, e.g. when calling functions. *)
  and eval_fv a (gs:glob_fun) st (exp:exp): AD.t =
    match exp with
    | Lval lval -> eval_lv a gs st lval
    | _ -> eval_tv a gs st exp
  (* Used also for thread creation: *)
  and eval_tv a (gs:glob_fun) st (exp:exp): AD.t =
    match (eval_rv a gs st exp) with
    | `Address x -> x
    | _          -> failwith "Problems evaluating expression to function calls!"
  and eval_int a gs st exp =
    match eval_rv a gs st exp with
    | `Int x -> x
    | _ -> ID.top_of (Cilfacade.get_ikind_exp exp)
  (* A function to convert the offset to our abstract representation of
   * offsets, i.e.  evaluate the index expression to the integer domain. *)
  and convert_offset a (gs:glob_fun) (st: store) (ofs: offset) =
    let eval_rv = eval_rv_back_up in
    match ofs with
    | NoOffset -> `NoOffset
    | Field (fld, ofs) -> `Field (fld, convert_offset a gs st ofs)
    | Index (exp, ofs) when CilType.Exp.equal exp Lval.any_index_exp -> (* special offset added by convertToQueryLval *)
      `Index (IdxDom.top (), convert_offset a gs st ofs)
    | Index (exp, ofs) ->
      match eval_rv a gs st exp with
      | `Int i -> `Index (iDtoIdx i, convert_offset a gs st ofs)
      | `Address add -> `Index (AD.to_int (module IdxDom) add, convert_offset a gs st ofs)
      | `Top   -> `Index (IdxDom.top (), convert_offset a gs st ofs)
      | `Bot -> `Index (IdxDom.bot (), convert_offset a gs st ofs)
      | _ -> failwith "Index not an integer value"
  (* Evaluation of lvalues to our abstract address domain. *)
  and eval_lv (a: Q.ask) (gs:glob_fun) st (lval:lval): AD.t =
    let eval_rv = eval_rv_back_up in
    let rec do_offs def = function
      | Field (fd, offs) -> begin
          match UniqueType.find (TComp (fd.fcomp, [])) with
          | Some v -> do_offs (AD.singleton (Addr.from_var_offset (v,convert_offset a gs st (Field (fd, offs))))) offs
          | None -> do_offs def offs
        end
      | Index (_, offs) -> do_offs def offs
      | NoOffset -> def
    in
    match lval with
    | Var x, NoOffset when (not x.vglob) && UniqueType.find x.vtype<> None ->
      begin match UniqueType.find x.vtype with
        | Some v -> AD.singleton (Addr.from_var v)
        | _ ->  AD.singleton (Addr.from_var_offset (x, convert_offset a gs st NoOffset))
      end
    (* The simpler case with an explicit variable, e.g. for [x.field] we just
     * create the address { (x,field) } *)
    | Var x, ofs ->
      if x.vglob
      then AD.singleton (Addr.from_var_offset (x, convert_offset a gs st ofs))
      else do_offs (AD.singleton (Addr.from_var_offset (x, convert_offset a gs st ofs))) ofs
    (* The more complicated case when [exp = & x.field] and we are asked to
     * evaluate [(\*exp).subfield]. We first evaluate [exp] to { (x,field) }
     * and then add the subfield to it: { (x,field.subfield) }. *)
    | Mem n, ofs -> begin
        match (eval_rv a gs st n) with
        | `Address adr ->
          (if AD.is_null adr
           then M.error ~category:M.Category.Behavior.Undefined.nullpointer_dereference ~tags:[CWE 476] "Must dereference NULL pointer"
           else if AD.may_be_null adr
           then M.warn ~category:M.Category.Behavior.Undefined.nullpointer_dereference ~tags:[CWE 476] "May dereference NULL pointer");
          do_offs (AD.map (add_offset_varinfo (convert_offset a gs st ofs)) adr) ofs
        | `Bot -> AD.bot ()
        | _ ->
          M.debug ~category:Analyzer "Failed evaluating %a to lvalue" d_lval lval; do_offs AD.unknown_ptr ofs
      end

  (* run eval_rv from above and keep a result that is bottom *)
  (* this is needed for global variables *)
  let eval_rv_keep_bot = eval_rv

  (* run eval_rv from above, but change bot to top to be sound for programs with undefined behavior. *)
  (* Previously we only gave sound results for programs without undefined behavior, so yielding bot for accessing an uninitialized array was considered ok. Now only [invariant] can yield bot/Deadcode if the condition is known to be false but evaluating an expression should not be bot. *)
  let eval_rv (a: Q.ask) (gs:glob_fun) (st: store) (exp:exp): value =
    try
      let r = eval_rv a gs st exp in
      if M.tracing then M.tracel "eval" "eval_rv %a = %a\n" d_exp exp VD.pretty r;
      if VD.is_bot r then VD.top_value (Cilfacade.typeOf exp) else r
    with IntDomain.ArithmeticOnIntegerBot _ ->
      ValueDomain.Compound.top_value (Cilfacade.typeOf exp)

  let query_evalint ask gs st e =
    if M.tracing then M.traceli "evalint" "base query_evalint %a\n" d_exp e;
    let r = match eval_rv_no_ask_evalint ask gs st e with
      | `Int i -> `Lifted i (* cast should be unnecessary, eval_rv should guarantee right ikind already *)
      | `Bot   -> Queries.ID.top () (* out-of-scope variables cause bot, but query result should then be unknown *)
      | `Top   -> Queries.ID.top () (* some float computations cause top (57-float/01-base), but query result should then be unknown *)
      | v      -> M.debug ~category:Analyzer "Base EvalInt %a query answering bot instead of %a" d_exp e VD.pretty v; Queries.ID.bot ()
    in
    if M.tracing then M.traceu "evalint" "base query_evalint %a -> %a\n" d_exp e Queries.ID.pretty r;
    r

  (* Evaluate an expression containing only locals. This is needed for smart joining the partitioned arrays where ctx is not accessible. *)
  (* This will yield `Top for expressions containing any access to globals, and does not make use of the query system. *)
  (* Wherever possible, don't use this but the query system or normal eval_rv instead. *)
  let eval_exp st (exp:exp) =
    (* Since ctx is not available here, we need to make some adjustments *)
    let rec query: type a. Queries.Set.t -> a Queries.t -> a Queries.result = fun asked q ->
      let anyq = Queries.Any q in
      if Queries.Set.mem anyq asked then
        Queries.Result.top q (* query cycle *)
      else (
        let asked' = Queries.Set.add anyq asked in
        match q with
        | EvalInt e -> query_evalint (ask asked') gs st e (* mimic EvalInt query since eval_rv needs it *)
        | _ -> Queries.Result.top q
      )
    and ask asked = { Queries.f = fun (type a) (q: a Queries.t) -> query asked q } (* our version of ask *)
    and gs = function `Left _ -> `Lifted1 (Priv.G.top ()) | `Right _ -> `Lifted2 (VD.top ()) in (* the expression is guaranteed to not contain globals *)
    match (eval_rv (ask Queries.Set.empty) gs st exp) with
    | `Int x -> ValueDomain.ID.to_int x
    | _ -> None

  let eval_funvar ctx fval: varinfo list =
    let exception OnlyUnknown in
    try
      let fp = eval_fv (Analyses.ask_of_ctx ctx) ctx.global ctx.local fval in
      if AD.mem Addr.UnknownPtr fp then begin
        let others = AD.to_var_may fp in
        if others = [] then raise OnlyUnknown;
        M.warn ~category:Imprecise "Function pointer %a may contain unknown functions." d_exp fval;
        dummyFunDec.svar :: others
      end else
        AD.to_var_may fp
    with SetDomain.Unsupported _ | OnlyUnknown ->
      M.warn ~category:Unsound "Unknown call to function %a." d_exp fval;
      [dummyFunDec.svar]

  (** Evaluate expression as address.
      Avoids expensive Apron EvalInt if the `Int result would be useless to us anyway. *)
  let eval_rv_address ask gs st e =
    (* no way to do eval_rv with expected type, so filter expression beforehand *)
    match Cilfacade.typeOf e with
    | t when Cil.isArithmeticType t -> (* definitely not address *)
      VD.top_value t
    | exception Cilfacade.TypeOfError _ (* something weird, might be address *)
    | _ ->
      eval_rv ask gs st e

  (* interpreter end *)

  let query_invariant ctx context =
    let cpa = ctx.local.BaseDomain.cpa in
    let ask = Analyses.ask_of_ctx ctx in

    let module Arg =
    struct
      let context = context
      let scope = Node.find_fundec ctx.node
      let find v = get_var ask ctx.global ctx.local v
    end
    in
    let module I = ValueDomain.ValueInvariant (Arg) in

    let var_invariant ?offset v =
      if not (InvariantCil.var_is_heap v) then
        I.key_invariant v ?offset (Arg.find v)
      else
        Invariant.none
    in

    if CilLval.Set.is_top context.Invariant.lvals then (
<<<<<<< HEAD
      if !earlyglobs || ThreadFlag.is_multi ask then (
=======
      if !GU.earlyglobs || ThreadFlag.has_ever_been_multi ask then (
>>>>>>> 6a41ac5f
        let cpa_invariant =
          CPA.fold (fun k v a ->
              if not (is_global ask k) then
                Invariant.(a && var_invariant k)
              else
                a
            ) cpa Invariant.none
        in
        let priv_vars = Priv.invariant_vars ask (priv_getg ctx.global) ctx.local in
        let priv_invariant =
          List.fold_left (fun acc v ->
              Invariant.(var_invariant v && acc)
            ) Invariant.none priv_vars
        in
        Invariant.(cpa_invariant && priv_invariant)
      )
      else (
        CPA.fold (fun k v a ->
            Invariant.(a && var_invariant k)
          ) cpa Invariant.none
      )
    )
    else (
      CilLval.Set.fold (fun k a ->
          let i =
            match k with
            | (Var v, offset) when not (InvariantCil.var_is_heap v) ->
              (try I.key_invariant_lval v ~offset ~lval:k (Arg.find v) with Not_found -> Invariant.none)
            | _ -> Invariant.none
          in
          Invariant.(a && i)
        ) context.lvals Invariant.none
    )

  let query_invariant ctx context =
    if GobConfig.get_bool "ana.base.invariant.enabled" then
      query_invariant ctx context
    else
      Invariant.none

  let query_invariant_global ctx g =
    if GobConfig.get_bool "ana.base.invariant.enabled" && get_bool "exp.earlyglobs" then (
      (* Currently these global invariants are only sound with earlyglobs enabled for both single- and multi-threaded programs.
         Otherwise, the values of globals in single-threaded mode are not accounted for. *)
      (* TODO: account for single-threaded values without earlyglobs. *)
      match g with
      | `Left g' -> (* priv *)
        Priv.invariant_global (priv_getg ctx.global) g'
      | `Right _ -> (* thread return *)
        Invariant.none
    )
    else
      Invariant.none

  let query ctx (type a) (q: a Q.t): a Q.result =
    match q with
    | Q.EvalFunvar e ->
      begin
        let fs = eval_funvar ctx e in
        List.fold_left (fun xs v -> Q.LS.add (v,`NoOffset) xs) (Q.LS.empty ()) fs
      end
    | Q.EvalJumpBuf e ->
      begin match eval_rv_address (Analyses.ask_of_ctx ctx) ctx.global ctx.local e with
        | `Address jmp_buf ->
          if AD.mem Addr.UnknownPtr jmp_buf then
            M.warn ~category:Imprecise "Jump buffer %a may contain unknown pointers." d_exp e;
          begin match get ~top:(VD.bot ()) (Analyses.ask_of_ctx ctx) ctx.global ctx.local jmp_buf None with
            | `JmpBuf (x, copied) ->
              if copied then
                M.warn ~category:(Behavior (Undefined Other)) "The jump buffer %a contains values that were copied here instead of being set by setjmp. This is Undefined Behavior." d_exp e;
              x
            | y -> failwith (GobPretty.sprintf "problem?! is %a %a:\n state is %a" CilType.Exp.pretty e VD.pretty y D.pretty ctx.local)
          end
        | _ -> failwith "problem?!"
      end
    | Q.EvalInt e ->
      query_evalint (Analyses.ask_of_ctx ctx) ctx.global ctx.local e
    | Q.EvalLength e -> begin
        match eval_rv_address (Analyses.ask_of_ctx ctx) ctx.global ctx.local e with
        | `Address a ->
          let slen = Seq.map String.length (List.to_seq (AD.to_string a)) in
          let lenOf = function
            | TArray (_, l, _) -> (try Some (lenOfArray l) with LenOfArray -> None)
            | _ -> None
          in
          let alen = Seq.filter_map (fun v -> lenOf v.vtype) (List.to_seq (AD.to_var_may a)) in
          let d = Seq.fold_left ID.join (ID.bot_of (Cilfacade.ptrdiff_ikind ())) (Seq.map (ID.of_int (Cilfacade.ptrdiff_ikind ()) %BI.of_int) (Seq.append slen alen)) in
          (* ignore @@ printf "EvalLength %a = %a\n" d_exp e ID.pretty d; *)
          `Lifted d
        | `Bot -> Queries.Result.bot q (* TODO: remove *)
        | _ -> Queries.Result.top q
      end
    | Q.EvalValue e ->
      eval_rv (Analyses.ask_of_ctx ctx) ctx.global ctx.local e
    | Q.BlobSize e -> begin
        let p = eval_rv_address (Analyses.ask_of_ctx ctx) ctx.global ctx.local e in
        (* ignore @@ printf "BlobSize %a MayPointTo %a\n" d_plainexp e VD.pretty p; *)
        match p with
        | `Address a ->
          let r = get ~full:true (Analyses.ask_of_ctx ctx) ctx.global ctx.local a  None in
          (* ignore @@ printf "BlobSize %a = %a\n" d_plainexp e VD.pretty r; *)
          (match r with
           | `Blob (_,s,_) -> `Lifted s
           | _ -> Queries.Result.top q)
        | _ -> Queries.Result.top q
      end
    | Q.MayPointTo e -> begin
        match eval_rv_address (Analyses.ask_of_ctx ctx) ctx.global ctx.local e with
        | `Address a ->
          let s = addrToLvalSet a in
          if AD.mem Addr.UnknownPtr a
          then Q.LS.add (dummyFunDec.svar, `NoOffset) s
          else s
        | `Bot -> Queries.Result.bot q (* TODO: remove *)
        | _ -> Queries.Result.top q
      end
    | Q.EvalThread e -> begin
        let v = eval_rv (Analyses.ask_of_ctx ctx) ctx.global ctx.local e in
        (* ignore (Pretty.eprintf "evalthread %a (%a): %a" d_exp e d_plainexp e VD.pretty v); *)
        match v with
        | `Thread a -> a
        | `Bot -> Queries.Result.bot q (* TODO: remove *)
        | _ -> Queries.Result.top q
      end
    | Q.ReachableFrom e -> begin
        match eval_rv_address (Analyses.ask_of_ctx ctx) ctx.global ctx.local e with
        | `Top -> Queries.Result.top q
        | `Bot -> Queries.Result.bot q (* TODO: remove *)
        | `Address a ->
          let a' = AD.remove Addr.UnknownPtr a in (* run reachable_vars without unknown just to be safe *)
          let xs = List.map addrToLvalSet (reachable_vars (Analyses.ask_of_ctx ctx) [a'] ctx.global ctx.local) in
          let addrs = List.fold_left (Q.LS.join) (Q.LS.empty ()) xs in
          if AD.mem Addr.UnknownPtr a then
            Q.LS.add (dummyFunDec.svar, `NoOffset) addrs (* add unknown back *)
          else
            addrs
        | _ -> Q.LS.empty ()
      end
    | Q.ReachableUkTypes e -> begin
        match eval_rv_address (Analyses.ask_of_ctx ctx) ctx.global ctx.local e with
        | `Top -> Queries.Result.top q
        | `Bot -> Queries.Result.bot q (* TODO: remove *)
        | `Address a when AD.is_top a || AD.mem Addr.UnknownPtr a ->
          Q.TS.top ()
        | `Address a ->
          reachable_top_pointers_types ctx a
        | _ -> Q.TS.empty ()
      end
    | Q.EvalStr e -> begin
        match eval_rv_address (Analyses.ask_of_ctx ctx) ctx.global ctx.local e with
        (* exactly one string in the set (works for assignments of string constants) *)
        | `Address a when List.compare_length_with (AD.to_string a) 1 = 0 -> (* exactly one string *)
          `Lifted (List.hd (AD.to_string a))
        (* check if we have an array of chars that form a string *)
        (* TODO return may-points-to-set of strings *)
        | `Address a when List.compare_length_with (AD.to_string a) 1 > 0 -> (* oh oh *)
          M.debug "EvalStr (%a) returned %a" d_exp e AD.pretty a;
          Queries.Result.top q
        | `Address a when List.compare_length_with (AD.to_var_may a) 1 = 0 -> (* some other address *)
          (* Cil.varinfo * (AD.Addr.field, AD.Addr.idx) Lval.offs *)
          (* ignore @@ printf "EvalStr `Address: %a -> %s (must %i, may %i)\n" d_plainexp e (VD.short 80 (`Address a)) (List.length @@ AD.to_var_must a) (List.length @@ AD.to_var_may a); *)
          begin match unrollType (Cilfacade.typeOf e) with
            | TPtr(TInt(IChar, _), _) ->
              let v, offs = Q.LS.choose @@ addrToLvalSet a in
              let ciloffs = Lval.CilLval.to_ciloffs offs in
              let lval = Var v, ciloffs in
              (try `Lifted (Bytes.to_string (Hashtbl.find char_array lval))
               with Not_found -> Queries.Result.top q)
            | _ -> (* what about ISChar and IUChar? *)
              (* ignore @@ printf "Type %a\n" d_plaintype t; *)
              Queries.Result.top q
          end
        | x ->
          (* ignore @@ printf "EvalStr Unknown: %a -> %s\n" d_plainexp e (VD.short 80 x); *)
          Queries.Result.top q
      end
    | Q.IsMultiple v -> WeakUpdates.mem v ctx.local.weak
    | Q.IterSysVars (vq, vf) ->
      let vf' x = vf (Obj.repr (V.priv x)) in
      Priv.iter_sys_vars (priv_getg ctx.global) vq vf'
    | Q.Invariant context -> query_invariant ctx context
    | Q.InvariantGlobal g ->
      let g: V.t = Obj.obj g in
      query_invariant_global ctx g
    | _ -> Q.Result.top q

  let update_variable variable typ value cpa =
    if ((get_bool "exp.volatiles_are_top") && (is_always_unknown variable)) then
      CPA.add variable (VD.top_value ~varAttr:variable.vattr typ) cpa
    else
      CPA.add variable value cpa

  (** Add dependencies between a value and the expression it (or any of its contents) are partitioned by *)
  let add_partitioning_dependencies (x:varinfo) (value:VD.t) (st:store):store =
    let add_one_dep (array:varinfo) (var:varinfo) dep =
      let vMap = Dep.find_opt var dep |? Dep.VarSet.empty () in
      let vMapNew = Dep.VarSet.add array vMap in
      Dep.add var vMapNew dep
    in
    match value with
    | `Array _
    | `Struct _
    | `Union _ ->
      begin
        let vars_in_partitioning = VD.affecting_vars value in
        let dep_new = List.fold_left (fun dep var -> add_one_dep x var dep) st.deps vars_in_partitioning in
        { st with deps = dep_new }
      end
    (* `Blob cannot contain arrays *)
    | _ ->  st

  (** [set st addr val] returns a state where [addr] is set to [val]
   * it is always ok to put None for lval_raw and rval_raw, this amounts to not using/maintaining
   * precise information about arrays. *)
  let set (a: Q.ask) ~(ctx: _ ctx) ?(invariant=false) ?lval_raw ?rval_raw ?t_override (gs:glob_fun) (st: store) (lval: AD.t) (lval_type: Cil.typ) (value: value) : store =
    let update_variable x t y z =
      if M.tracing then M.tracel "set" ~var:x.vname "update_variable: start '%s' '%a'\nto\n%a\n\n" x.vname VD.pretty y CPA.pretty z;
      let r = update_variable x t y z in (* refers to defintion that is outside of set *)
      if M.tracing then M.tracel "set" ~var:x.vname "update_variable: start '%s' '%a'\nto\n%a\nresults in\n%a\n" x.vname VD.pretty y CPA.pretty z CPA.pretty r;
      r
    in
    let firstvar = if M.tracing then match AD.to_var_may lval with [] -> "" | x :: _ -> x.vname else "" in
    let lval_raw = (Option.map (fun x -> Lval x) lval_raw) in
    if M.tracing then M.tracel "set" ~var:firstvar "lval: %a\nvalue: %a\nstate: %a\n" AD.pretty lval VD.pretty value CPA.pretty st.cpa;
    (* Updating a single varinfo*offset pair. NB! This function's type does
     * not include the flag. *)
    let update_one_addr (x, offs) (st: store): store =
      let cil_offset = Offs.to_cil_offset offs in
      let t = match t_override with
        | Some t -> t
        | None ->
          if a.f (Q.IsHeapVar x) then
            (* the vtype of heap vars will be TVoid, so we need to trust the pointer we got to this to be of the right type *)
            (* i.e. use the static type of the pointer here *)
            lval_type
          else
            try
              Cilfacade.typeOfLval (Var x, cil_offset)
            with Cilfacade.TypeOfError _ ->
              (* If we cannot determine the correct type here, we go with the one of the LVal *)
              (* This will usually lead to a type mismatch in the ValueDomain (and hence supertop) *)
              M.debug ~category:Analyzer "Cilfacade.typeOfLval failed Could not obtain the type of %a" d_lval (Var x, cil_offset);
              lval_type
      in
      let update_offset old_value =
        (* Projection globals to highest Precision *)
        let projected_value = project_val (Queries.to_value_domain_ask a) None None value (is_global a x) in
        let new_value = VD.update_offset (Queries.to_value_domain_ask a) old_value offs projected_value lval_raw ((Var x), cil_offset) t in
        if WeakUpdates.mem x st.weak then
          VD.join old_value new_value
        else if invariant then
          (* without this, invariant for ambiguous pointer might worsen precision for each individual address to their join *)
          VD.meet old_value new_value
        else
          new_value
      in
      if M.tracing then M.tracel "set" ~var:firstvar "update_one_addr: start with '%a' (type '%a') \nstate:%a\n\n" AD.pretty (AD.from_var_offset (x,offs)) d_type x.vtype D.pretty st;
      if isFunctionType x.vtype then begin
        if M.tracing then M.tracel "set" ~var:firstvar "update_one_addr: returning: '%a' is a function type \n" d_type x.vtype;
        st
      end else
      if get_bool "exp.globs_are_top" then begin
        if M.tracing then M.tracel "set" ~var:firstvar "update_one_addr: BAD? exp.globs_are_top is set \n";
        { st with cpa = CPA.add x `Top st.cpa }
      end else
        (* Check if we need to side-effect this one. We no longer generate
         * side-effects here, but the code still distinguishes these cases. *)
<<<<<<< HEAD
      if (!earlyglobs || ThreadFlag.is_multi a) && is_global a x then begin
=======
      if (!GU.earlyglobs || ThreadFlag.has_ever_been_multi a) && is_global a x then begin
>>>>>>> 6a41ac5f
        if M.tracing then M.tracel "set" ~var:x.vname "update_one_addr: update a global var '%s' ...\n" x.vname;
        let priv_getg = priv_getg gs in
        (* Optimization to avoid evaluating integer values when setting them.
           The case when invariant = true requires the old_value to be sound for the meet.
           Allocated blocks are representend by Blobs with additional information, so they need to be looked-up. *)
        let old_value = if not invariant && Cil.isIntegralType x.vtype && not (a.f (IsHeapVar x)) && offs = `NoOffset then begin
            VD.bot_value ~varAttr:x.vattr lval_type
          end else
            Priv.read_global a priv_getg st x
        in
        let new_value = update_offset old_value in
        M.tracel "hgh" "update_offset %a -> %a\n" VD.pretty old_value VD.pretty new_value;
        let r = Priv.write_global ~invariant a priv_getg (priv_sideg ctx.sideg) st x new_value in
        if M.tracing then M.tracel "set" ~var:x.vname "update_one_addr: updated a global var '%s' \nstate:%a\n\n" x.vname D.pretty r;
        r
      end else begin
        if M.tracing then M.tracel "set" ~var:x.vname "update_one_addr: update a local var '%s' ...\n" x.vname;
        (* Normal update of the local state *)
        let new_value = update_offset (CPA.find x st.cpa) in
        (* what effect does changing this local variable have on arrays -
           we only need to do this here since globals are not allowed in the
           expressions for partitioning *)
        let effect_on_arrays (a: Q.ask) (st: store) =
          let affected_arrays =
            let set = Dep.find_opt x st.deps |? Dep.VarSet.empty () in
            Dep.VarSet.elements set
          in
          let movement_for_expr l' r' currentE' =
            let are_equal = Q.must_be_equal a in
            let t = Cilfacade.typeOf currentE' in
            let ik = Cilfacade.get_ikind t in
            let newE = Basetype.CilExp.replace l' r' currentE' in
            let currentEPlusOne = BinOp (PlusA, currentE', Cil.kinteger ik 1, t) in
            if are_equal newE currentEPlusOne then
              Some 1
            else
              let currentEMinusOne = BinOp (MinusA, currentE', Cil.kinteger ik 1, t) in
              if are_equal newE currentEMinusOne then
                Some (-1)
              else
                None
          in
          let effect_on_array actually_moved arr (st: store):store =
            let v = CPA.find arr st.cpa in
            let nval =
              if actually_moved then
                match lval_raw, rval_raw with
                | Some (Lval(Var l',NoOffset)), Some r' ->
                  begin
                    let moved_by = movement_for_expr l' r' in
                    VD.affect_move (Queries.to_value_domain_ask a) v x moved_by
                  end
                | _  ->
                  VD.affect_move (Queries.to_value_domain_ask a) v x (fun x -> None)
              else
                let patched_ask =
                  (* The usual recursion trick for ctx. *)
                  (* Must change ctx used by ask to also use new st (not ctx.local), otherwise recursive EvalInt queries use outdated state. *)
                  (* Note: query is just called on base, but not any other analyses. Potentially imprecise, but seems to be sufficient for now. *)
                  let rec ctx' asked =
                    { ctx with
                      ask = (fun (type a) (q: a Queries.t) -> query' asked q)
                    ; local = st
                    }
                  and query': type a. Queries.Set.t -> a Queries.t -> a Queries.result = fun asked q ->
                    let anyq = Queries.Any q in
                    if Queries.Set.mem anyq asked then
                      Queries.Result.top q (* query cycle *)
                    else (
                      let asked' = Queries.Set.add anyq asked in
                      query (ctx' asked') q
                    )
                  in
                  Analyses.ask_of_ctx (ctx' Queries.Set.empty)
                in
                let moved_by = fun x -> Some 0 in (* this is ok, the information is not provided if it *)
                (* TODO: why does affect_move need general ask (of any query) instead of eval_exp? *)
                VD.affect_move (Queries.to_value_domain_ask patched_ask) v x moved_by     (* was a set call caused e.g. by a guard *)
            in
            { st with cpa = update_variable arr arr.vtype nval st.cpa }
          in
          (* within invariant, a change to the way arrays are partitioned is not necessary *)
          List.fold_left (fun x y -> effect_on_array (not invariant) y x) st affected_arrays
        in
        if VD.is_bot new_value && invariant && not (CPA.mem x st.cpa) then
          st
        else
          let x_updated = update_variable x t new_value st.cpa in
          let with_dep = add_partitioning_dependencies x new_value {st with cpa = x_updated } in
          effect_on_arrays a with_dep
      end
    in
    let update_one x store =
      match Addr.to_var_offset x with
      | Some x -> update_one_addr x store
      | None -> store
    in try
      (* We start from the current state and an empty list of global deltas,
       * and we assign to all the the different possible places: *)
      let nst = AD.fold update_one lval st in
      (* if M.tracing then M.tracel "set" ~var:firstvar "new state1 %a\n" CPA.pretty nst; *)
      (* If the address was definite, then we just return it. If the address
       * was ambiguous, we have to join it with the initial state. *)
      let nst = if AD.cardinal lval > 1 then { nst with cpa = CPA.join st.cpa nst.cpa } else nst in
      (* if M.tracing then M.tracel "set" ~var:firstvar "new state2 %a\n" CPA.pretty nst; *)
      nst
    with
    (* If any of the addresses are unknown, we ignore it!?! *)
    | SetDomain.Unsupported x ->
      (* if M.tracing then M.tracel "set" ~var:firstvar "set got an exception '%s'\n" x; *)
      M.info ~category:Unsound "Assignment to unknown address, assuming no write happened."; st

  let set_many ~ctx a (gs:glob_fun) (st: store) lval_value_list: store =
    (* Maybe this can be done with a simple fold *)
    let f (acc: store) ((lval:AD.t),(typ:Cil.typ),(value:value)): store =
      set ~ctx a gs acc lval typ value
    in
    (* And fold over the list starting from the store turned wstore: *)
    List.fold_left f st lval_value_list

  let rem_many a (st: store) (v_list: varinfo list): store =
    let f acc v = CPA.remove v acc in
    let g dep v = Dep.remove v dep in
    { st with cpa = List.fold_left f st.cpa v_list; deps = List.fold_left g st.deps v_list }

  (* Removes all partitionings done according to this variable *)
  let rem_many_partitioning a (st:store) (v_list: varinfo list):store =
    (* Removes the partitioning information from all affected arrays, call before removing locals *)
    let rem_partitioning a (st:store) (x:varinfo):store =
      let affected_arrays =
        let set = Dep.find_opt x st.deps |? Dep.VarSet.empty () in
        Dep.VarSet.elements set
      in
      let effect_on_array arr st =
        let v = CPA.find arr st in
        let nval = VD.affect_move ~replace_with_const:(get_bool ("ana.base.partition-arrays.partition-by-const-on-return")) a v x (fun _ -> None) in (* Having the function for movement return None here is equivalent to forcing the partitioning to be dropped *)
        update_variable arr arr.vtype nval st
      in
      { st with cpa = List.fold_left (fun x y -> effect_on_array y x) st.cpa affected_arrays }
    in
    let f s v = rem_partitioning a s v in
    List.fold_left f st v_list

  (**************************************************************************
    * Auxillary functions
    **************************************************************************)

  let is_some_bot x =
    match x with
    | `Bot -> false (* HACK: bot is here due to typing conflict (we do not cast appropriately) *)
    | _ -> VD.is_bot_value x

  module InvariantEval =
  struct
    module D = D
    module V = V
    module G = G

    let eval_rv = eval_rv
    let eval_rv_address = eval_rv_address
    let eval_lv = eval_lv
    let convert_offset = convert_offset

    let get_var = get_var
    let get a gs st addrs exp = get a gs st addrs exp
    let set a ~ctx gs st lval lval_type ?lval_raw value = set a ~ctx ~invariant:true gs st lval lval_type ?lval_raw value

    let refine_entire_var = true
    let map_oldval oldval _ = oldval
    let eval_rv_lval_refine a gs st exp lval = eval_rv a gs st (Lval lval)

    let id_meet_down ~old ~c = ID.meet old c
    let fd_meet_down ~old ~c = FD.meet old c

    let contra _ = raise Deadcode
  end

  module Invariant = BaseInvariant.Make (InvariantEval)

  let invariant = Invariant.invariant


  let set_savetop ~ctx ?lval_raw ?rval_raw ask (gs:glob_fun) st adr lval_t v : store =
    if M.tracing then M.tracel "set" "savetop %a %a %a\n" AD.pretty adr d_type lval_t VD.pretty v;
    match v with
    | `Top -> set ~ctx ask gs st adr lval_t (VD.top_value (AD.get_type adr)) ?lval_raw ?rval_raw
    | v -> set ~ctx ask gs st adr lval_t v ?lval_raw ?rval_raw


  (**************************************************************************
   * Simple defs for the transfer functions
   **************************************************************************)
  let assign ctx (lval:lval) (rval:exp):store  =
    let lval_t = Cilfacade.typeOfLval lval in
    let char_array_hack () =
      let rec split_offset = function
        | Index(Const(CInt(i, _, _)), NoOffset) -> (* ...[i] *)
          Index(zero, NoOffset), Some i (* all i point to StartOf(string) *)
        | NoOffset -> NoOffset, None
        | Index(exp, offs) ->
          let offs', r = split_offset offs in
          Index(exp, offs'), r
        | Field(fi, offs) ->
          let offs', r = split_offset offs in
          Field(fi, offs'), r
      in
      let last_index (lhost, offs) =
        match split_offset offs with
        | offs', Some i -> Some ((lhost, offs'), i)
        | _ -> None
      in
      match last_index lval, stripCasts rval with
      | Some (lv, i), Const(CChr c) when c<>'\000' -> (* "abc" <> "abc\000" in OCaml! *)
        let i = Z.to_int i in
        (* ignore @@ printf "%a[%i] = %c\n" d_lval lv i c; *)
        let s = try Hashtbl.find char_array lv with Not_found -> Bytes.empty in (* current string for lv or empty string *)
        if i >= Bytes.length s then ((* optimized b/c Out_of_memory *)
          let dst = Bytes.make (i+1) '\000' in
          Bytes.blit s 0 dst 0 (Bytes.length s); (* dst[0:len(s)] = s *)
          Bytes.set dst i c; (* set character i to c inplace *)
          Hashtbl.replace char_array lv dst
        ) else (
          Bytes.set s i c; (* set character i to c inplace *)
          Hashtbl.replace char_array lv s
        )
      (*BatHashtbl.modify_def "" lv (fun s -> Bytes.set s i c) char_array*)
      | _ -> ()
    in
    char_array_hack ();
    let rval_val = eval_rv (Analyses.ask_of_ctx ctx) ctx.global ctx.local rval in
    let rval_val = VD.mark_jmpbufs_as_copied rval_val in
    let lval_val = eval_lv (Analyses.ask_of_ctx ctx) ctx.global ctx.local lval in
    (* let sofa = AD.short 80 lval_val^" = "^VD.short 80 rval_val in *)
    (* M.debug ~category:Analyzer @@ sprint ~width:max_int @@ dprintf "%a = %a\n%s" d_plainlval lval d_plainexp rval sofa; *)
    let not_local xs =
      let not_local x =
        match Addr.to_var_may x with
        | Some x -> is_global (Analyses.ask_of_ctx ctx) x
        | None -> x = Addr.UnknownPtr
      in
      AD.is_top xs || AD.exists not_local xs
    in
    (match rval_val, lval_val with
     | `Address adrs, lval
       when (not !AnalysisState.global_initialization) && get_bool "kernel" && not_local lval && not (AD.is_top adrs) ->
       let find_fps e xs = match Addr.to_var_must e with
         | Some x -> x :: xs
         | None -> xs
       in
       let vars = AD.fold find_fps adrs [] in (* filter_map from AD to list *)
       let funs = Seq.filter (fun x -> isFunctionType x.vtype)@@ List.to_seq vars in
       Seq.iter (fun x -> ctx.spawn None x []) funs
     | _ -> ()
    );
    match lval with (* this section ensure global variables contain bottom values of the proper type before setting them  *)
    | (Var v, offs) when v.vglob ->
      (* Optimization: In case of simple integral types, we not need to evaluate the old value.
          v is not an allocated block, as v directly appears as a variable in the program;
          so no explicit check is required here (unlike in set) *)
      let current_val = if Cil.isIntegralType v.vtype then begin
          assert (offs = NoOffset);
          `Bot
        end else
          eval_rv_keep_bot (Analyses.ask_of_ctx ctx) ctx.global ctx.local (Lval (Var v, NoOffset))
      in
      begin match current_val with
        | `Bot -> (* current value is VD `Bot *)
          begin match Addr.to_var_offset (AD.choose lval_val) with
            | Some (x,offs) ->
              let t = v.vtype in
              let iv = VD.bot_value ~varAttr:v.vattr t in (* correct bottom value for top level variable *)
              if M.tracing then M.tracel "set" "init bot value: %a\n" VD.pretty iv;
              let nv = VD.update_offset (Queries.to_value_domain_ask (Analyses.ask_of_ctx ctx)) iv offs rval_val (Some  (Lval lval)) lval t in (* do desired update to value *)
              set_savetop ~ctx (Analyses.ask_of_ctx ctx) ctx.global ctx.local (AD.from_var v) lval_t nv ~lval_raw:lval ~rval_raw:rval (* set top-level variable to updated value *)
            | None ->
              set_savetop ~ctx (Analyses.ask_of_ctx ctx) ctx.global ctx.local lval_val lval_t rval_val ~lval_raw:lval ~rval_raw:rval
          end
        | _ ->
          set_savetop ~ctx (Analyses.ask_of_ctx ctx) ctx.global ctx.local lval_val lval_t rval_val ~lval_raw:lval ~rval_raw:rval
      end
    | _ ->
      set_savetop ~ctx (Analyses.ask_of_ctx ctx) ctx.global ctx.local lval_val lval_t rval_val ~lval_raw:lval ~rval_raw:rval


  let branch ctx (exp:exp) (tv:bool) : store =
    let valu = eval_rv (Analyses.ask_of_ctx ctx) ctx.global ctx.local exp in
    let refine () =
      let res = invariant ctx (Analyses.ask_of_ctx ctx) ctx.global ctx.local exp tv in
      if M.tracing then M.tracec "branch" "EqualSet result for expression %a is %a\n" d_exp exp Queries.ES.pretty (ctx.ask (Queries.EqualSet exp));
      if M.tracing then M.tracec "branch" "CondVars result for expression %a is %a\n" d_exp exp Queries.ES.pretty (ctx.ask (Queries.CondVars exp));
      if M.tracing then M.traceu "branch" "Invariant enforced!\n";
      match ctx.ask (Queries.CondVars exp) with
      | s when Queries.ES.cardinal s = 1 ->
        let e = Queries.ES.choose s in
        invariant ctx (Analyses.ask_of_ctx ctx) ctx.global res e tv
      | _ -> res
    in
    if M.tracing then M.traceli "branch" ~subsys:["invariant"] "Evaluating branch for expression %a with value %a\n" d_exp exp VD.pretty valu;
    (* First we want to see, if we can determine a dead branch: *)
    match valu with
    (* For a boolean value: *)
    | `Int value ->
      if M.tracing then M.traceu "branch" "Expression %a evaluated to %a\n" d_exp exp ID.pretty value;
      begin match ID.to_bool value with
        | Some v ->
          (* Eliminate the dead branch and just propagate to the true branch *)
          if v = tv then
            refine ()
          else (
            if M.tracing then M.tracel "branch" "A The branch %B is dead!\n" tv;
            raise Deadcode
          )
        | None ->
          refine () (* like fallback below *)
      end
    (* for some reason refine () can refine these, but not raise Deadcode in struct *)
    | `Address ad when tv && AD.is_null ad ->
      raise Deadcode
    | `Address ad when not tv && AD.is_not_null ad ->
      raise Deadcode
    | `Bot ->
      if M.tracing then M.traceu "branch" "The branch %B is dead!\n" tv;
      raise Deadcode
    (* Otherwise we try to impose an invariant: *)
    | _ ->
      (* Sometimes invariant may be more precise than eval_rv and also raise Deadcode, making the branch dead.
         For example, 50-juliet/08-CWE570_Expression_Always_False__02. *)
      refine ()

  let body ctx f =
    (* First we create a variable-initvalue pair for each variable *)
    let init_var v = (AD.from_var v, v.vtype, VD.init_value ~varAttr:v.vattr v.vtype) in
    (* Apply it to all the locals and then assign them all *)
    let inits = List.map init_var f.slocals in
    set_many ~ctx (Analyses.ask_of_ctx ctx) ctx.global ctx.local inits

  let return ctx exp fundec: store =
    if Cil.hasAttribute "noreturn" fundec.svar.vattr then
      M.warn ~category:(Behavior (Undefined Other)) "Function declared 'noreturn' could return";
    let st: store = ctx.local in
    match fundec.svar.vname with
    | "__goblint_dummy_init" ->
      if M.tracing then M.trace "init" "dummy init: %a\n" D.pretty st;
      publish_all ctx `Init;
      (* otherfun uses __goblint_dummy_init, where we can properly side effect global initialization *)
      (* TODO: move into sync `Init *)
      Priv.enter_multithreaded (Analyses.ask_of_ctx ctx) (priv_getg ctx.global) (priv_sideg ctx.sideg) st
    | _ ->
      let locals = List.filter (fun v -> not (WeakUpdates.mem v st.weak)) (fundec.sformals @ fundec.slocals) in
      let nst_part = rem_many_partitioning (Queries.to_value_domain_ask (Analyses.ask_of_ctx ctx)) ctx.local locals in
      let nst: store = rem_many (Analyses.ask_of_ctx ctx) nst_part locals in
      match exp with
      | None -> nst
      | Some exp ->
        let t_override = match Cilfacade.fundec_return_type fundec with
          | TVoid _ -> M.warn ~category:M.Category.Program "Returning a value from a void function"; assert false
          | ret -> ret
        in
        let rv = eval_rv (Analyses.ask_of_ctx ctx) ctx.global ctx.local exp in
        let st' = set ~ctx ~t_override (Analyses.ask_of_ctx ctx) ctx.global nst (return_var ()) t_override rv in
        match ThreadId.get_current (Analyses.ask_of_ctx ctx) with
        | `Lifted tid when ThreadReturn.is_current (Analyses.ask_of_ctx ctx) ->
          (* Evaluate exp and cast the resulting value to the void-pointer-type.
              Casting to the right type here avoids precision loss on joins. *)
          let rv = VD.cast ~torg:(Cilfacade.typeOf exp) Cil.voidPtrType rv in
          ctx.sideg (V.thread tid) (G.create_thread rv);
          Priv.thread_return (Analyses.ask_of_ctx ctx) (priv_getg ctx.global) (priv_sideg ctx.sideg) tid st'
        | _ -> st'

  let vdecl ctx (v:varinfo) =
    if not (Cil.isArrayType v.vtype) then
      ctx.local
    else
      let lval = eval_lv (Analyses.ask_of_ctx ctx) ctx.global ctx.local (Var v, NoOffset) in
      let current_value = eval_rv (Analyses.ask_of_ctx ctx) ctx.global ctx.local (Lval (Var v, NoOffset)) in
      let new_value = VD.update_array_lengths (eval_rv (Analyses.ask_of_ctx ctx) ctx.global ctx.local) current_value v.vtype in
      set ~ctx (Analyses.ask_of_ctx ctx) ctx.global ctx.local lval v.vtype new_value

  (**************************************************************************
   * Function calls
   **************************************************************************)

  (** From a list of expressions, collect a list of addresses that they might point to, or contain pointers to. *)
  let collect_funargs ask ?(warn=false) (gs:glob_fun) (st:store) (exps: exp list) =
    let do_exp e =
      let immediately_reachable = reachable_from_value ask gs st (eval_rv ask gs st e) (Cilfacade.typeOf e) (CilType.Exp.show e) in
      reachable_vars ask [immediately_reachable] gs st
    in
    List.concat_map do_exp exps

  let collect_invalidate ~deep ask ?(warn=false) (gs:glob_fun) (st:store) (exps: exp list) =
    if deep then
      collect_funargs ask ~warn gs st exps
    else (
      let mpt e = match eval_rv_address ask gs st e with
        | `Address a -> AD.remove NullPtr a
        | _ -> AD.empty ()
      in
      List.map mpt exps
    )

  let invalidate ?(deep=true) ~ctx ask (gs:glob_fun) (st:store) (exps: exp list): store =
    if M.tracing && exps <> [] then M.tracel "invalidate" "Will invalidate expressions [%a]\n" (d_list ", " d_plainexp) exps;
    if exps <> [] then M.info ~category:Imprecise "Invalidating expressions: %a" (d_list ", " d_plainexp) exps;
    (* To invalidate a single address, we create a pair with its corresponding
     * top value. *)
    let invalidate_address st a =
      let t = AD.get_type a in
      let v = get ask gs st a None in (* None here is ok, just causes us to be a bit less precise *)
      let nv =  VD.invalidate_value (Queries.to_value_domain_ask ask) t v in
      (a, t, nv)
    in
    (* We define the function that invalidates all the values that an address
     * expression e may point to *)
    let invalidate_exp exps =
      let args = collect_invalidate ~deep ~warn:true ask gs st exps in
      List.map (invalidate_address st) args
    in
    let invalids = invalidate_exp exps in
    let is_fav_addr x =
      List.exists BaseUtil.is_excluded_from_invalidation (AD.to_var_may x)
    in
    let invalids' = List.filter (fun (x,_,_) -> not (is_fav_addr x)) invalids in
    if M.tracing && exps <> [] then (
      let addrs = List.map (Tuple3.first) invalids' in
      let vs = List.map (Tuple3.third) invalids' in
      M.tracel "invalidate" "Setting addresses [%a] to values [%a]\n" (d_list ", " AD.pretty) addrs (d_list ", " VD.pretty) vs
    );
    set_many ~ctx ask gs st invalids'


  let make_entry ?(thread=false) (ctx:(D.t, G.t, C.t, V.t) Analyses.ctx) fundec args: D.t =
    let st: store = ctx.local in
    (* Evaluate the arguments. *)
    let vals = List.map (eval_rv (Analyses.ask_of_ctx ctx) ctx.global st) args in
    (* generate the entry states *)
    (* If we need the globals, add them *)
    (* TODO: make this is_private PrivParam dependent? PerMutexOplusPriv should keep *)
    let st' =
      if thread then (
        (* TODO: HACK: Simulate enter_multithreaded for first entering thread to publish global inits before analyzing thread.
           Otherwise thread is analyzed with no global inits, reading globals gives bot, which turns into top, which might get published...
           sync `Thread doesn't help us here, it's not specific to entering multithreaded mode.
           EnterMultithreaded events only execute after threadenter and threadspawn. *)
        if not (ThreadFlag.has_ever_been_multi (Analyses.ask_of_ctx ctx)) then
          ignore (Priv.enter_multithreaded (Analyses.ask_of_ctx ctx) (priv_getg ctx.global) (priv_sideg ctx.sideg) st);
        Priv.threadenter (Analyses.ask_of_ctx ctx) st
      ) else
        (* use is_global to account for values that became globals because they were saved into global variables *)
        let globals = CPA.filter (fun k v -> is_global (Analyses.ask_of_ctx ctx) k) st.cpa in
        (* let new_cpa = if !earlyglobs || ThreadFlag.is_multi ctx.ask then CPA.filter (fun k v -> is_private ctx.ask ctx.local k) globals else globals in *)
        let new_cpa = globals in
        {st with cpa = new_cpa}
    in
    (* Assign parameters to arguments *)
    let pa = GobList.combine_short fundec.sformals vals in (* TODO: is it right to ignore missing formals/args? *)
    add_to_array_map fundec pa;
    let new_cpa = CPA.add_list pa st'.cpa in
    (* List of reachable variables *)
    let reachable = List.concat_map AD.to_var_may (reachable_vars (Analyses.ask_of_ctx ctx) (get_ptrs vals) ctx.global st) in
    let reachable = List.filter (fun v -> CPA.mem v st.cpa) reachable in
    let new_cpa = CPA.add_list_fun reachable (fun v -> CPA.find v st.cpa) new_cpa in

    (* Projection to Precision of the Callee *)
    let p = PU.int_precision_from_fundec fundec in
    let new_cpa = project (Queries.to_value_domain_ask (Analyses.ask_of_ctx ctx)) (Some p) new_cpa fundec in

    (* Identify locals of this fundec for which an outer copy (from a call down the callstack) is reachable *)
    let reachable_other_copies = List.filter (fun v -> match Cilfacade.find_scope_fundec v with Some scope -> CilType.Fundec.equal scope fundec | None -> false) reachable in
    (* Add to the set of weakly updated variables *)
    let new_weak = WeakUpdates.join st.weak (WeakUpdates.of_list reachable_other_copies) in
    {st' with cpa = new_cpa; weak = new_weak}

  let enter ctx lval fn args : (D.t * D.t) list =
    [ctx.local, make_entry ctx fn args]



  let forkfun (ctx:(D.t, G.t, C.t, V.t) Analyses.ctx) (lv: lval option) (f: varinfo) (args: exp list) : (lval option * varinfo * exp list) list =
    let create_thread lval arg v =
      try
        (* try to get function declaration *)
        let fd = Cilfacade.find_varinfo_fundec v in
        let args =
          match arg with
          | Some x -> [x]
          | None -> List.map (fun x -> MyCFG.unknown_exp) fd.sformals
        in
        Some (lval, v, args)
      with Not_found ->
        if LF.use_special f.vname then None (* we handle this function *)
        else if isFunctionType v.vtype then
          (* FromSpec warns about unknown thread creation, so we don't do it here any more *)
          let (_, v_args, _, _) = Cil.splitFunctionTypeVI v in
          let args = match arg with
            | Some x -> [x]
            | None -> List.map (fun x -> MyCFG.unknown_exp) (Cil.argsToList v_args)
          in
          Some (lval, v, args)
        else (
          M.debug ~category:Analyzer "Not creating a thread from %s because its type is %a" v.vname d_type v.vtype;
          None
        )
    in
    let desc = LF.find f in
    match desc.special args, f.vname with
    (* handling thread creations *)
    | ThreadCreate { thread = id; start_routine = start; arg = ptc_arg }, _ -> begin
        (* extra sync so that we do not analyze new threads with bottom global invariant *)
        publish_all ctx `Thread;
        (* Collect the threads. *)
        let start_addr = eval_tv (Analyses.ask_of_ctx ctx) ctx.global ctx.local start in
        let start_funvars = AD.to_var_may start_addr in
        let start_funvars_with_unknown =
          if AD.mem Addr.UnknownPtr start_addr then
            dummyFunDec.svar :: start_funvars
          else
            start_funvars
        in
        List.filter_map (create_thread (Some (Mem id, NoOffset)) (Some ptc_arg)) start_funvars_with_unknown
      end
    | _, _ when get_bool "sem.unknown_function.spawn" ->
      (* TODO: Remove sem.unknown_function.spawn check because it is (and should be) really done in LibraryFunctions.
         But here we consider all non-ThreadCrate functions also unknown, so old-style LibraryFunctions access
         definitions using `Write would still spawn because they are not truly unknown functions (missing from LibraryFunctions).
         Need this to not have memmove spawn in SV-COMP. *)
      let shallow_args = LibraryDesc.Accesses.find desc.accs { kind = Spawn; deep = false } args in
      let deep_args = LibraryDesc.Accesses.find desc.accs { kind = Spawn; deep = true } args in
      let shallow_flist = collect_invalidate ~deep:false (Analyses.ask_of_ctx ctx) ctx.global ctx.local shallow_args in
      let deep_flist = collect_invalidate ~deep:true (Analyses.ask_of_ctx ctx) ctx.global ctx.local deep_args in
      let flist = shallow_flist @ deep_flist in
      let addrs = List.concat_map AD.to_var_may flist in
      if addrs <> [] then M.debug ~category:Analyzer "Spawning functions from unknown function: %a" (d_list ", " CilType.Varinfo.pretty) addrs;
      List.filter_map (create_thread None None) addrs
    | _, _ -> []

  let assert_fn ctx e refine =
    (* make the state meet the assertion in the rest of the code *)
    if not refine then ctx.local else begin
      let newst = invariant ctx (Analyses.ask_of_ctx ctx) ctx.global ctx.local e true in
      (* if check_assert e newst <> `Lifted true then
          M.warn ~category:Assert ~msg:("Invariant \"" ^ expr ^ "\" does not stick.") (); *)
      newst
    end

  let special_unknown_invalidate ctx ask gs st f args =
    (if CilType.Varinfo.equal f dummyFunDec.svar then M.warn ~category:Imprecise "Unknown function ptr called");
    let desc = LF.find f in
    let shallow_addrs = LibraryDesc.Accesses.find desc.accs { kind = Write; deep = false } args in
    let deep_addrs = LibraryDesc.Accesses.find desc.accs { kind = Write; deep = true } args in
    let deep_addrs =
      if List.mem LibraryDesc.InvalidateGlobals desc.attrs then (
        M.info ~category:Imprecise "INVALIDATING ALL GLOBALS!";
        foldGlobals !Cilfacade.current_file (fun acc global ->
            match global with
            | GVar (vi, _, _) when not (is_static vi) ->
              mkAddrOf (Var vi, NoOffset) :: acc
            (* TODO: what about GVarDecl? *)
            | _ -> acc
          ) deep_addrs
      )
      else
        deep_addrs
    in
    (* TODO: what about escaped local variables? *)
    (* invalidate arguments and non-static globals for unknown functions *)
    let st' = invalidate ~deep:false ~ctx (Analyses.ask_of_ctx ctx) gs st shallow_addrs in
    invalidate ~deep:true ~ctx (Analyses.ask_of_ctx ctx) gs st' deep_addrs

  let special ctx (lv:lval option) (f: varinfo) (args: exp list) =
    let invalidate_ret_lv st = match lv with
      | Some lv ->
        if M.tracing then M.tracel "invalidate" "Invalidating lhs %a for function call %s\n" d_plainlval lv f.vname;
        invalidate ~ctx (Analyses.ask_of_ctx ctx) ctx.global st [Cil.mkAddrOrStartOf lv]
      | None -> st
    in
    let addr_type_of_exp exp =
      let lval = mkMem ~addr:(Cil.stripCasts exp) ~off:NoOffset in
      let addr = eval_lv (Analyses.ask_of_ctx ctx) ctx.global ctx.local lval in
      (addr, AD.get_type addr)
    in
    let forks = forkfun ctx lv f args in
    if M.tracing then if not (List.is_empty forks) then M.tracel "spawn" "Base.special %s: spawning functions %a\n" f.vname (d_list "," CilType.Varinfo.pretty) (List.map BatTuple.Tuple3.second forks);
    List.iter (BatTuple.Tuple3.uncurry ctx.spawn) forks;
    let st: store = ctx.local in
    let gs = ctx.global in
    let desc = LF.find f in
    let st = match desc.special args, f.vname with
    | Memset { dest; ch; count; }, _ ->
      (* TODO: check count *)
      let eval_ch = eval_rv (Analyses.ask_of_ctx ctx) gs st ch in
      let dest_a, dest_typ = addr_type_of_exp dest in
      let value =
        match eval_ch with
        | `Int i when ID.to_int i = Some Z.zero ->
          VD.zero_init_value dest_typ
        | _ ->
          VD.top_value dest_typ
      in
      set ~ctx (Analyses.ask_of_ctx ctx) gs st dest_a dest_typ value
    | Bzero { dest; count; }, _ ->
      (* TODO: share something with memset special case? *)
      (* TODO: check count *)
      let dest_a, dest_typ = addr_type_of_exp dest in
      let value = VD.zero_init_value dest_typ in
      set ~ctx (Analyses.ask_of_ctx ctx) gs st dest_a dest_typ value
    | Memcpy { dest = dst; src }, _
    | Strcpy { dest = dst; src }, _ ->
      (* invalidating from interactive *)
      (* let dest_a, dest_typ = addr_type_of_exp dst in
          let value = VD.top_value dest_typ in
          set ~ctx (Analyses.ask_of_ctx ctx) gs st dest_a dest_typ value *)
      (* TODO: reuse addr_type_of_exp for master *)
      (* assigning from master *)
      let get_type lval =
        let address = eval_lv (Analyses.ask_of_ctx ctx) gs st lval in
        AD.get_type address
      in
      let dst_lval = mkMem ~addr:(Cil.stripCasts dst) ~off:NoOffset in
      let src_lval = mkMem ~addr:(Cil.stripCasts src) ~off:NoOffset in

      let dest_typ = get_type dst_lval in
      let src_typ = get_type src_lval in

      (* When src and destination type coincide, take value from the source, otherwise use top *)
      let value = if typeSig dest_typ = typeSig src_typ then
          let src_cast_lval = mkMem ~addr:(Cilfacade.mkCast ~e:src ~newt:(TPtr (dest_typ, []))) ~off:NoOffset in
          eval_rv (Analyses.ask_of_ctx ctx) gs st (Lval src_cast_lval)
        else
          VD.top_value (unrollType dest_typ)
      in
      let dest_a = eval_lv (Analyses.ask_of_ctx ctx) gs st dst_lval in
      set ~ctx (Analyses.ask_of_ctx ctx) gs st dest_a dest_typ value
    | Abort, _ -> raise Deadcode
    | ThreadExit { ret_val = exp }, _ ->
      begin match ThreadId.get_current (Analyses.ask_of_ctx ctx) with
        | `Lifted tid ->
          (
            let rv = eval_rv (Analyses.ask_of_ctx ctx) ctx.global ctx.local exp in
            ctx.sideg (V.thread tid) (G.create_thread rv);
            (* TODO: emit thread return event so other analyses are aware? *)
            (* TODO: publish still needed? *)
            publish_all ctx `Return; (* like normal return *)
            match ThreadId.get_current (Analyses.ask_of_ctx ctx) with
            | `Lifted tid when ThreadReturn.is_current (Analyses.ask_of_ctx ctx) ->
              ignore @@ Priv.thread_return (Analyses.ask_of_ctx ctx) (priv_getg ctx.global) (priv_sideg ctx.sideg) tid st
            | _ -> ())
        | _ -> ()
      end;
      raise Deadcode
    | Identity e, _ ->
      begin match lv with
        | Some x -> assign ctx x e
        | None -> ctx.local
      end
    (**Floating point classification and trigonometric functions defined in c99*)
    | Math { fun_args; }, _ ->
      let apply_unary fk float_fun x =
        let eval_x = eval_rv (Analyses.ask_of_ctx ctx) gs st x in
        begin match eval_x with
          | `Float float_x -> float_fun (FD.cast_to fk float_x)
          | _ -> failwith ("non-floating-point argument in call to function "^f.vname)
        end
      in
      let apply_binary fk float_fun x y =
        let eval_x = eval_rv (Analyses.ask_of_ctx ctx) gs st x in
        let eval_y = eval_rv (Analyses.ask_of_ctx ctx) gs st y in
        begin match eval_x, eval_y with
          | `Float float_x, `Float float_y -> float_fun (FD.cast_to fk float_x) (FD.cast_to fk float_y)
          | _ -> failwith ("non-floating-point argument in call to function "^f.vname)
        end
      in
      let result =
        begin match fun_args with
          | Nan (fk, str) when Cil.isPointerType (Cilfacade.typeOf str) -> `Float (FD.nan_of fk)
          | Nan _ -> failwith ("non-pointer argument in call to function "^f.vname)
          | Inf fk -> `Float (FD.inf_of fk)
          | Isfinite x -> `Int (ID.cast_to IInt (apply_unary FDouble FD.isfinite x))
          | Isinf x -> `Int (ID.cast_to IInt (apply_unary FDouble FD.isinf x))
          | Isnan x -> `Int (ID.cast_to IInt (apply_unary FDouble FD.isnan x))
          | Isnormal x -> `Int (ID.cast_to IInt (apply_unary FDouble FD.isnormal x))
          | Signbit x -> `Int (ID.cast_to IInt (apply_unary FDouble FD.signbit x))
          | Ceil (fk,x) -> `Float (apply_unary fk FD.ceil x)
          | Floor (fk,x) -> `Float (apply_unary fk FD.floor x)
          | Fabs (fk, x) -> `Float (apply_unary fk FD.fabs x)
          | Acos (fk, x) -> `Float (apply_unary fk FD.acos x)
          | Asin (fk, x) -> `Float (apply_unary fk FD.asin x)
          | Atan (fk, x) -> `Float (apply_unary fk FD.atan x)
          | Atan2 (fk, y, x) -> `Float (apply_binary fk (fun y' x' -> FD.atan (FD.div y' x')) y x)
          | Cos (fk, x) -> `Float (apply_unary fk FD.cos x)
          | Sin (fk, x) -> `Float (apply_unary fk FD.sin x)
          | Tan (fk, x) -> `Float (apply_unary fk FD.tan x)
          | Isgreater (x,y) -> `Int(ID.cast_to IInt (apply_binary FDouble FD.gt x y))
          | Isgreaterequal (x,y) -> `Int(ID.cast_to IInt (apply_binary FDouble FD.ge x y))
          | Isless (x,y) -> `Int(ID.cast_to IInt (apply_binary FDouble FD.lt x y))
          | Islessequal (x,y) -> `Int(ID.cast_to IInt (apply_binary FDouble FD.le x y))
          | Islessgreater (x,y) -> `Int(ID.logor (ID.cast_to IInt (apply_binary FDouble FD.lt x y)) (ID.cast_to IInt (apply_binary FDouble FD.gt x y)))
          | Isunordered (x,y) -> `Int(ID.cast_to IInt (apply_binary FDouble FD.unordered x y))
          | Fmax (fd, x ,y) -> `Float (apply_binary fd FD.fmax x y)
          | Fmin (fd, x ,y) -> `Float (apply_binary fd FD.fmin x y)
        end
      in
      begin match lv with
        | Some lv_val -> set ~ctx (Analyses.ask_of_ctx ctx) gs st (eval_lv (Analyses.ask_of_ctx ctx) ctx.global st lv_val) (Cilfacade.typeOfLval lv_val) result
        | None -> st
      end
    (* handling thread creations *)
    | ThreadCreate _, _ ->
      invalidate_ret_lv ctx.local (* actual results joined via threadspawn *)
    (* handling thread joins... sort of *)
    | ThreadJoin { thread = id; ret_var }, _ ->
      let st' =
        match (eval_rv (Analyses.ask_of_ctx ctx) gs st ret_var) with
        | `Int n when GobOption.exists (BI.equal BI.zero) (ID.to_int n) -> st
        | `Address ret_a ->
          begin match eval_rv (Analyses.ask_of_ctx ctx) gs st id with
            | `Thread a ->
              let v = List.fold VD.join (VD.bot ()) (List.map (fun x -> G.thread (ctx.global (V.thread x))) (ValueDomain.Threads.elements a)) in
              (* TODO: is this type right? *)
              set ~ctx (Analyses.ask_of_ctx ctx) gs st ret_a (Cilfacade.typeOf ret_var) v
            | _      -> invalidate ~ctx (Analyses.ask_of_ctx ctx) gs st [ret_var]
          end
        | _      -> invalidate ~ctx (Analyses.ask_of_ctx ctx) gs st [ret_var]
      in
      let st' = invalidate_ret_lv st' in
      Priv.thread_join (Analyses.ask_of_ctx ctx) (priv_getg ctx.global) id st'
    | Unknown, "__goblint_assume_join" ->
      let id = List.hd args in
      Priv.thread_join ~force:true (Analyses.ask_of_ctx ctx) (priv_getg ctx.global) id st
    | Malloc size, _ -> begin
        match lv with
        | Some lv ->
          let heap_var =
            if (get_bool "sem.malloc.fail")
            then AD.join (AD.from_var (heap_var ctx)) AD.null_ptr
            else AD.from_var (heap_var ctx)
          in
          (* ignore @@ printf "malloc will allocate %a bytes\n" ID.pretty (eval_int ctx.ask gs st size); *)
          set_many ~ctx (Analyses.ask_of_ctx ctx) gs st [(heap_var, TVoid [], `Blob (VD.bot (), eval_int (Analyses.ask_of_ctx ctx) gs st size, true));
                                                         (eval_lv (Analyses.ask_of_ctx ctx) gs st lv, (Cilfacade.typeOfLval lv), `Address heap_var)]
        | _ -> st
      end
    | Calloc { count = n; size }, _ ->
      begin match lv with
        | Some lv -> (* array length is set to one, as num*size is done when turning into `Calloc *)
          let heap_var = heap_var ctx in
          let add_null addr =
            if get_bool "sem.malloc.fail"
            then AD.join addr AD.null_ptr (* calloc can fail and return NULL *)
            else addr in
          let ik = Cilfacade.ptrdiff_ikind () in
          let blobsize = ID.mul (ID.cast_to ik @@ eval_int (Analyses.ask_of_ctx ctx) gs st size) (ID.cast_to ik @@ eval_int (Analyses.ask_of_ctx ctx) gs st n) in
          (* the memory that was allocated by calloc is set to bottom, but we keep track that it originated from calloc, so when bottom is read from memory allocated by calloc it is turned to zero *)
          set_many ~ctx (Analyses.ask_of_ctx ctx) gs st [(add_null (AD.from_var heap_var), TVoid [], `Array (CArrays.make (IdxDom.of_int (Cilfacade.ptrdiff_ikind ()) BI.one) (`Blob (VD.bot (), blobsize, false))));
                                                         (eval_lv (Analyses.ask_of_ctx ctx) gs st lv, (Cilfacade.typeOfLval lv), `Address (add_null (AD.from_var_offset (heap_var, `Index (IdxDom.of_int  (Cilfacade.ptrdiff_ikind ()) BI.zero, `NoOffset)))))]
        | _ -> st
      end
    | Realloc { ptr = p; size }, _ ->
      begin match lv with
        | Some lv ->
          let ask = Analyses.ask_of_ctx ctx in
          let p_rv = eval_rv ask gs st p in
          let p_addr =
            match p_rv with
            | `Address a -> a
            (* TODO: don't we already have logic for this? *)
            | `Int i when ID.to_int i = Some BI.zero -> AD.null_ptr
            | `Int i -> AD.top_ptr
            | _ -> AD.top_ptr (* TODO: why does this ever happen? *)
          in
          let p_addr' = AD.remove NullPtr p_addr in (* realloc with NULL is same as malloc, remove to avoid unknown value from NullPtr access *)
          let p_addr_get = get ask gs st p_addr' None in (* implicitly includes join of malloc value (VD.bot) *)
          let size_int = eval_int ask gs st size in
          let heap_val = `Blob (p_addr_get, size_int, true) in (* copy old contents with new size *)
          let heap_addr = AD.from_var (heap_var ctx) in
          let heap_addr' =
            if get_bool "sem.malloc.fail" then
              AD.join heap_addr AD.null_ptr
            else
              heap_addr
          in
          let lv_addr = eval_lv ask gs st lv in
          set_many ~ctx ask gs st [
            (heap_addr, TVoid [], heap_val);
            (lv_addr, Cilfacade.typeOfLval lv, `Address heap_addr');
          ] (* TODO: free (i.e. invalidate) old blob if successful? *)
        | None ->
          st
      end
    | Assert { exp; refine; _ }, _ -> assert_fn ctx exp refine
    | Setjmp { env }, _ ->
      let ask = Analyses.ask_of_ctx ctx in
      let st' = match eval_rv ask gs st env with
        | `Address jmp_buf ->
          let value = `JmpBuf (ValueDomain.JmpBufs.Bufs.singleton (Target (ctx.prev_node, ctx.control_context ())), false) in
          let r = set ~ctx ask gs st jmp_buf (Cilfacade.typeOf env) value in
          if M.tracing then M.tracel "setjmp" "setting setjmp %a on %a -> %a\n" d_exp env D.pretty st D.pretty r;
          r
        | _ -> failwith "problem?!"
      in
      begin match lv with
        | Some lv ->
          set ~ctx ask gs st' (eval_lv ask ctx.global st lv) (Cilfacade.typeOfLval lv) (`Int (ID.of_int IInt BI.zero))
        | None -> st'
      end
    | Longjmp {env; value}, _ ->
      let ask = Analyses.ask_of_ctx ctx in
      let ensure_not_zero rv = match rv with
        | `Int i ->
          begin match ID.to_bool i with
            | Some true -> rv
            | Some false ->
              M.error "Must: Longjmp with a value of 0 is silently changed to 1";
              `Int (ID.of_int (ID.ikind i) Z.one)
            | None ->
              M.warn "May: Longjmp with a value of 0 is silently changed to 1";
              let ik = ID.ikind i in
              `Int (ID.join (ID.meet i (ID.of_excl_list ik [Z.zero])) (ID.of_int ik Z.one))
          end
        | _ ->
          M.warn ~category:Program "Arguments to longjmp are strange!";
          rv
      in
      let rv = ensure_not_zero @@ eval_rv ask ctx.global ctx.local value in
      let t = Cilfacade.typeOf value in
      set ~ctx ~t_override:t ask ctx.global ctx.local (AD.from_var !longjmp_return) t rv (* Not raising Deadcode here, deadcode is raised at a higher level! *)
    | _, _ ->
      let st =
        special_unknown_invalidate ctx (Analyses.ask_of_ctx ctx) gs st f args
        (*
          *  TODO: invalidate vars reachable via args
          *  publish globals
          *  if single-threaded: *call f*, privatize globals
          *  else: spawn f
          *)
      in
      (* invalidate lhs in case of assign *)
      invalidate_ret_lv st
    in
    if get_bool "sem.noreturn.dead_code" && Cil.hasAttribute "noreturn" f.vattr then raise Deadcode else st

  let combine_st ctx (local_st : store) (fun_st : store) (tainted_lvs : Q.LS.t) : store =
    let ask = (Analyses.ask_of_ctx ctx) in
    Q.LS.fold (fun (v, o) st ->
        if CPA.mem v fun_st.cpa then
          let lval = Lval.CilLval.to_lval (v,o) in
          let address = eval_lv ask ctx.global st lval in
          let lval_type = (AD.get_type address) in
          if M.tracing then M.trace "taintPC" "updating %a; type: %a\n" Lval.CilLval.pretty (v, o) d_type lval_type;
          match (CPA.find_opt v (fun_st.cpa)), lval_type with
          | None, _ -> st
          (* partitioned arrays cannot be copied by individual lvalues, so if tainted just copy the whole callee value for the array variable *)
          | Some (`Array a), _ when (CArrays.domain_of_t a) = PartitionedDomain -> {st with cpa = CPA.add v (`Array a) st.cpa}
          (* "get" returned "unknown" when applied to a void type, so special case void types. This caused problems with some sv-comps (e.g. regtest 64 11) *)
          | Some voidVal, TVoid _ -> {st with cpa = CPA.add v voidVal st.cpa}
          | _, _ -> begin
              let new_val = get ask ctx.global fun_st address None in
              if M.tracing then M.trace "taintPC" "update val: %a\n\n" VD.pretty new_val;
              let st' = set_savetop ~ctx ask ctx.global st address lval_type new_val in
              let partDep = Dep.find_opt v fun_st.deps in
              match partDep with
              | None -> st'
              (* if a var partitions an array, all cpa-info for arrays it may partition are added from callee to caller *)
              | Some deps -> {st' with cpa = (Dep.VarSet.fold (fun v accCPA -> let val_opt = CPA.find_opt v fun_st.cpa in
                                                                match val_opt with
                                                                | None -> accCPA
                                                                | Some new_val -> CPA.add v new_val accCPA ) deps st'.cpa)}
            end
        else st) tainted_lvs local_st

  let combine_env ctx lval fexp f args fc au (f_ask: Queries.ask) =
    let combine_one (st: D.t) (fun_st: D.t) =
      if M.tracing then M.tracel "combine" "%a\n%a\n" CPA.pretty st.cpa CPA.pretty fun_st.cpa;
      (* This function does miscellaneous things, but the main task was to give the
       * handle to the global state to the state return from the function, but now
       * the function tries to add all the context variables back to the callee.
       * Note that, the function return above has to remove all the local
       * variables of the called function from cpa_s. *)
      let add_globals (st: store) (fun_st: store) =
        (* Remove the return value as this is dealt with separately. *)
        let cpa_noreturn = CPA.remove (return_varinfo ()) fun_st.cpa in
        let ask = (Analyses.ask_of_ctx ctx) in
        let tainted = f_ask.f Q.MayBeTainted in
        if M.tracing then M.trace "taintPC" "combine for %s in base: tainted: %a\n" f.svar.vname Q.LS.pretty tainted;
        if M.tracing then M.trace "taintPC" "combine base:\ncaller: %a\ncallee: %a\n" CPA.pretty st.cpa CPA.pretty fun_st.cpa;
        if Q.LS.is_top tainted then
          let cpa_local = CPA.filter (fun x _ -> not (is_global ask x)) st.cpa in
          let cpa' = CPA.fold CPA.add cpa_noreturn cpa_local in (* add cpa_noreturn to cpa_local *)
          if M.tracing then M.trace "taintPC" "combined: %a\n" CPA.pretty cpa';
          { fun_st with cpa = cpa' }
        else
          (* remove variables from caller cpa, that are global and not in the callee cpa *)
          let cpa_caller = CPA.filter (fun x _ -> (not (is_global ask x)) || CPA.mem x fun_st.cpa) st.cpa in
          if M.tracing then M.trace "taintPC" "cpa_caller: %a\n" CPA.pretty cpa_caller;
          (* add variables from callee that are not in caller yet *)
          let cpa_new = CPA.filter (fun x _ -> not (CPA.mem x cpa_caller)) cpa_noreturn in
          if M.tracing then M.trace "taintPC" "cpa_new: %a\n" CPA.pretty cpa_new;
          let cpa_caller' = CPA.fold CPA.add cpa_new cpa_caller in
          if M.tracing then M.trace "taintPC" "cpa_caller': %a\n" CPA.pretty cpa_caller';
          (* remove lvals from the tainted set that correspond to variables for which we just added a new mapping from the callee*)
          let tainted = Q.LS.filter (fun (v, _) ->  not (CPA.mem v cpa_new)) tainted in
          let st_combined = combine_st ctx {st with cpa = cpa_caller'} fun_st tainted in
          if M.tracing then M.trace "taintPC" "combined: %a\n" CPA.pretty st_combined.cpa;
          { fun_st with cpa = st_combined.cpa }
      in
      let nst = add_globals st fun_st in

      (* Projection to Precision of the Caller *)
      let p = PrecisionUtil.int_precision_from_node () in (* Since f is the fundec of the Callee we have to get the fundec of the current Node instead *)
      let callerFundec = match !MyCFG.current_node with
        | Some n -> Node.find_fundec n
        | None -> failwith "callerfundec not found"
      in
      let cpa' = project (Queries.to_value_domain_ask (Analyses.ask_of_ctx ctx)) (Some p) nst.cpa callerFundec in

      if get_bool "sem.noreturn.dead_code" && Cil.hasAttribute "noreturn" f.svar.vattr then raise Deadcode;

      { nst with cpa = cpa'; weak = st.weak } (* keep weak from caller *)
    in
    combine_one ctx.local au

  let combine_assign ctx (lval: lval option) fexp (f: fundec) (args: exp list) fc (after: D.t) (f_ask: Q.ask) : D.t =
    let combine_one (st: D.t) (fun_st: D.t) =
      let return_var = return_var () in
      let return_val =
        if CPA.mem (return_varinfo ()) fun_st.cpa
        then get (Analyses.ask_of_ctx ctx) ctx.global fun_st return_var None
        else VD.top ()
      in

      (* Projection to Precision of the Caller *)
      let p = PrecisionUtil.int_precision_from_node () in (* Since f is the fundec of the Callee we have to get the fundec of the current Node instead *)
      let callerFundec = match !MyCFG.current_node with
        | Some n -> Node.find_fundec n
        | None -> failwith "callerfundec not found"
      in
      let return_val = project_val (Queries.to_value_domain_ask (Analyses.ask_of_ctx ctx)) (attributes_varinfo (return_varinfo ()) callerFundec) (Some p) return_val (is_privglob (return_varinfo ())) in

      match lval with
      | None      -> st
      | Some lval -> set_savetop ~ctx (Analyses.ask_of_ctx ctx) ctx.global st (eval_lv (Analyses.ask_of_ctx ctx) ctx.global st lval) (Cilfacade.typeOfLval lval) return_val
    in
    combine_one ctx.local after

  let threadenter ctx (lval: lval option) (f: varinfo) (args: exp list): D.t list =
    match Cilfacade.find_varinfo_fundec f with
    | fd ->
      [make_entry ~thread:true ctx fd args]
    | exception Not_found ->
      (* Unknown functions *)
      let st = ctx.local in
      let st = special_unknown_invalidate ctx (Analyses.ask_of_ctx ctx) ctx.global st f args in
      [st]

  let threadspawn ctx (lval: lval option) (f: varinfo) (args: exp list) fctx: D.t =
    begin match lval with
      | Some lval ->
        begin match ThreadId.get_current (Analyses.ask_of_ctx fctx) with
          | `Lifted tid ->
            (* Cannot set here, because ctx isn't in multithreaded mode and set wouldn't side-effect if lval is global. *)
            ctx.emit (Events.AssignSpawnedThread (lval, tid))
          | _ -> ()
        end
      | None -> ()
    end;
    (* D.join ctx.local @@ *)
    ctx.local

  let unassume (ctx: (D.t, _, _, _) ctx) e uuids =
    (* TODO: structural unassume instead of invariant hack *)
    let e_d =
      let ctx_with_local ~single local =
        (* The usual recursion trick for ctx. *)
        (* Must change ctx used by ask to also use new st (not ctx.local), otherwise recursive EvalInt queries use outdated state. *)
        (* Note: query is just called on base, but not any other analyses. Potentially imprecise, but seems to be sufficient for now. *)
        let rec ctx' ~querycache asked =
          { ctx with
            ask = (fun (type a) (q: a Queries.t) -> query' ~querycache asked q)
          ; local
          }
        and query': type a. querycache:Obj.t Queries.Hashtbl.t -> Queries.Set.t -> a Queries.t -> a Queries.result = fun ~querycache asked q ->
          let anyq = Queries.Any q in
          match Queries.Hashtbl.find_option querycache anyq with
          | Some r -> Obj.obj r
          | None ->
            if Queries.Set.mem anyq asked then
              Queries.Result.top q (* query cycle *)
            else (
              let asked' = Queries.Set.add anyq asked in
              let r: a Queries.result =
                match q with
                | MustBeSingleThreaded _ when single -> true
                | MayEscape _
                | MayBePublic _
                | MayBePublicWithout _
                | MustBeProtectedBy _
                | MustLockset
                | MustBeAtomic
                | MustBeSingleThreaded _
                | MustBeUniqueThread
                | CurrentThreadId
                | MayBeThreadReturn
                | PartAccess _
                | IsHeapVar _
                | IsMultiple _
                | CreatedThreads
                | MustJoinedThreads ->
                  (* These queries are safe to ask from outside,
                     where base doesn't have the partial top local state.
                     They are also needed for sensible eval behavior via [inv_exp]
                     such that everything wouldn't be may escaped. *)
                  ctx.ask q
                | _ ->
                  (* Other queries are not safe, because they would
                     query the local value state instead of top.
                     Therefore, these are answered only by base on the
                     partial top local state. *)
                  query (ctx' ~querycache asked') q
              in
              Queries.Hashtbl.replace querycache anyq (Obj.repr r);
              r
            )
        in
        let querycache = Queries.Hashtbl.create 13 in
        ctx' ~querycache Queries.Set.empty
      in
      let f st =
        (* TODO: start with empty vars because unassume may unassume values for pointed variables not in the invariant exp *)
        let local: D.t = {ctx.local with cpa = CPA.bot ()} in
        let octx = ctx_with_local ~single:false (D.join ctx.local st) in (* original ctx with non-top values *)
        (* TODO: deduplicate with invariant *)
        let ctx = ctx_with_local ~single:true local in
        let module UnassumeEval =
        struct
          module D = D
          module V = V
          module G = G

          let oa = Analyses.ask_of_ctx octx
          let ost = octx.local

          (* all evals happen in octx with non-top values *)
          let eval_rv a gs st e = eval_rv oa gs ost e
          let eval_rv_address a gs st e = eval_rv_address oa gs ost e
          let eval_lv a gs st lv = eval_lv oa gs ost lv
          let convert_offset a gs st o = convert_offset oa gs ost o

          (* all updates happen in ctx with top values *)
          let get_var = get_var
          let get a gs st addrs exp = get a gs st addrs exp
          let set a ~ctx gs st lval lval_type ?lval_raw value = set a ~ctx ~invariant:false gs st lval lval_type ?lval_raw value (* TODO: should have invariant false? doesn't work with empty cpa then, because meets *)

          let refine_entire_var = false
          let map_oldval oldval t_lval =
            if VD.is_bot oldval then VD.top_value t_lval else oldval
          let eval_rv_lval_refine a gs st exp lv =
            (* new, use different ctx for eval_lv (for Mem): *)
            let do_offs def o = def in (* HACK: no do_offs blessed here *)
            eval_rv_base_lval ~eval_lv ~do_offs a gs st exp lv

          (* don't meet with current octx values when propagating inverse operands down *)
          let id_meet_down ~old ~c = c
          let fd_meet_down ~old ~c = c

          let contra st = st
        end
        in
        let module Unassume = BaseInvariant.Make (UnassumeEval) in
        try
          Unassume.invariant ctx (Analyses.ask_of_ctx ctx) ctx.global ctx.local e true
        with Deadcode -> (* contradiction in unassume *)
          D.bot ()
      in
      if M.tracing then M.traceli "unassume" "base unassuming\n";
      let r =
        match get_string "ana.base.invariant.unassume" with
        | "once" ->
          f (D.bot ())
        | "fixpoint" ->
          let module DFP = LocalFixpoint.Make (D) in
          DFP.lfp f
        | _ ->
          assert false
      in
      if M.tracing then M.traceu "unassume" "base unassumed\n";
      r
    in
    M.info ~category:Witness "base unassumed invariant: %a" d_exp e;
    M.debug ~category:Witness "base unassumed state: %a" D.pretty e_d;
    (* Perform actual [set]-s with final unassumed values.
       This invokes [Priv.write_global], which was suppressed above. *)
    let e_d' =
      WideningTokens.with_side_tokens (WideningTokens.TS.of_list uuids) (fun () ->
          CPA.fold (fun x v acc ->
              let addr: AD.t = AD.from_var_offset (x, `NoOffset) in
              set (Analyses.ask_of_ctx ctx) ~ctx ~invariant:false ctx.global acc addr x.vtype v
            ) e_d.cpa ctx.local
        )
    in
    D.join ctx.local e_d'

  let event ctx e octx =
    let st: store = ctx.local in
    match e with
    | Events.Lock (addr, _) when ThreadFlag.has_ever_been_multi (Analyses.ask_of_ctx ctx) -> (* TODO: is this condition sound? *)
      if M.tracing then M.tracel "priv" "LOCK EVENT %a\n" LockDomain.Addr.pretty addr;
      Priv.lock (Analyses.ask_of_ctx ctx) (priv_getg ctx.global) st addr
    | Events.Unlock addr when ThreadFlag.has_ever_been_multi (Analyses.ask_of_ctx ctx) -> (* TODO: is this condition sound? *)
      if addr = UnknownPtr then
        M.info ~category:Unsound "Unknown mutex unlocked, base privatization unsound"; (* TODO: something more sound *)
      WideningTokens.with_local_side_tokens (fun () ->
          Priv.unlock (Analyses.ask_of_ctx ctx) (priv_getg ctx.global) (priv_sideg ctx.sideg) st addr
        )
    | Events.Escape escaped ->
      Priv.escape (Analyses.ask_of_ctx ctx) (priv_getg ctx.global) (priv_sideg ctx.sideg) st escaped
    | Events.EnterMultiThreaded ->
      Priv.enter_multithreaded (Analyses.ask_of_ctx ctx) (priv_getg ctx.global) (priv_sideg ctx.sideg) st
    | Events.AssignSpawnedThread (lval, tid) ->
      (* TODO: is this type right? *)
      set ~ctx (Analyses.ask_of_ctx ctx) ctx.global ctx.local (eval_lv (Analyses.ask_of_ctx ctx) ctx.global ctx.local lval) (Cilfacade.typeOfLval lval) (`Thread (ValueDomain.Threads.singleton tid))
    | Events.Assert exp ->
      assert_fn ctx exp true
    | Events.Unassume {exp; uuids} ->
      Timing.wrap "base unassume" (unassume ctx exp) uuids
    | Events.Longjmped {lval} ->
      begin match lval with
        | Some lval ->
          let st' = assign ctx lval (Lval (Cil.var !longjmp_return)) in
          {st' with cpa = CPA.remove !longjmp_return st'.cpa}
        | None -> ctx.local
      end
    | _ ->
      ctx.local
end

module type MainSpec = sig
  include MCPSpec
  include BaseDomain.ExpEvaluator
  val return_lval: unit -> Cil.lval
  val return_varinfo: unit -> Cil.varinfo
end

let main_module: (module MainSpec) Lazy.t =
  lazy (
    let module Priv = (val BasePriv.get_priv ()) in
    let module Main =
    struct
      (* Only way to locally define a recursive module. *)
      module rec Main:MainSpec with type t = BaseComponents (Priv.D).t = MainFunctor (Priv) (Main)
      include Main
    end
    in
    (module Main)
  )

let get_main (): (module MainSpec) =
  Lazy.force main_module

let after_config () =
  let module Main = (val get_main ()) in
  (* add ~dep:["expRelation"] after modifying test cases accordingly *)
  MCP.register_analysis ~dep:["mallocWrapper"] (module Main : MCPSpec)

let _ =
  AfterConfig.register after_config<|MERGE_RESOLUTION|>--- conflicted
+++ resolved
@@ -448,11 +448,7 @@
     ignore (sync' reason ctx)
 
   let get_var (a: Q.ask) (gs: glob_fun) (st: store) (x: varinfo): value =
-<<<<<<< HEAD
-    if (!earlyglobs || ThreadFlag.is_multi a) && is_global a x then
-=======
-    if (!GU.earlyglobs || ThreadFlag.has_ever_been_multi a) && is_global a x then
->>>>>>> 6a41ac5f
+    if (!earlyglobs || ThreadFlag.has_ever_been_multi a) && is_global a x then
       Priv.read_global a (priv_getg gs) st x
     else begin
       if M.tracing then M.tracec "get" "Singlethreaded mode.\n";
@@ -1205,11 +1201,7 @@
     in
 
     if CilLval.Set.is_top context.Invariant.lvals then (
-<<<<<<< HEAD
-      if !earlyglobs || ThreadFlag.is_multi ask then (
-=======
-      if !GU.earlyglobs || ThreadFlag.has_ever_been_multi ask then (
->>>>>>> 6a41ac5f
+      if !earlyglobs || ThreadFlag.has_ever_been_multi ask then (
         let cpa_invariant =
           CPA.fold (fun k v a ->
               if not (is_global ask k) then
@@ -1477,11 +1469,7 @@
       end else
         (* Check if we need to side-effect this one. We no longer generate
          * side-effects here, but the code still distinguishes these cases. *)
-<<<<<<< HEAD
-      if (!earlyglobs || ThreadFlag.is_multi a) && is_global a x then begin
-=======
-      if (!GU.earlyglobs || ThreadFlag.has_ever_been_multi a) && is_global a x then begin
->>>>>>> 6a41ac5f
+      if (!earlyglobs || ThreadFlag.has_ever_been_multi a) && is_global a x then begin
         if M.tracing then M.tracel "set" ~var:x.vname "update_one_addr: update a global var '%s' ...\n" x.vname;
         let priv_getg = priv_getg gs in
         (* Optimization to avoid evaluating integer values when setting them.
