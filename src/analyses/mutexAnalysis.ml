--- conflicted
+++ resolved
@@ -151,13 +151,8 @@
     | Queries.MustBeAtomic ->
       let held_locks = Lockset.export_locks (Lockset.filter snd ctx.local) in
       Mutexes.mem verifier_atomic held_locks
-<<<<<<< HEAD
-    | Queries.PartAccess {exp; var_opt; write} ->
-      part_access ctx exp var_opt write
     | Queries.IterSysVars (Global g, f) ->
       f (Obj.repr g)
-=======
->>>>>>> b3824455
     | _ -> Queries.Result.top q
 
   module A =
