(** How to generate constraints for a solver using specifications described in [Analyses]. *)

open Prelude
open GoblintCil
open MyCFG
open Analyses
open GobConfig

module M = Messages

(** Lifts a [Spec] so that the domain is [Hashcons]d *)
module HashconsLifter (S:Spec)
  : Spec with module D = Lattice.HConsed (S.D)
          and module G = S.G
          and module C = S.C
=
struct
  module D = Lattice.HConsed (S.D)
  module G = S.G
  module C = S.C
  module V = S.V

  let name () = S.name () ^" hashconsed"

  type marshal = S.marshal (* TODO: should hashcons table be in here to avoid relift altogether? *)
  let init = S.init
  let finalize = S.finalize

  let should_join x y = S.should_join (D.unlift x) (D.unlift y)

  let startstate v = D.lift (S.startstate v)
  let exitstate  v = D.lift (S.exitstate  v)
  let morphstate v d = D.lift (S.morphstate v (D.unlift d))

  let context fd = S.context fd % D.unlift

  let conv ctx =
    { ctx with local = D.unlift ctx.local
             ; split = (fun d es -> ctx.split (D.lift d) es )
    }

  let sync ctx reason =
    D.lift @@ S.sync (conv ctx) reason

  let query ctx =
    S.query (conv ctx)

  let assign ctx lv e =
    D.lift @@ S.assign (conv ctx) lv e

  let vdecl ctx v =
    D.lift @@ S.vdecl (conv ctx) v

  let branch ctx e tv =
    D.lift @@ S.branch (conv ctx) e tv

  let body ctx f =
    D.lift @@ S.body (conv ctx) f

  let return ctx r f =
    D.lift @@ S.return (conv ctx) r f

  let asm ctx =
    D.lift @@ S.asm (conv ctx)

  let skip ctx =
    D.lift @@ S.skip (conv ctx)

  let enter ctx r f args =
    List.map (fun (x,y) -> D.lift x, D.lift y) @@ S.enter (conv ctx) r f args

  let special ctx r f args =
    D.lift @@ S.special (conv ctx) r f args

  let combine ctx r fe f args fc es =
    D.lift @@ S.combine (conv ctx) r fe f args fc (D.unlift es)

  let threadenter ctx lval f args =
    List.map D.lift @@ S.threadenter (conv ctx) lval f args

  let threadspawn ctx lval f args fctx =
    D.lift @@ S.threadspawn (conv ctx) lval f args (conv fctx)
end

(** Lifts a [Spec] so that the context is [Hashcons]d. *)
module HashconsContextLifter (S:Spec)
  : Spec with module D = S.D
          and module G = S.G
          and module C = Printable.HConsed (S.C)
=
struct
  module D = S.D
  module G = S.G
  module C = Printable.HConsed (S.C)
  module V = S.V

  let name () = S.name () ^" context hashconsed"

  type marshal = S.marshal (* TODO: should hashcons table be in here to avoid relift altogether? *)
  let init = S.init
  let finalize = S.finalize

  let should_join = S.should_join

  let startstate = S.startstate
  let exitstate  = S.exitstate
  let morphstate = S.morphstate

  let context fd = C.lift % S.context fd

  let conv ctx =
    { ctx with context = (fun () -> C.unlift (ctx.context ())) }

  let sync ctx reason =
    S.sync (conv ctx) reason

  let query ctx (type a) (q: a Queries.t): a Queries.result =
    match q with
    | Queries.IterPrevVars f ->
      let g i (n, c, j) e = f i (n, Obj.repr (C.lift (Obj.obj c)), j) e in
      S.query (conv ctx) (Queries.IterPrevVars g)
    | _ -> S.query (conv ctx) q

  let assign ctx lv e =
    S.assign (conv ctx) lv e

  let vdecl ctx v =
    S.vdecl (conv ctx) v

  let branch ctx e tv =
    S.branch (conv ctx) e tv

  let body ctx f =
    S.body (conv ctx) f

  let return ctx r f =
    S.return (conv ctx) r f

  let asm ctx =
    S.asm (conv ctx)

  let skip ctx =
    S.skip (conv ctx)

  let enter ctx r f args =
    S.enter (conv ctx) r f args

  let special ctx r f args =
    S.special (conv ctx) r f args

  let combine ctx r fe f args fc es =
    S.combine (conv ctx) r fe f args (Option.map C.unlift fc) es

  let threadenter ctx lval f args =
    S.threadenter (conv ctx) lval f args

  let threadspawn ctx lval f args fctx =
    S.threadspawn (conv ctx) lval f args (conv fctx)
end

(* see option ana.opt.equal *)
module OptEqual (S: Spec) = struct
  module D = struct include S.D let equal x y = x == y || equal x y end
  module G = struct include S.G let equal x y = x == y || equal x y end
  module C = struct include S.C let equal x y = x == y || equal x y end
  include (S : Spec with module D := D and module G := G and module C := C)
end

(** If dbg.slice.on, stops entering functions after dbg.slice.n levels. *)
module LevelSliceLifter (S:Spec)
  : Spec with module D = Lattice.Prod (S.D) (Lattice.Reverse (IntDomain.Lifted))
          and module G = S.G
          and module C = S.C
=
struct
  module D = Lattice.Prod (S.D) (Lattice.Reverse (IntDomain.Lifted))
  module G = S.G
  module C = S.C
  module V = S.V

  let name () = S.name ()^" level sliced"

  let start_level = ref (`Top)

  type marshal = S.marshal (* TODO: should hashcons table be in here to avoid relift altogether? *)
  let init marshal =
    if get_bool "dbg.slice.on" then
      start_level := `Lifted (Int64.of_int (get_int "dbg.slice.n"));
    S.init marshal

  let finalize = S.finalize

  let should_join (x,_) (y,_) = S.should_join x y

  let startstate v = (S.startstate v, !start_level)
  let exitstate  v = (S.exitstate  v, !start_level)
  let morphstate v (d,l) = (S.morphstate v d, l)

  let context fd (d,_) = S.context fd d

  let conv ctx =
    { ctx with local = fst ctx.local
             ; split = (fun d es -> ctx.split (d, snd ctx.local) es )
    }

  let lift_fun ctx f g h =
    f @@ h (g (conv ctx))

  let enter' ctx r f args =
    let liftmap = List.map (fun (x,y) -> (x, snd ctx.local), (y, snd ctx.local)) in
    lift_fun ctx liftmap S.enter ((|>) args % (|>) f % (|>) r)

  let lift ctx d = (d, snd ctx.local)
  let lift_start_level d = (d, !start_level)

  let sync ctx reason = lift_fun ctx (lift ctx) S.sync   ((|>) reason)
  let query' ctx (type a) (q: a Queries.t): a Queries.result =
    lift_fun ctx identity   S.query  (fun x -> x q)
  let assign ctx lv e = lift_fun ctx (lift ctx) S.assign ((|>) e % (|>) lv)
  let vdecl ctx v     = lift_fun ctx (lift ctx) S.vdecl  ((|>) v)
  let branch ctx e tv = lift_fun ctx (lift ctx) S.branch ((|>) tv % (|>) e)
  let body ctx f      = lift_fun ctx (lift ctx) S.body   ((|>) f)
  let return ctx r f  = lift_fun ctx (lift ctx) S.return ((|>) f % (|>) r)
  let asm ctx         = lift_fun ctx (lift ctx) S.asm    identity
  let skip ctx        = lift_fun ctx (lift ctx) S.skip   identity
  let special ctx r f args        = lift_fun ctx (lift ctx) S.special ((|>) args % (|>) f % (|>) r)
  let combine' ctx r fe f args fc es = lift_fun ctx (lift ctx) S.combine (fun p -> p r fe f args fc (fst es))

  let threadenter ctx lval f args = lift_fun ctx (List.map lift_start_level) S.threadenter ((|>) args % (|>) f % (|>) lval)
  let threadspawn ctx lval f args fctx = lift_fun ctx (lift ctx) S.threadspawn ((|>) (conv fctx) % (|>) args % (|>) f % (|>) lval)

  let leq0 = function
    | `Top -> false
    | `Lifted x -> x <= 0L
    | `Bot -> true

  let sub1 = function
    | `Lifted x -> `Lifted (Int64.sub x 1L)
    | x -> x

  let add1 = function
    | `Lifted x -> `Lifted (Int64.add x 1L)
    | x -> x

  let enter ctx r f args =
    let (d,l) = ctx.local in
    if leq0 l then
      [ctx.local, D.bot ()]
    else
      enter' {ctx with local=(d, sub1 l)} r f args

  let combine ctx r fe f args fc es =
    let (d,l) = ctx.local in
    let l = add1 l in
    if leq0 l then
      (d, l)
    else
      let d',_ = combine' ctx r fe f args fc es in
      (d', l)

  let query ctx (type a) (q: a Queries.t): a Queries.result =
    match q with
    | Queries.EvalFunvar e ->
      let (d,l) = ctx.local in
      if leq0 l then
        Queries.LS.empty ()
      else
        query' ctx (Queries.EvalFunvar e)
    | q -> query' ctx q
end


(** Limits the number of widenings per node. *)
module LimitLifter (S:Spec) =
struct
  include (S : module type of S with module D := S.D and type marshal = S.marshal)

  let name () = S.name ()^" limited"

  let limit = ref 0

  let init marshal =
    limit := get_int "dbg.limit.widen";
    S.init marshal

  module H = MyCFG.NodeH
  let h = H.create 13
  let incr k =
    H.modify_def 1 k (fun v ->
        if v >= !limit then failwith ("LimitLifter: Reached limit ("^string_of_int !limit^") for node "^Ana.sprint Node.pretty_plain_short (Option.get !MyCFG.current_node));
        v+1
      ) h;
  module D = struct
    include S.D
    let widen x y = Option.may incr !MyCFG.current_node; widen x y (* when is this None? *)
  end
end


(* widening on contexts, keeps contexts for calls only in D *)
module WidenContextLifterSide (S:Spec)
=
struct
  module DD =
  struct
    include S.D
    let printXml f d = BatPrintf.fprintf f "<value>%a</value>" printXml d
  end
  module M = MapDomain.MapBot (Basetype.Variables) (DD) (* should be CilFun -> S.C, but CilFun is not Groupable, and S.C is no Lattice *)

  module D = struct
    include Lattice.Prod (S.D) (M)
    let printXml f (d,m) = BatPrintf.fprintf f "\n%a<analysis name=\"widen-context\">\n%a\n</analysis>" S.D.printXml d M.printXml m
  end
  module G = S.G
  module C = S.C
  module V = S.V


  let name () = S.name ()^" with widened contexts"

  type marshal = S.marshal
  let init = S.init
  let finalize = S.finalize

  let should_join (x,_) (y,_) = S.should_join x y

  let inj f x = f x, M.bot ()

  let startstate = inj S.startstate
  let exitstate  = inj S.exitstate
  let morphstate v (d,m) = S.morphstate v d, m

  let context fd (d,m) = S.context fd d (* just the child analysis' context *)

  let conv ctx =
    { ctx with local = fst ctx.local
             ; split = (fun d es -> ctx.split (d, snd ctx.local) es )
    }
  let lift_fun ctx f g = g (f (conv ctx)), snd ctx.local

  let sync ctx reason = lift_fun ctx S.sync   ((|>) reason)
  let query ctx       = S.query (conv ctx)
  let assign ctx lv e = lift_fun ctx S.assign ((|>) e % (|>) lv)
  let vdecl ctx v     = lift_fun ctx S.vdecl  ((|>) v)
  let branch ctx e tv = lift_fun ctx S.branch ((|>) tv % (|>) e)
  let body ctx f      = lift_fun ctx S.body   ((|>) f)
  let return ctx r f  = lift_fun ctx S.return ((|>) f % (|>) r)
  let asm ctx         = lift_fun ctx S.asm    identity
  let skip ctx        = lift_fun ctx S.skip   identity
  let special ctx r f args       = lift_fun ctx S.special ((|>) args % (|>) f % (|>) r)

  let threadenter ctx lval f args = S.threadenter (conv ctx) lval f args |> List.map (fun d -> (d, snd ctx.local))
  let threadspawn ctx lval f args fctx = lift_fun ctx S.threadspawn ((|>) (conv fctx) % (|>) args % (|>) f % (|>) lval)

  let enter ctx r f args =
    let m = snd ctx.local in
    let d' v_cur =
      if ContextUtil.should_keep ~isAttr:GobContext ~keepOption:"ana.context.widen" ~keepAttr:"widen" ~removeAttr:"no-widen" f then (
        let v_old = M.find f.svar m in (* S.D.bot () if not found *)
        let v_new = S.D.widen v_old (S.D.join v_old v_cur) in
        Messages.(if tracing && not (S.D.equal v_old v_new) then tracel "widen-context" "enter results in new context for function %s\n" f.svar.vname);
        v_new, M.add f.svar v_new m
      )
      else
        v_cur, m
    in
    S.enter (conv ctx) r f args
    |> List.map (fun (c,v) -> (c,m), d' v) (* c: caller, v: callee *)

  let combine ctx r fe f args fc es = lift_fun ctx S.combine (fun p -> p r fe f args fc (fst es))
end


(** Lifts a [Spec] with a special bottom element that represent unreachable code. *)
module DeadCodeLifter (S:Spec)
  : Spec with module D = Dom (S.D)
          and module G = S.G
          and module C = S.C
=
struct
  module D = Dom (S.D)
  module G = S.G
  module C = S.C
  module V = S.V

  let name () = S.name ()^" lifted"

  type marshal = S.marshal
  let init = S.init
  let finalize = S.finalize

  let should_join x y =
    match x, y with
    | `Lifted a, `Lifted b -> S.should_join a b
    | _ -> true

  let startstate v = `Lifted (S.startstate v)
  let exitstate  v = `Lifted (S.exitstate  v)
  let morphstate v d = try `Lifted (S.morphstate v (D.unlift d)) with Deadcode -> d

  let context fd = S.context fd % D.unlift

  let conv ctx =
    { ctx with local = D.unlift ctx.local
             ; split = (fun d es -> ctx.split (D.lift d) es )
    }

  let lift_fun ctx f g h b =
    try f @@ h (g (conv ctx))
    with Deadcode -> b

  let sync ctx reason = lift_fun ctx D.lift   S.sync   ((|>) reason)      `Bot

  let enter ctx r f args =
    let liftmap = List.map (fun (x,y) -> D.lift x, D.lift y) in
    lift_fun ctx liftmap S.enter ((|>) args % (|>) f % (|>) r) []

  let query ctx (type a) (q: a Queries.t): a Queries.result =
    lift_fun ctx identity S.query (fun (x) -> x q) (Queries.Result.bot q)
  let assign ctx lv e = lift_fun ctx D.lift   S.assign ((|>) e % (|>) lv) `Bot
  let vdecl ctx v     = lift_fun ctx D.lift   S.vdecl  ((|>) v)            `Bot
  let branch ctx e tv = lift_fun ctx D.lift   S.branch ((|>) tv % (|>) e) `Bot
  let body ctx f      = lift_fun ctx D.lift   S.body   ((|>) f)            `Bot
  let return ctx r f  = lift_fun ctx D.lift   S.return ((|>) f % (|>) r)  `Bot
  let asm ctx         = lift_fun ctx D.lift   S.asm    identity           `Bot
  let skip ctx        = lift_fun ctx D.lift   S.skip   identity           `Bot
  let special ctx r f args       = lift_fun ctx D.lift S.special ((|>) args % (|>) f % (|>) r)        `Bot
  let combine ctx r fe f args fc es = lift_fun ctx D.lift S.combine (fun p -> p r fe f args fc (D.unlift es)) `Bot

  let threadenter ctx lval f args = lift_fun ctx (List.map D.lift) S.threadenter ((|>) args % (|>) f % (|>) lval) []
  let threadspawn ctx lval f args fctx = lift_fun ctx D.lift S.threadspawn ((|>) (conv fctx) % (|>) args % (|>) f % (|>) lval) `Bot
end

module type Increment =
sig
  val increment: increment_data option
end

(** Combined variables so that we can also use the more common [EqConstrSys]
    that uses only one kind of a variable. *)
module Var2 (LV:VarType) (GV:VarType)
  : VarType
    with type t = [ `L of LV.t  | `G of GV.t ]
=
struct
  type t = [ `L of LV.t  | `G of GV.t ] [@@deriving eq, ord, hash]
  let relift = function
    | `L x -> `L (LV.relift x)
    | `G x -> `G (GV.relift x)

  let pretty_trace () = function
    | `L a -> LV.pretty_trace () a
    | `G a -> GV.pretty_trace () a

  let printXml f = function
    | `L a -> LV.printXml f a
    | `G a -> GV.printXml f a

  let var_id = function
    | `L a -> LV.var_id a
    | `G a -> GV.var_id a

  let node = function
    | `L a -> LV.node a
    | `G a -> GV.node a
end

(** The main point of this file---generating a [GlobConstrSys] from a [Spec]. *)
module FromSpec (S:Spec) (Cfg:CfgBackward) (I: Increment)
  : sig
    include GlobConstrSys with module LVar = VarF (S.C)
                           and module GVar = GVarF (S.V)
                           and module D = S.D
                           and module G = GVarG (S.G) (S.C)
  end
=
struct
  type lv = MyCFG.node * S.C.t
  (* type gv = varinfo *)
  type ld = S.D.t
  (* type gd = S.G.t *)
  module LVar = VarF (S.C)
  module GVar = GVarF (S.V)
  module D = S.D
  module G = GVarG (S.G) (S.C)

  (* Two global invariants:
     1. S.V -> S.G  --  used for Spec
     2. fundec -> set of S.C  --  used for IterSysVars Node *)

  let sync ctx =
    match Cfg.prev ctx.prev_node with
    | _ :: _ :: _ -> S.sync ctx `Join
    | _ -> S.sync ctx `Normal

  let side_context sideg f c =
    if !GU.postsolving then
      sideg (GVar.contexts f) (G.create_contexts (G.CSet.singleton c))

  let common_ctx var edge prev_node pval (getl:lv -> ld) sidel getg sideg : (D.t, S.G.t, S.C.t, S.V.t) ctx * D.t list ref * (lval option * varinfo * exp list * D.t) list ref =
    let r = ref [] in
    let spawns = ref [] in
    (* now watch this ... *)
    let rec ctx =
      { ask     = (fun (type a) (q: a Queries.t) -> S.query ctx q)
      ; emit    = (fun _ -> failwith "emit outside MCP")
      ; node    = fst var
      ; prev_node = prev_node
      ; control_context = snd var |> Obj.obj
      ; context = snd var |> Obj.obj
      ; edge    = edge
      ; local   = pval
      ; global  = (fun g -> G.spec (getg (GVar.spec g)))
      ; spawn   = spawn
      ; split   = (fun (d:D.t) es -> assert (List.is_empty es); r := d::!r)
      ; sideg   = (fun g d -> sideg (GVar.spec g) (G.create_spec d))
      }
    and spawn lval f args =
      (* TODO: adjust ctx node/edge? *)
      (* TODO: don't repeat for all paths that spawn same *)
      let ds = S.threadenter ctx lval f args in
      List.iter (fun d ->
          spawns := (lval, f, args, d) :: !spawns;
          match Cilfacade.find_varinfo_fundec f with
          | fd ->
            let c = S.context fd d in
            sidel (FunctionEntry fd, c) d;
            ignore (getl (Function fd, c))
          | exception Not_found ->
            (* unknown function *)
            M.error ~category:Imprecise ~tags:[Category Unsound] "Created a thread from unknown function %s" f.vname
            (* actual implementation (e.g. invalidation) is done by threadenter *)
        ) ds
    in
    (* ... nice, right! *)
    let pval = sync ctx in
    { ctx with local = pval }, r, spawns

  let rec bigsqcup = function
    | []    -> D.bot ()
    | [x]   -> x
    | x::xs -> D.join x (bigsqcup xs)

  let thread_spawns ctx d spawns =
    if List.is_empty spawns then
      d
    else
      let rec ctx' =
        { ctx with
          ask = (fun (type a) (q: a Queries.t) -> S.query ctx' q)
        ; local = d
        }
      in
      (* TODO: don't forget path dependencies *)
      let one_spawn (lval, f, args, fd) =
        let rec fctx =
          { ctx with
            ask = (fun (type a) (q: a Queries.t) -> S.query fctx q)
          ; local = fd
          }
        in
        S.threadspawn ctx' lval f args fctx
      in
      bigsqcup (List.map one_spawn spawns)

  let common_join ctx d splits spawns =
    thread_spawns ctx (bigsqcup (d :: splits)) spawns

  let common_joins ctx ds splits spawns = common_join ctx (bigsqcup ds) splits spawns

  let tf_assign var edge prev_node lv e getl sidel getg sideg d =
    let ctx, r, spawns = common_ctx var edge prev_node d getl sidel getg sideg in
    common_join ctx (S.assign ctx lv e) !r !spawns

  let tf_vdecl var edge prev_node v getl sidel getg sideg d =
    let ctx, r, spawns = common_ctx var edge prev_node d getl sidel getg sideg in
    common_join ctx (S.vdecl ctx v) !r !spawns

  let normal_return r fd ctx sideg =
    let spawning_return = S.return ctx r fd in
    let nval = S.sync { ctx with local = spawning_return } `Return in
    nval

  let toplevel_kernel_return r fd ctx sideg =
    let st = if fd.svar.vname = MyCFG.dummy_func.svar.vname then ctx.local else S.return ctx r fd in
    let spawning_return = S.return {ctx with local = st} None MyCFG.dummy_func in
    let nval = S.sync { ctx with local = spawning_return } `Return in
    nval

  let tf_ret var edge prev_node ret fd getl sidel getg sideg d =
    let ctx, r, spawns = common_ctx var edge prev_node d getl sidel getg sideg in
    let d =
      if (CilType.Fundec.equal fd MyCFG.dummy_func ||
          List.mem fd.svar.vname (get_string_list "mainfun")) &&
         get_bool "kernel"
      then toplevel_kernel_return ret fd ctx sideg
      else normal_return ret fd ctx sideg
    in
    common_join ctx d !r !spawns

  let tf_entry var edge prev_node fd getl sidel getg sideg d =
    (* Side effect function context here instead of at sidel to FunctionEntry,
       because otherwise context for main functions (entrystates) will be missing or pruned during postsolving. *)
    let c: unit -> S.C.t = snd var |> Obj.obj in
    side_context sideg fd (c ());
    let ctx, r, spawns = common_ctx var edge prev_node d getl sidel getg sideg in
    common_join ctx (S.body ctx fd) !r !spawns

  let tf_test var edge prev_node e tv getl sidel getg sideg d =
    let ctx, r, spawns = common_ctx var edge prev_node d getl sidel getg sideg in
    common_join ctx (S.branch ctx e tv) !r !spawns

  let tf_normal_call ctx lv e (f:fundec) args  getl sidel getg sideg =
    let combine (cd, fc, fd) =
      if M.tracing then M.traceli "combine" "local: %a\n" S.D.pretty cd;
      (* Extra sync in case function has multiple returns.
         Each `Return sync is done before joining, so joined value may be unsound.
         Since sync is normally done before tf (in common_ctx), simulate it here for fd. *)
      (* TODO: don't do this extra sync here *)
      let fd =
        (* TODO: more accurate ctx? *)
        let rec sync_ctx = { ctx with
            ask = (fun (type a) (q: a Queries.t) -> S.query sync_ctx q);
            local = fd;
            prev_node = Function f
          }
        in
        sync sync_ctx
      in
      if M.tracing then M.trace "combine" "function: %a\n" S.D.pretty fd;
      let r = S.combine {ctx with local = cd} lv e f args fc fd in
      if M.tracing then M.traceu "combine" "combined local: %a\n" S.D.pretty r;
      r
    in
    let paths = S.enter ctx lv f args in
    let paths = List.map (fun (c,v) -> (c, S.context f v, v)) paths in
    List.iter (fun (c,fc,v) -> if not (S.D.is_bot v) then sidel (FunctionEntry f, fc) v) paths;
    let paths = List.map (fun (c,fc,v) -> (c, fc, if S.D.is_bot v then v else getl (Function f, fc))) paths in
    let paths = List.filter (fun (c,fc,v) -> not (D.is_bot v)) paths in
    let paths = List.map (Tuple3.map2 Option.some) paths in
    if M.tracing then M.traceli "combine" "combining\n";
    let paths = List.map combine paths in
    let r = List.fold_left D.join (D.bot ()) paths in
    if M.tracing then M.traceu "combine" "combined: %a\n" S.D.pretty r;
    r

  let tf_special_call ctx lv f args = S.special ctx lv f args

  let tf_proc var edge prev_node lv e args getl sidel getg sideg d =
    let ctx, r, spawns = common_ctx var edge prev_node d getl sidel getg sideg in
    let functions =
      match e with
      | Lval (Var v, NoOffset) ->
        (* Handle statically known function call directly.
           Allows deactivating base. *)
        [v]
      | _ ->
        (* Depends on base for query. *)
        let ls = ctx.ask (Queries.EvalFunvar e) in
        Queries.LS.fold (fun ((x,_)) xs -> x::xs) ls []
    in
    let one_function f =
      match Cilfacade.find_varinfo_fundec f with
      | fd when LibraryFunctions.use_special f.vname ->
        M.info ~category:Analyzer "Using special for defined function %s" f.vname;
        tf_special_call ctx lv f args
      | fd ->
        tf_normal_call ctx lv e fd args getl sidel getg sideg
      | exception Not_found ->
        tf_special_call ctx lv f args
    in
    if [] = functions then
      d (* because LevelSliceLifter *)
    else
      let funs = List.map one_function functions in
      common_joins ctx funs !r !spawns

  let tf_asm var edge prev_node getl sidel getg sideg d =
    let ctx, r, spawns = common_ctx var edge prev_node d getl sidel getg sideg in
    common_join ctx (S.asm ctx) !r !spawns

  let tf_skip var edge prev_node getl sidel getg sideg d =
    let ctx, r, spawns = common_ctx var edge prev_node d getl sidel getg sideg in
    common_join ctx (S.skip ctx) !r !spawns

  let tf var getl sidel getg sideg prev_node edge d =
    begin match edge with
      | Assign (lv,rv) -> tf_assign var edge prev_node lv rv
      | VDecl (v)      -> tf_vdecl var edge prev_node v
      | Proc (r,f,ars) -> tf_proc var edge prev_node r f ars
      | Entry f        -> tf_entry var edge prev_node f
      | Ret (r,fd)     -> tf_ret var edge prev_node r fd
      | Test (p,b)     -> tf_test var edge prev_node p b
      | ASM (_, _, _)  -> tf_asm var edge prev_node (* TODO: use ASM fields for something? *)
      | Skip           -> tf_skip var edge prev_node
    end getl sidel getg sideg d

  let tf var getl sidel getg sideg prev_node (_,edge) d (f,t) =
    let old_loc  = !Tracing.current_loc in
    let old_loc2 = !Tracing.next_loc in
    Tracing.current_loc := f;
    Tracing.next_loc := t;
    Fun.protect ~finally:(fun () ->
        Tracing.current_loc := old_loc;
        Tracing.next_loc := old_loc2
      ) (fun () ->
        let d       = tf var getl sidel getg sideg prev_node edge d in
        d
      )

  let tf (v,c) (edges, u) getl sidel getg sideg =
    let pval = getl (u,c) in
    let _, locs = List.fold_right (fun (f,e) (t,xs) -> f, (f,t)::xs) edges (Node.location v,[]) in
    List.fold_left2 (|>) pval (List.map (tf (v,Obj.repr (fun () -> c)) getl sidel getg sideg u) edges) locs

  let tf (v,c) (e,u) getl sidel getg sideg =
    let old_node = !current_node in
    let old_context = !M.current_context in
    current_node := Some u;
    M.current_context := Some (Obj.repr c);
    Fun.protect ~finally:(fun () ->
        current_node := old_node;
        M.current_context := old_context
      ) (fun () ->
        let d       = tf (v,c) (e,u) getl sidel getg sideg in
        d
      )

  let system (v,c) =
    match v with
    | FunctionEntry _ ->
      None
    | _ ->
      let tf getl sidel getg sideg =
        let tf' eu = tf (v,c) eu getl sidel getg sideg in

        match NodeH.find_option CfgTools.node_scc_global v with
        | Some scc when NodeH.mem scc.prev v && NodeH.length scc.prev = 1 ->
          (* Limited to loops with only one entry node. Otherwise unsound as is. *)
          (* TODO: Is it possible to do soundly for multi-entry loops? *)
          let stricts = NodeH.find_default scc.prev v [] in
          let xs_stricts = List.map tf' stricts in
          if List.for_all S.D.is_bot xs_stricts then
            S.D.bot ()
          else
            let xs_strict = List.fold_left S.D.join (S.D.bot ()) xs_stricts in
            let equal = [%eq: (CilType.Location.t * Edge.t) list * Node.t] in
            let is_strict eu = List.exists (equal eu) stricts in
            let non_stricts = List.filter (neg is_strict) (Cfg.prev v) in
            let xs_non_stricts = List.map tf' non_stricts in
            List.fold_left S.D.join xs_strict xs_non_stricts
        | _ ->
          let xs = List.map tf' (Cfg.prev v) in
          List.fold_left S.D.join (S.D.bot ()) xs
      in
      Some tf

  let iter_vars getl getg vq fl fg =
    (* vars for Spec *)
    let rec ctx =
      { ask    = (fun (type a) (q: a Queries.t) -> S.query ctx q)
      ; emit   = (fun _ -> failwith "Cannot \"emit\" in query context.")
      ; node   = MyCFG.dummy_node (* TODO maybe ask should take a node (which could be used here) instead of a location *)
      ; prev_node = MyCFG.dummy_node
      ; control_context = (fun () -> ctx_failwith "No context in query context.")
      ; context = (fun () -> ctx_failwith "No context in query context.")
      ; edge    = MyCFG.Skip
      ; local  = S.startstate Cil.dummyFunDec.svar (* bot and top both silently raise and catch Deadcode in DeadcodeLifter *)
      ; global = (fun g -> G.spec (getg (GVar.spec g)))
      ; spawn  = (fun v d    -> failwith "Cannot \"spawn\" in query context.")
      ; split  = (fun d es   -> failwith "Cannot \"split\" in query context.")
      ; sideg  = (fun v g    -> failwith "Cannot \"split\" in query context.")
      }
    in
    let f v = fg (GVar.spec (Obj.obj v)) in
    S.query ctx (IterSysVars (vq, f));

    (* node vars for locals *)
    match vq with
    | Node {node; fundec} ->
      let fd = Option.default_delayed (fun () -> Node.find_fundec node) fundec in
      let cs = G.contexts (getg (GVar.contexts fd)) in
      G.CSet.iter (fun c ->
          fl (node, c)
        ) cs
    | _ ->
      ()

  let sys_change getl getg =
    let open CompareCIL in

    let c = match I.increment with
      | Some {changes; _} -> changes
      | None -> empty_change_info ()
    in
    List.(Printf.printf "change_info = { unchanged = %d; changed = %d; added = %d; removed = %d }\n" (length c.unchanged) (length c.changed) (length c.added) (length c.removed));

    let changed_funs = List.filter_map (function
        | {old = GFun (f, _); diff = None; _} ->
          print_endline ("Completely changed function: " ^ f.svar.vname);
          Some f
        | _ -> None
      ) c.changed
    in
    let part_changed_funs = List.filter_map (function
        | {old = GFun (f, _); diff = Some nd; _} ->
          print_endline ("Partially changed function: " ^ f.svar.vname);
          Some (f, nd.primObsoleteNodes, nd.unchangedNodes)
        | _ -> None
      ) c.changed
    in
    let removed_funs = List.filter_map (function
        | GFun (f, _) ->
          print_endline ("Removed function: " ^ f.svar.vname);
          Some f
        | _ -> None
      ) c.removed
    in

    let module HM = Hashtbl.Make (Var2 (LVar) (GVar)) in

    let mark_node hm f node =
      iter_vars getl getg (Node {node; fundec = Some f}) (fun v ->
          HM.replace hm (`L v) ()
        ) (fun v ->
          HM.replace hm (`G v) ()
        )
    in

    let obsolete_ret = HM.create 103 in
    let obsolete_entry = HM.create 103 in
    let obsolete_prim = HM.create 103 in
    List.iter (fun f ->
        mark_node obsolete_entry f (FunctionEntry f);
        mark_node obsolete_ret f (Function f);
      ) changed_funs;
    List.iter (fun (f, pn, _) ->
        List.iter (fun n ->
            mark_node obsolete_prim f n
          ) pn;
        mark_node obsolete_ret f (Function f);
      ) part_changed_funs;

    let obsolete = Enum.append (HM.keys obsolete_entry) (HM.keys obsolete_prim) |> List.of_enum in
    let reluctant = HM.keys obsolete_ret |> List.of_enum in

    let marked_for_deletion = HM.create 103 in

    let dummy_pseudo_return_node f =
      (* not the same as in CFG, but compares equal because of sid *)
      Node.Statement ({Cil.dummyStmt with sid = CfgTools.get_pseudo_return_id f})
    in
    let add_nodes_of_fun (functions: fundec list) withEntry =
      let add_stmts (f: fundec) =
        List.iter (fun s ->
            mark_node marked_for_deletion f (Statement s)
          ) f.sallstmts
      in
      List.iter (fun f ->
          if withEntry then
            mark_node marked_for_deletion f (FunctionEntry f);
          mark_node marked_for_deletion f (Function f);
          add_stmts f;
          mark_node marked_for_deletion f (dummy_pseudo_return_node f)
        ) functions;
    in

    add_nodes_of_fun changed_funs (not (GobConfig.get_bool "incremental.reluctant.on"));
    add_nodes_of_fun removed_funs true;
    (* it is necessary to remove all unknowns for changed pseudo-returns because they have static ids *)
    let add_pseudo_return f un =
      let pseudo = dummy_pseudo_return_node f in
      if not (List.exists (Node.equal pseudo % fst) un) then
        mark_node marked_for_deletion f (dummy_pseudo_return_node f)
    in
    List.iter (fun (f,_,un) ->
        mark_node marked_for_deletion f (Function f);
        add_pseudo_return f un
      ) part_changed_funs;

    let delete = HM.keys marked_for_deletion |> List.of_enum in

    {obsolete; delete; reluctant}
end

(** Convert a non-incremental solver into an "incremental" solver.
    It will solve from scratch, perform standard postsolving and have no marshal data. *)
module EqIncrSolverFromEqSolver (Sol: GenericEqBoxSolver): GenericEqBoxIncrSolver =
  functor (Arg: IncrSolverArg) (S: EqConstrSys) (VH: Hashtbl.S with type key = S.v) ->
  struct
    module Sol = Sol (S) (VH)
    module Post = PostSolver.MakeList (PostSolver.ListArgFromStdArg (S) (VH) (Arg))

    type marshal = unit

    let solve box xs vs _ =
      let vh = Sol.solve box xs vs in
      Post.post xs vs vh;
      (vh, ())
  end

<<<<<<< HEAD
=======
(** Combined variables so that we can also use the more common [EqConstrSys]
    that uses only one kind of a variable. *)
module Var2 (LV:VarType) (GV:VarType)
  : VarType
    with type t = [ `L of LV.t  | `G of GV.t ]
=
struct
  type t = [ `L of LV.t  | `G of GV.t ] [@@deriving eq, ord, hash]
  let relift = function
    | `L x -> `L (LV.relift x)
    | `G x -> `G (GV.relift x)

  let pretty_trace () = function
    | `L a -> LV.pretty_trace () a
    | `G a -> GV.pretty_trace () a

  let printXml f = function
    | `L a -> LV.printXml f a
    | `G a -> GV.printXml f a

  let var_id = function
    | `L a -> LV.var_id a
    | `G a -> GV.var_id a

  let node = function
    | `L a -> LV.node a
    | `G a -> GV.node a

  let is_write_only = function
    | `L a -> LV.is_write_only a
    | `G a -> GV.is_write_only a
end
>>>>>>> 840f4ddf

(** Translate a [GlobConstrSys] into a [EqConstrSys] *)
module EqConstrSysFromGlobConstrSys (S:GlobConstrSys)
  : EqConstrSys   with type v = Var2(S.LVar)(S.GVar).t
                   and type d = Lattice.Lift2(S.G)(S.D)(Printable.DefaultNames).t
                   and module Var = Var2(S.LVar)(S.GVar)
                   and module Dom = Lattice.Lift2(S.G)(S.D)(Printable.DefaultNames)
=
struct
  module Var = Var2(S.LVar)(S.GVar)
  module Dom =
  struct
    include Lattice.Lift2(S.G)(S.D)(Printable.DefaultNames)
    let printXml f = function
      | `Lifted1 a -> S.G.printXml f a
      | `Lifted2 a -> S.D.printXml f a
      | (`Bot | `Top) as x -> printXml f x
  end
  type v = Var.t
  type d = Dom.t

  let box f x y = if Dom.leq y x then Dom.narrow x y else Dom.widen x (Dom.join x y)

  let getG = function
    | `Lifted1 x -> x
    | `Bot -> S.G.bot ()
    | `Top -> failwith "EqConstrSysFromGlobConstrSys.getG: global variable has top value"
    | `Lifted2 _ -> failwith "EqConstrSysFromGlobConstrSys.getG: global variable has local value"

  let getL = function
    | `Lifted2 x -> x
    | `Bot -> S.D.bot ()
    | `Top -> failwith "EqConstrSysFromGlobConstrSys.getL: local variable has top value"
    | `Lifted1 _ -> failwith "EqConstrSysFromGlobConstrSys.getL: local variable has global value"

  let l, g = (fun x -> `L x), (fun x -> `G x)
  let lD, gD = (fun x -> `Lifted2 x), (fun x -> `Lifted1 x)

  let conv f get set =
    f (getL % get % l) (fun x v -> set (l x) (lD v))
      (getG % get % g) (fun x v -> set (g x) (gD v))
    |> lD

  let system = function
    | `G _ -> None
    | `L x -> Option.map conv (S.system x)

  let iter_vars get vq f =
    S.iter_vars (getL % get % l) (getG % get % g) vq (f % l) (f % g)

  let sys_change get =
    S.sys_change (getL % get % l) (getG % get % g)
end

(** Splits a [EqConstrSys] solution into a [GlobConstrSys] solution with given [Hashtbl.S] for the [EqConstrSys]. *)
module GlobConstrSolFromEqConstrSolBase (S: GlobConstrSys) (LH: Hashtbl.S with type key = S.LVar.t) (GH: Hashtbl.S with type key = S.GVar.t) (VH: Hashtbl.S with type key = Var2 (S.LVar) (S.GVar).t) =
struct
  let split_solution hm =
    let l' = LH.create 113 in
    let g' = GH.create 113 in
    let split_vars x d = match x with
      | `L x ->
        begin match d with
          | `Lifted2 d -> LH.replace l' x d
          (* | `Bot -> () *)
          (* Since Verify2 is broken and only checks existing keys, add it with local bottom value.
            This works around some cases, where Verify2 would not detect a problem due to completely missing variable. *)
          | `Bot -> LH.replace l' x (S.D.bot ())
          | `Top -> failwith "GlobConstrSolFromEqConstrSolBase.split_vars: local variable has top value"
          | `Lifted1 _ -> failwith "GlobConstrSolFromEqConstrSolBase.split_vars: local variable has global value"
        end
      | `G x ->
        begin match d with
          | `Lifted1 d -> GH.replace g' x d
          | `Bot -> ()
          | `Top -> failwith "GlobConstrSolFromEqConstrSolBase.split_vars: global variable has top value"
          | `Lifted2 _ -> failwith "GlobConstrSolFromEqConstrSolBase.split_vars: global variable has local value"
        end
    in
    VH.iter split_vars hm;
    (l', g')
end

(** Splits a [EqConstrSys] solution into a [GlobConstrSys] solution. *)
module GlobConstrSolFromEqConstrSol (S: GlobConstrSys) (LH: Hashtbl.S with type key = S.LVar.t) (GH: Hashtbl.S with type key = S.GVar.t) =
struct
  module S2 = EqConstrSysFromGlobConstrSys (S)
  module VH = Hashtbl.Make (S2.Var)

  include GlobConstrSolFromEqConstrSolBase (S) (LH) (GH) (VH)
end

(** Transforms a [GenericEqBoxIncrSolver] into a [GenericGlobSolver]. *)
module GlobSolverFromEqSolver (Sol:GenericEqBoxIncrSolverBase)
  (* : GenericGlobSolver *)
  = functor (S:GlobConstrSys) ->
    functor (LH:Hashtbl.S with type key=S.LVar.t) ->
    functor (GH:Hashtbl.S with type key=S.GVar.t) ->
    struct
      module EqSys = EqConstrSysFromGlobConstrSys (S)

      module VH : Hashtbl.S with type key=EqSys.v = Hashtbl.Make(EqSys.Var)
      module Sol' = Sol (EqSys) (VH)

      module Splitter = GlobConstrSolFromEqConstrSolBase (S) (LH) (GH) (VH) (* reuse EqSys and VH *)

      type marshal = Sol'.marshal

      let solve ls gs l old_data =
        let vs = List.map (fun (x,v) -> `L x, `Lifted2 v) ls
                 @ List.map (fun (x,v) -> `G x, `Lifted1 v) gs in
        let sv = List.map (fun x -> `L x) l in
        let hm, solver_data = Sol'.solve EqSys.box vs sv old_data in
        Splitter.split_solution hm, solver_data
    end


(** Add path sensitivity to a analysis *)
module PathSensitive2 (Spec:Spec)
  : Spec
    with module G = Spec.G
     and module C = Spec.C
     and module V = Spec.V
=
struct
  module D =
  struct
    (* TODO is it really worth it to check every time instead of just using sets and joining later? *)
    module C =
    struct
      type elt = Spec.D.t
      let cong = Spec.should_join
    end
    module J = SetDomain.Joined (Spec.D)
    include DisjointDomain.PairwiseSet (Spec.D) (J) (C)
    let name () = "PathSensitive (" ^ name () ^ ")"

    let printXml f x =
      let print_one x =
        BatPrintf.fprintf f "\n<path>%a</path>" Spec.D.printXml x
      in
      iter print_one x
  end

  module G = Spec.G
  module C = Spec.C
  module V = Spec.V

  let name () = "PathSensitive2("^Spec.name ()^")"

  type marshal = Spec.marshal
  let init = Spec.init
  let finalize = Spec.finalize

  let should_join x y = true

  let exitstate  v = D.singleton (Spec.exitstate  v)
  let startstate v = D.singleton (Spec.startstate v)
  let morphstate v d = D.map (Spec.morphstate v) d

  let context fd l =
    if D.cardinal l <> 1 then
      failwith "PathSensitive2.context must be called with a singleton set."
    else
      Spec.context fd @@ D.choose l

  let conv ctx x =
    let rec ctx' = { ctx with ask   = (fun (type a) (q: a Queries.t) -> Spec.query ctx' q)
                            ; local = x
                            ; split = (ctx.split % D.singleton) }
    in
    ctx'

  let map ctx f g =
    let h x xs =
      try D.add (g (f (conv ctx x))) xs
      with Deadcode -> xs
    in
    let d = D.fold h ctx.local (D.empty ()) in
    if D.is_bot d then raise Deadcode else d

  let fold' ctx f g h a =
    let k x a =
      try h a @@ g @@ f @@ conv ctx x
      with Deadcode -> a
    in
    D.fold k ctx.local a

  let assign ctx l e    = map ctx Spec.assign  (fun h -> h l e )
  let vdecl ctx v       = map ctx Spec.vdecl   (fun h -> h v)
  let body   ctx f      = map ctx Spec.body    (fun h -> h f   )
  let return ctx e f    = map ctx Spec.return  (fun h -> h e f )
  let branch ctx e tv   = map ctx Spec.branch  (fun h -> h e tv)
  let asm ctx           = map ctx Spec.asm     identity
  let skip ctx          = map ctx Spec.skip    identity
  let special ctx l f a = map ctx Spec.special (fun h -> h l f a)

  let threadenter ctx lval f args =
    let g xs ys = (List.map (fun y -> D.singleton y) ys) @ xs in
    fold' ctx Spec.threadenter (fun h -> h lval f args) g []
  let threadspawn ctx lval f args fctx =
    let fd1 = D.choose fctx.local in
    map ctx Spec.threadspawn (fun h -> h lval f args (conv fctx fd1))

  let sync ctx reason = map ctx Spec.sync (fun h -> h reason)

  let query ctx (type a) (q: a Queries.t): a Queries.result =
    (* TODO: handle Invariant path like PathSensitive3? *)
    (* join results so that they are sound for all paths *)
    let module Result = (val Queries.Result.lattice q) in
    fold' ctx Spec.query identity (fun x f -> Result.join x (f q)) (Result.bot ())

  let enter ctx l f a =
    let g xs ys = (List.map (fun (x,y) -> D.singleton x, D.singleton y) ys) @ xs in
    fold' ctx Spec.enter (fun h -> h l f a) g []

  let combine ctx l fe f a fc d =
    assert (D.cardinal ctx.local = 1);
    let cd = D.choose ctx.local in
    let k x y =
      if M.tracing then M.traceli "combine" "function: %a\n" Spec.D.pretty x;
      try
        let r = Spec.combine (conv ctx cd) l fe f a fc x in
        if M.tracing then M.traceu "combine" "combined function: %a\n" Spec.D.pretty r;
        D.add r y
      with Deadcode ->
        if M.tracing then M.traceu "combine" "combined function: dead\n";
        y
    in
    let d = D.fold k d (D.bot ()) in
    if D.is_bot d then raise Deadcode else d
end

module DeadBranchLifter (S: Spec): Spec =
struct
  include S

  let name () = "DeadBranch (" ^ S.name () ^ ")"

  (* Two global invariants:
     1. S.V -> S.G  --  used for S
     2. node -> (exp -> flat bool)  --  used for warnings *)

  module V =
  struct
    include Printable.Either (S.V) (Node)
    let s x = `Left x
    let node x = `Right x
    let is_write_only = function
      | `Left x -> S.V.is_write_only x
      | `Right _ -> true
  end

  module EM = MapDomain.MapBot (Basetype.CilExp) (Basetype.Bools)

  module G =
  struct
    include Lattice.Lift2 (S.G) (EM) (Printable.DefaultNames)

    let s = function
      | `Bot -> S.G.bot ()
      | `Lifted1 x -> x
      | _ -> failwith "DeadBranchLifter.s"
    let node = function
      | `Bot -> EM.bot ()
      | `Lifted2 x -> x
      | _ -> failwith "DeadBranchLifter.node"
    let create_s s = `Lifted1 s
    let create_node node = `Lifted2 node

    let printXml f = function
      | `Lifted1 x -> S.G.printXml f x
      | `Lifted2 x -> BatPrintf.fprintf f "<analysis name=\"dead-branch\">%a</analysis>" EM.printXml x
      | x -> BatPrintf.fprintf f "<analysis name=\"dead-branch-lifter\">%a</analysis>" printXml x
  end

  let conv (ctx: (_, G.t, _, V.t) ctx): (_, S.G.t, _, S.V.t) ctx =
    { ctx with
      global = (fun v -> G.s (ctx.global (V.s v)));
      sideg = (fun v g -> ctx.sideg (V.s v) (G.create_s g));
    }

  let query ctx (type a) (q: a Queries.t): a Queries.result =
    match q with
    | WarnGlobal g ->
      let g: V.t = Obj.obj g in
      begin match g with
        | `Left g ->
          S.query (conv ctx) (WarnGlobal (Obj.repr g))
        | `Right g ->
          let em = G.node (ctx.global (V.node g)) in
          EM.iter (fun exp tv ->
              match tv with
              | `Lifted tv ->
                let loc = Node.location g in (* TODO: looking up location now doesn't work nicely with incremental *)
                let cilinserted = if loc.synthetic then "(possibly inserted by CIL) " else "" in
                M.warn ~loc:(Node g) ~tags:[CWE (if tv then 571 else 570)] ~category:Deadcode "condition '%a' %sis always %B" d_exp exp cilinserted tv
              | `Bot (* all branches dead? can happen at our inserted Neg(1)-s because no Pos(1) *)
              | `Top -> (* may be both true and false *)
                ()
            ) em;
      end
    | InvariantGlobal g ->
      let g: V.t = Obj.obj g in
      begin match g with
        | `Left g ->
          S.query (conv ctx) (InvariantGlobal (Obj.repr g))
        | `Right g ->
          Queries.Result.top q
      end
    | IterSysVars (vq, vf) ->
      (* vars for S *)
      let vf' x = vf (Obj.repr (V.s (Obj.obj x))) in
      S.query (conv ctx) (IterSysVars (vq, vf'));

      (* node vars for dead branches *)
      begin match vq with
        | Node {node; _} ->
          vf (Obj.repr (V.node node))
        | _ ->
          ()
      end
    | _ ->
      S.query (conv ctx) q


  let branch ctx = S.branch (conv ctx)

  let branch ctx exp tv =
    if !GU.postsolving then (
      try
        let r = branch ctx exp tv in
        (* branch is live *)
        ctx.sideg (V.node ctx.prev_node) (G.create_node (EM.singleton exp (`Lifted tv))); (* record expression with reached tv *)
        r
      with Deadcode ->
        (* branch is dead *)
        ctx.sideg (V.node ctx.prev_node) (G.create_node (EM.singleton exp `Bot)); (* record expression without reached tv *)
        raise Deadcode
    )
    else (
      ctx.sideg (V.node ctx.prev_node) (G.create_node (EM.bot ())); (* create global variable during solving, to allow postsolving leq hack to pass verify *)
      branch ctx exp tv
    )

  let assign ctx = S.assign (conv ctx)
  let vdecl ctx = S.vdecl (conv ctx)
  let enter ctx = S.enter (conv ctx)
  let body ctx = S.body (conv ctx)
  let return ctx = S.return (conv ctx)
  let combine ctx = S.combine (conv ctx)
  let special ctx = S.special (conv ctx)
  let threadenter ctx = S.threadenter (conv ctx)
  let threadspawn ctx lv f args fctx = S.threadspawn (conv ctx) lv f args (conv fctx)
  let sync ctx = S.sync (conv ctx)
  let skip ctx = S.skip (conv ctx)
  let asm ctx = S.asm (conv ctx)
end

module CompareGlobSys
    (S:Spec)
    (Sys:GlobConstrSys with module LVar = VarF (S.C)
                        and module GVar = GVarF (S.V)
                        and module D = S.D
                        and module G = GVarG (S.G) (S.C))
    (LH:Hashtbl.S with type key=Sys.LVar.t)
    (GH:Hashtbl.S with type key=Sys.GVar.t)
=
struct
  open S
  module G = Sys.G

  module PP = Hashtbl.Make (Node)

  let compare_globals g1 g2 =
    let eq, le, gr, uk = ref 0, ref 0, ref 0, ref 0 in
    let f_eq () = incr eq in
    let f_le () = incr le in
    let f_gr () = incr gr in
    let f_uk () = incr uk in
    let f k v1 =
      let v2 = try GH.find g2 k with Not_found -> G.bot () in
      let b1 = G.leq v1 v2 in
      let b2 = G.leq v2 v1 in
      if b1 && b2 then
        f_eq ()
      else if b1 then begin
        if get_bool "dbg.compare_runs.diff" then
          ignore (Pretty.printf "Global %a is more precise using left:\n%a\n" Sys.GVar.pretty_trace k G.pretty_diff (v2,v1));
        f_le ()
      end else if b2 then begin
        if get_bool "dbg.compare_runs.diff" then
          ignore (Pretty.printf "Global %a is more precise using right:\n%a\n" Sys.GVar.pretty_trace k G.pretty_diff (v1,v2));
        f_gr ()
      end else begin
        if get_bool "dbg.compare_runs.diff" then (
          ignore (Pretty.printf "Global %a is incomparable (diff):\n%a\n" Sys.GVar.pretty_trace k G.pretty_diff (v1,v2));
          ignore (Pretty.printf "Global %a is incomparable (reverse diff):\n%a\n" Sys.GVar.pretty_trace k G.pretty_diff (v2,v1));
        );
        f_uk ()
      end
    in
    GH.iter f g1;
    Printf.printf "globals:\tequal = %d\tleft = %d\tright = %d\tincomparable = %d\n" !eq !le !gr !uk

  let compare_locals h1 h2 =
    let eq, le, gr, uk = ref 0, ref 0, ref 0, ref 0 in
    let f k v1 =
      if not (PP.mem h2 k) then () else
        let v2 = PP.find h2 k in
        let b1 = D.leq v1 v2 in
        let b2 = D.leq v2 v1 in
        if b1 && b2 then
          incr eq
        else if b1 then begin
          if get_bool "dbg.compare_runs.diff" then
            ignore (Pretty.printf "%a @@ %a is more precise using left:\n%a\n" Node.pretty_plain k CilType.Location.pretty (Node.location k) D.pretty_diff (v2,v1));
          incr le
        end else if b2 then begin
          if get_bool "dbg.compare_runs.diff" then
            ignore (Pretty.printf "%a @@ %a is more precise using right:\n%a\n" Node.pretty_plain k CilType.Location.pretty (Node.location k) D.pretty_diff (v1,v2));
          incr gr
        end else begin
          if get_bool "dbg.compare_runs.diff" then (
            ignore (Pretty.printf "%a @@ %a is incomparable (diff):\n%a\n" Node.pretty_plain k CilType.Location.pretty (Node.location k) D.pretty_diff (v1,v2));
            ignore (Pretty.printf "%a @@ %a is incomparable (reverse diff):\n%a\n" Node.pretty_plain k CilType.Location.pretty (Node.location k) D.pretty_diff (v2,v1));
          );
          incr uk
        end
    in
    PP.iter f h1;
    (* let k1 = Set.of_enum @@ PP.keys h1 in
    let k2 = Set.of_enum @@ PP.keys h2 in
    let o1 = Set.cardinal @@ Set.diff k1 k2 in
    let o2 = Set.cardinal @@ Set.diff k2 k1 in
    Printf.printf "locals: \tequal = %d\tleft = %d[%d]\tright = %d[%d]\tincomparable = %d\n" !eq !le o1 !gr o2 !uk *)
    Printf.printf "locals: \tequal = %d\tleft = %d\tright = %d\tincomparable = %d\n" !eq !le !gr !uk

  let compare_locals_ctx h1 h2 =
    let eq, le, gr, uk, no2, no1 = ref 0, ref 0, ref 0, ref 0, ref 0, ref 0 in
    let f_eq () = incr eq in
    let f_le () = incr le in
    let f_gr () = incr gr in
    let f_uk () = incr uk in
    let f k v1 =
      if not (LH.mem h2 k) then incr no2 else
        let v2 = LH.find h2 k in
        let b1 = D.leq v1 v2 in
        let b2 = D.leq v2 v1 in
        if b1 && b2 then
          f_eq ()
        else if b1 then begin
          if get_bool "dbg.compare_runs.diff" then
            ignore (Pretty.printf "%a is more precise using left:\n%a\n" Sys.LVar.pretty_trace k D.pretty_diff (v2,v1));
          f_le ()
        end else if b2 then begin
          if get_bool "dbg.compare_runs.diff" then
            ignore (Pretty.printf "%a is more precise using right:\n%a\n" Sys.LVar.pretty_trace k D.pretty_diff (v1,v2));
          f_gr ()
        end else begin
          if get_bool "dbg.compare_runs.diff" then (
            ignore (Pretty.printf "%a is incomparable (diff):\n%a\n" Sys.LVar.pretty_trace k D.pretty_diff (v1,v2));
            ignore (Pretty.printf "%a is incomparable (reverse diff):\n%a\n" Sys.LVar.pretty_trace k D.pretty_diff (v2,v1));
          );
          f_uk ()
        end
    in
    LH.iter f h1;
    let f k v2 =
      if not (LH.mem h1 k) then incr no1
    in
    LH.iter f h2;
    (* let k1 = Set.of_enum @@ PP.keys h1 in *)
    (* let k2 = Set.of_enum @@ PP.keys h2 in *)
    (* let o1 = Set.cardinal @@ Set.diff k1 k2 in *)
    (* let o2 = Set.cardinal @@ Set.diff k2 k1 in *)
    Printf.printf "locals_ctx:\tequal = %d\tleft = %d\tright = %d\tincomparable = %d\tno_ctx_in_right = %d\tno_ctx_in_left = %d\n" !eq !le !gr !uk !no2 !no1

  let compare (name1,name2) (l1,g1) (l2,g2) =
    let one_ctx (n,_) v h =
      PP.replace h n (try D.join v (PP.find h n) with Not_found -> v);
      h
    in
    (* these contain results where the contexts per node have been joined *)
    let h1 = PP.create 113 in
    let h2 = PP.create 113 in
    let _  = LH.fold one_ctx l1 h1 in
    let _  = LH.fold one_ctx l2 h2 in
    Printf.printf "\nComparing GlobConstrSys precision of %s (left) with %s (right):\n" name1 name2;
    compare_globals g1 g2;
    compare_locals h1 h2;
    compare_locals_ctx l1 l2;
    print_newline ();
end

module CompareHashtbl (Var: VarType) (Dom: Lattice.S) (VH: Hashtbl.S with type key = Var.t) =
struct
  module Var =
  struct
    include Printable.Std
    include Var

    let pretty = pretty_trace
    include Printable.SimplePretty (
      struct
        type nonrec t = t
        let pretty = pretty
      end
      )
  end

  include PrecCompare.MakeHashtbl (Var) (Dom) (VH)
end

module CompareEqSys (Sys: EqConstrSys) (VH: Hashtbl.S with type key = Sys.Var.t) =
struct
  module Compare = CompareHashtbl (Sys.Var) (Sys.Dom) (VH)

  let compare (name1, name2) vh1 vh2 =
    Printf.printf "\nComparing EqConstrSys precision of %s (left) with %s (right):\n" name1 name2;
    let verbose = get_bool "dbg.compare_runs.diff" in
    let (_, msg) = Compare.compare ~verbose ~name1 vh1 ~name2 vh2 in
    ignore (Pretty.printf "EqConstrSys comparison summary: %t\n" (fun () -> msg));
    print_newline ();
end

module CompareGlobal (GVar: VarType) (G: Lattice.S) (GH: Hashtbl.S with type key = GVar.t) =
struct
  module Compare = CompareHashtbl (GVar) (G) (GH)

  let compare (name1, name2) vh1 vh2 =
    Printf.printf "\nComparing globals precision of %s (left) with %s (right):\n" name1 name2;
    let verbose = get_bool "dbg.compare_runs.diff" in
    let (_, msg) = Compare.compare ~verbose ~name1 vh1 ~name2 vh2 in
    ignore (Pretty.printf "Globals comparison summary: %t\n" (fun () -> msg));
    print_newline ();
end

module CompareNode (C: Printable.S) (D: Lattice.S) (LH: Hashtbl.S with type key = VarF (C).t) =
struct
  module Node =
  struct
    include Node
    let var_id _ = "nodes"
    let node x = x
    let is_write_only _ = false
  end
  module NH = Hashtbl.Make (Node)

  module Compare = CompareHashtbl (Node) (D) (NH)

  let join_contexts (lh: D.t LH.t): D.t NH.t =
    let nh = NH.create 113 in
    LH.iter (fun (n, _) d ->
        let d' = try D.join (NH.find nh n) d with Not_found -> d in
        NH.replace nh n d'
      ) lh;
    nh

  let compare (name1, name2) vh1 vh2 =
    Printf.printf "\nComparing nodes precision of %s (left) with %s (right):\n" name1 name2;
    let vh1' = join_contexts vh1 in
    let vh2' = join_contexts vh2 in
    let verbose = get_bool "dbg.compare_runs.diff" in
    let (_, msg) = Compare.compare ~verbose ~name1 vh1' ~name2 vh2' in
    ignore (Pretty.printf "Nodes comparison summary: %t\n" (fun () -> msg));
    print_newline ();
end

(** [EqConstrSys] where [current_var] indicates the variable whose right-hand side is currently being evaluated. *)
module CurrentVarEqConstrSys (S: EqConstrSys) =
struct
  let current_var = ref None

  module S =
  struct
    include S

    let system x =
      match S.system x with
      | None -> None
      | Some f ->
        let f' get set =
          let old_current_var = !current_var in
          current_var := Some x;
          Fun.protect ~finally:(fun () ->
              current_var := old_current_var
            ) (fun () ->
              f get set
            )
        in
        Some f'
  end
end<|MERGE_RESOLUTION|>--- conflicted
+++ resolved
@@ -464,6 +464,10 @@
   let node = function
     | `L a -> LV.node a
     | `G a -> GV.node a
+
+  let is_write_only = function
+    | `L a -> LV.is_write_only a
+    | `G a -> GV.is_write_only a
 end
 
 (** The main point of this file---generating a [GlobConstrSys] from a [Spec]. *)
@@ -828,19 +832,36 @@
         )
     in
 
+    let reluctant = GobConfig.get_bool "incremental.reluctant.enabled" in
+    let reanalyze_entry f =
+      (* destabilize the entry points of a changed function when reluctant is off,
+         or the function is to be force-reanalyzed  *)
+      (not reluctant) || CompareCIL.VarinfoSet.mem f.svar c.exclude_from_rel_destab
+    in
     let obsolete_ret = HM.create 103 in
     let obsolete_entry = HM.create 103 in
     let obsolete_prim = HM.create 103 in
+
+    (* When reluctant is on:
+       Only add function entry nodes to obsolete_entry if they are in force-reanalyze *)
     List.iter (fun f ->
-        mark_node obsolete_entry f (FunctionEntry f);
-        mark_node obsolete_ret f (Function f);
+        if reanalyze_entry f then
+          (* collect function entry for eager destabilization *)
+          mark_node obsolete_entry f (FunctionEntry f)
+        else
+          (* collect function return for reluctant analysis *)
+          mark_node obsolete_ret f (Function f)
       ) changed_funs;
-    List.iter (fun (f, pn, _) ->
-        List.iter (fun n ->
-            mark_node obsolete_prim f n
-          ) pn;
-        mark_node obsolete_ret f (Function f);
-      ) part_changed_funs;
+    (* Unknowns from partially changed functions need only to be collected for eager destabilization when reluctant is off *)
+    (* We utilize that force-reanalyzed functions are always considered as completely changed (and not partially changed) *)
+    if not reluctant then (
+      List.iter (fun (f, pn, _) ->
+          List.iter (fun n ->
+              mark_node obsolete_prim f n
+            ) pn;
+          mark_node obsolete_ret f (Function f);
+        ) part_changed_funs;
+    );
 
     let obsolete = Enum.append (HM.keys obsolete_entry) (HM.keys obsolete_prim) |> List.of_enum in
     let reluctant = HM.keys obsolete_ret |> List.of_enum in
@@ -851,14 +872,14 @@
       (* not the same as in CFG, but compares equal because of sid *)
       Node.Statement ({Cil.dummyStmt with sid = CfgTools.get_pseudo_return_id f})
     in
-    let add_nodes_of_fun (functions: fundec list) withEntry =
+    let add_nodes_of_fun (functions: fundec list) (withEntry: fundec -> bool) =
       let add_stmts (f: fundec) =
         List.iter (fun s ->
             mark_node marked_for_deletion f (Statement s)
           ) f.sallstmts
       in
       List.iter (fun f ->
-          if withEntry then
+          if withEntry f then
             mark_node marked_for_deletion f (FunctionEntry f);
           mark_node marked_for_deletion f (Function f);
           add_stmts f;
@@ -866,8 +887,8 @@
         ) functions;
     in
 
-    add_nodes_of_fun changed_funs (not (GobConfig.get_bool "incremental.reluctant.on"));
-    add_nodes_of_fun removed_funs true;
+    add_nodes_of_fun changed_funs reanalyze_entry;
+    add_nodes_of_fun removed_funs (fun _ -> true);
     (* it is necessary to remove all unknowns for changed pseudo-returns because they have static ids *)
     let add_pseudo_return f un =
       let pseudo = dummy_pseudo_return_node f in
@@ -881,7 +902,21 @@
 
     let delete = HM.keys marked_for_deletion |> List.of_enum in
 
-    {obsolete; delete; reluctant}
+    let restart = match I.increment with
+      | Some data ->
+        let restart = ref [] in
+        List.iter (fun g ->
+            iter_vars getl getg g (fun v ->
+                restart := `L v :: !restart
+              ) (fun v ->
+                restart := `G v :: !restart
+              )
+          ) data.restarting;
+        !restart
+      | None -> []
+    in
+
+    {obsolete; delete; reluctant; restart}
 end
 
 (** Convert a non-incremental solver into an "incremental" solver.
@@ -900,41 +935,6 @@
       (vh, ())
   end
 
-<<<<<<< HEAD
-=======
-(** Combined variables so that we can also use the more common [EqConstrSys]
-    that uses only one kind of a variable. *)
-module Var2 (LV:VarType) (GV:VarType)
-  : VarType
-    with type t = [ `L of LV.t  | `G of GV.t ]
-=
-struct
-  type t = [ `L of LV.t  | `G of GV.t ] [@@deriving eq, ord, hash]
-  let relift = function
-    | `L x -> `L (LV.relift x)
-    | `G x -> `G (GV.relift x)
-
-  let pretty_trace () = function
-    | `L a -> LV.pretty_trace () a
-    | `G a -> GV.pretty_trace () a
-
-  let printXml f = function
-    | `L a -> LV.printXml f a
-    | `G a -> GV.printXml f a
-
-  let var_id = function
-    | `L a -> LV.var_id a
-    | `G a -> GV.var_id a
-
-  let node = function
-    | `L a -> LV.node a
-    | `G a -> GV.node a
-
-  let is_write_only = function
-    | `L a -> LV.is_write_only a
-    | `G a -> GV.is_write_only a
-end
->>>>>>> 840f4ddf
 
 (** Translate a [GlobConstrSys] into a [EqConstrSys] *)
 module EqConstrSysFromGlobConstrSys (S:GlobConstrSys)
