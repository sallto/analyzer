--- conflicted
+++ resolved
@@ -44,11 +44,7 @@
 module NodeH = BatHashtbl.Make (Node)
 
 
-<<<<<<< HEAD
-let current_node : node option ref = ref None
-=======
 let current_node = Node.current_node
->>>>>>> 21e59a1a
 let current_cfg : (module CfgBidir) ref =
   let module Cfg =
   struct
