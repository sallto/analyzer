(** Queries and their result lattices. *)

open GoblintCil

module VDQ = ValueDomainQueries

module ID = VDQ.ID

module LS = VDQ.LS
module TS = SetDomain.ToppedSet (CilType.Typ) (struct let topname = "All" end)
module ES = SetDomain.Reverse (SetDomain.ToppedSet (CilType.Exp) (struct let topname = "All" end))
module VS = SetDomain.ToppedSet (CilType.Varinfo) (struct let topname = "All" end)

module NFL = WrapperFunctionAnalysis0.NodeFlatLattice
module TC = WrapperFunctionAnalysis0.ThreadCreateUniqueCount

module ThreadNodeLattice = Lattice.Prod (NFL) (TC)

module VI = Lattice.Flat (Basetype.Variables) (struct
    let top_name = "Unknown line"
    let bot_name = "Unreachable line"
  end)

type iterprevvar = int -> (MyCFG.node * Obj.t * int) -> MyARG.inline_edge -> unit
type itervar = int -> unit
let compare_itervar _ _ = 0
let compare_iterprevvar _ _ = 0

module FlatYojson = Lattice.Flat (Printable.Yojson) (struct
    let top_name = "top yojson"
    let bot_name = "bot yojson"
  end)

module SD = Basetype.Strings
module VD = ValueDomain.Compound

module MayBool = BoolDomain.MayBool
module MustBool = BoolDomain.MustBool

module Unit = Lattice.Unit

(** Different notions of protection for a global variables g by a mutex m
    m protects g strongly if:
    - whenever g is accessed after the program went multi-threaded for the first time, m is held

    m protects g weakly if:
    - whenever g is accessed and there are any threads other than the main thread that are created but not joined yet, m is held
*)
module Protection = struct
  type t = Strong | Weak [@@deriving ord, hash]
end

(* Helper definitions for deriving complex parts of Any.compare below. *)
type maybepublic = {global: CilType.Varinfo.t; write: bool; protection: Protection.t} [@@deriving ord, hash]
type maybepublicwithout = {global: CilType.Varinfo.t; write: bool; without_mutex: PreValueDomain.Addr.t; protection: Protection.t} [@@deriving ord, hash]
type mustbeprotectedby = {mutex: PreValueDomain.Addr.t; global: CilType.Varinfo.t; write: bool; protection: Protection.t} [@@deriving ord, hash]
type mustprotectedvars = {mutex: PreValueDomain.Addr.t; write: bool} [@@deriving ord, hash]
type memory_access = {exp: CilType.Exp.t; var_opt: CilType.Varinfo.t option; kind: AccessKind.t} [@@deriving ord, hash]
type access =
  | Memory of memory_access (** Memory location access (race). *)
  | Point (** Program point and state access (MHP), independent of memory location. *)
[@@deriving ord, hash] (* TODO: fix ppx_deriving_hash on variant with inline record *)
type invariant_context = Invariant.context = {
  path: int option;
  lvals: CilLval.Set.t;
}
[@@deriving ord, hash]


(** GADT for queries with specific result type. *)
type _ t =
  | EqualSet: exp -> ES.t t
  | MayPointTo: exp -> LS.t t
  | ReachableFrom: exp -> LS.t t
  | ReachableUkTypes: exp -> TS.t t
  | Regions: exp -> LS.t t
  | MayEscape: varinfo -> MayBool.t t
  | MayBePublic: maybepublic -> MayBool.t t (* old behavior with write=false *)
  | MayBePublicWithout: maybepublicwithout -> MayBool.t t
  | MustBeProtectedBy: mustbeprotectedby -> MustBool.t t
  | MustLockset: LS.t t
  | MustBeAtomic: MustBool.t t
  | MustBeSingleThreaded: {since_start: bool} -> MustBool.t t
  | MustBeUniqueThread: MustBool.t t
  | CurrentThreadId: ThreadIdDomain.ThreadLifted.t t
  | ThreadCreateIndexedNode: ThreadNodeLattice.t t
  | MayBeThreadReturn: MayBool.t t
  | EvalFunvar: exp -> LS.t t
  | EvalInt: exp -> ID.t t
  | EvalStr: exp -> SD.t t
  | EvalLength: exp -> ID.t t (* length of an array or string *)
  | EvalValue: exp -> VD.t t
  | BlobSize: exp -> ID.t t (* size of a dynamically allocated `Blob pointed to by exp *)
  | CondVars: exp -> ES.t t
  | PartAccess: access -> Obj.t t (** Only queried by access and deadlock analysis. [Obj.t] represents [MCPAccess.A.t], needed to break dependency cycle. *)
  | IterPrevVars: iterprevvar -> Unit.t t
  | IterVars: itervar -> Unit.t t
  | PathQuery: int * 'a t -> 'a t (** Query only one path under witness lifter. *)
  | DYojson: FlatYojson.t t (** Get local state Yojson of one path under [PathQuery]. *)
  | HeapVar: VI.t t
  | IsHeapVar: varinfo -> MayBool.t t (* TODO: is may or must? *)
  | IsMultiple: varinfo -> MustBool.t t (* Is no other copy of this local variable reachable via pointers? *)
  | MutexType: varinfo * Lval.OffsetNoIdx.t -> MutexAttrDomain.t t
  | EvalThread: exp -> ConcDomain.ThreadSet.t t
  | EvalMutexAttr: exp -> MutexAttrDomain.t t
  | EvalJumpBuf: exp -> JmpBufDomain.JmpBufSet.t t
  | ActiveJumpBuf: JmpBufDomain.ActiveLongjmps.t t
  | ValidLongJmp: JmpBufDomain.JmpBufSet.t t
  | CreatedThreads: ConcDomain.ThreadSet.t t
  | MustJoinedThreads: ConcDomain.MustThreadSet.t t
  | ThreadsJoinedCleanly: MustBool.t t
  | MustProtectedVars: mustprotectedvars -> LS.t t
  | Invariant: invariant_context -> Invariant.t t
  | InvariantGlobal: Obj.t -> Invariant.t t (** Argument must be of corresponding [Spec.V.t]. *)
  | WarnGlobal: Obj.t -> Unit.t t (** Argument must be of corresponding [Spec.V.t]. *)
  | IterSysVars: VarQuery.t * Obj.t VarQuery.f -> Unit.t t (** [iter_vars] for [Constraints.FromSpec]. [Obj.t] represents [Spec.V.t]. *)
  | MayAccessed: AccessDomain.EventSet.t t
  | MayBeTainted: LS.t t
  | MayBeModifiedSinceSetjmp: JmpBufDomain.BufferEntry.t -> VS.t t
  | MustTermLoop: varinfo -> MustBool.t t (** TODO: not sure if it is the MayBool*)
  | MustTermProg: MustBool.t t

type 'a result = 'a

(** Container for explicitly polymorphic [ctx.ask] function out of [ctx].
    To be used when passing entire [ctx] around seems inappropriate.
    Use [Analyses.ask_of_ctx] to convert [ctx] to [ask]. *)
(* Must be in a singleton record due to second-order polymorphism.
   See https://ocaml.org/manual/polymorphism.html#s%3Ahigher-rank-poly. *)
type ask = { f: 'a. 'a t -> 'a result }

(* Result cannot implement Lattice.S because the function types are different due to GADT. *)
module Result =
struct
  let rec lattice: type a. a t -> (module Lattice.S with type t = a) = fun q ->
    match q with
    (* Cannot group these GADTs... *)
    | EqualSet _ -> (module ES)
    | CondVars _ -> (module ES)
    | MayPointTo _ -> (module LS)
    | ReachableFrom _ -> (module LS)
    | Regions _ -> (module LS)
    | MustLockset -> (module LS)
    | EvalFunvar _ -> (module LS)
    | ReachableUkTypes _ -> (module TS)
    | MayEscape _ -> (module MayBool)
    | MayBePublic _ -> (module MayBool)
    | MayBePublicWithout _ -> (module MayBool)
    | MayBeThreadReturn -> (module MayBool)
    | IsHeapVar _ -> (module MayBool)
    | MustBeProtectedBy _ -> (module MustBool)
    | MustBeAtomic -> (module MustBool)
    | MustBeSingleThreaded _ -> (module MustBool)
    | MustBeUniqueThread -> (module MustBool)
    | EvalInt _ -> (module ID)
    | EvalLength _ -> (module ID)
    | EvalMutexAttr _ -> (module MutexAttrDomain)
    | EvalValue _ -> (module VD)
    | BlobSize _ -> (module ID)
    | CurrentThreadId -> (module ThreadIdDomain.ThreadLifted)
    | ThreadCreateIndexedNode -> (module ThreadNodeLattice)
    | HeapVar -> (module VI)
    | EvalStr _ -> (module SD)
    | IterPrevVars _ -> (module Unit)
    | IterVars _ -> (module Unit)
    | PathQuery (_, q) -> lattice q
    | DYojson -> (module FlatYojson)
    | PartAccess _ -> Obj.magic (module Unit: Lattice.S) (* Never used, MCP handles PartAccess specially. Must still return module (instead of failwith) here, but the module is never used. *)
    | IsMultiple _ -> (module MustBool) (* see https://github.com/goblint/analyzer/pull/310#discussion_r700056687 on why this needs to be MustBool *)
    | MutexType _ -> (module MutexAttrDomain)
    | EvalThread _ -> (module ConcDomain.ThreadSet)
    | EvalJumpBuf _ -> (module JmpBufDomain.JmpBufSet)
    | ActiveJumpBuf -> (module JmpBufDomain.ActiveLongjmps)
    | ValidLongJmp ->  (module JmpBufDomain.JmpBufSet)
    | CreatedThreads ->  (module ConcDomain.ThreadSet)
    | MustJoinedThreads -> (module ConcDomain.MustThreadSet)
    | ThreadsJoinedCleanly -> (module MustBool)
    | MustProtectedVars _ -> (module LS)
    | Invariant _ -> (module Invariant)
    | InvariantGlobal _ -> (module Invariant)
    | WarnGlobal _ -> (module Unit)
    | IterSysVars _ -> (module Unit)
    | MayAccessed -> (module AccessDomain.EventSet)
    | MayBeTainted -> (module LS)
    | MayBeModifiedSinceSetjmp _ -> (module VS)
    | MustTermLoop _ -> (module MustBool)
    | MustTermProg -> (module MustBool)

  (** Get bottom result for query. *)
  let bot (type a) (q: a t): a result =
    let module Result = (val lattice q) in
    Result.bot ()

  (** Get top result for query. *)
  let rec top: type a. a t -> a result = fun q ->
    (* let module Result = (val lattice q) in
       Result.top () *)
    (* [lattice] and [top] manually inlined to avoid first-class module
       for every unsupported [query] implementation.
       See benchmarks at: https://github.com/goblint/analyzer/pull/221#issuecomment-842351621. *)
    match q with
    (* Cannot group these GADTs... *)
    | EqualSet _ -> ES.top ()
    | CondVars _ -> ES.top ()
    | MayPointTo _ -> LS.top ()
    | ReachableFrom _ -> LS.top ()
    | Regions _ -> LS.top ()
    | MustLockset -> LS.top ()
    | EvalFunvar _ -> LS.top ()
    | ReachableUkTypes _ -> TS.top ()
    | MayEscape _ -> MayBool.top ()
    | MayBePublic _ -> MayBool.top ()
    | MayBePublicWithout _ -> MayBool.top ()
    | MayBeThreadReturn -> MayBool.top ()
    | IsHeapVar _ -> MayBool.top ()
    | MutexType _ -> MutexAttrDomain.top ()
    | MustBeProtectedBy _ -> MustBool.top ()
    | MustBeAtomic -> MustBool.top ()
    | MustBeSingleThreaded _ -> MustBool.top ()
    | MustBeUniqueThread -> MustBool.top ()
    | EvalInt _ -> ID.top ()
    | EvalLength _ -> ID.top ()
    | EvalMutexAttr _ -> MutexAttrDomain.top ()
    | EvalValue _ -> VD.top ()
    | BlobSize _ -> ID.top ()
    | CurrentThreadId -> ThreadIdDomain.ThreadLifted.top ()
    | ThreadCreateIndexedNode -> ThreadNodeLattice.top ()
    | HeapVar -> VI.top ()
    | EvalStr _ -> SD.top ()
    | IterPrevVars _ -> Unit.top ()
    | IterVars _ -> Unit.top ()
    | PathQuery (_, q) -> top q
    | DYojson -> FlatYojson.top ()
    | PartAccess _ -> failwith "Queries.Result.top: PartAccess" (* Never used, MCP handles PartAccess specially. *)
    | IsMultiple _ -> MustBool.top ()
    | EvalThread _ -> ConcDomain.ThreadSet.top ()
    | EvalJumpBuf _ -> JmpBufDomain.JmpBufSet.top ()
    | ActiveJumpBuf -> JmpBufDomain.ActiveLongjmps.top ()
    | ValidLongJmp -> JmpBufDomain.JmpBufSet.top ()
    | CreatedThreads -> ConcDomain.ThreadSet.top ()
    | MustJoinedThreads -> ConcDomain.MustThreadSet.top ()
    | ThreadsJoinedCleanly -> MustBool.top ()
    | MustProtectedVars _ -> LS.top ()
    | Invariant _ -> Invariant.top ()
    | InvariantGlobal _ -> Invariant.top ()
    | WarnGlobal _ -> Unit.top ()
    | IterSysVars _ -> Unit.top ()
    | MayAccessed -> AccessDomain.EventSet.top ()
    | MayBeTainted -> LS.top ()
    | MayBeModifiedSinceSetjmp _ -> VS.top ()
    | MustTermLoop _ -> MustBool.top ()
    | MustTermProg -> MustBool.top ()
end

(* The type any_query can't be directly defined in Any as t,
   because it also refers to the t from the outer scope. *)
type any_query = Any: 'a t -> any_query

module Any =
struct
  type t = any_query

  (* deriving ord doesn't work for GADTs (t and any_query) so this must be done manually... *)
  let order = function
    | Any (EqualSet _) -> 0
    | Any (MayPointTo _) -> 1
    | Any (ReachableFrom _) -> 2
    | Any (ReachableUkTypes _) -> 3
    | Any (Regions _) -> 4
    | Any (MayEscape _) -> 5
    | Any (MayBePublic _) -> 7
    | Any (MayBePublicWithout _) -> 8
    | Any (MustBeProtectedBy _) -> 9
    | Any MustLockset -> 10
    | Any MustBeAtomic -> 11
    | Any (MustBeSingleThreaded _)-> 12
    | Any MustBeUniqueThread -> 13
    | Any CurrentThreadId -> 14
    | Any MayBeThreadReturn -> 15
    | Any (EvalFunvar _) -> 16
    | Any (EvalInt _) -> 17
    | Any (EvalStr _) -> 18
    | Any (EvalLength _) -> 19
    | Any (BlobSize _) -> 20
    | Any (CondVars _) -> 22
    | Any (PartAccess _) -> 23
    | Any (IterPrevVars _) -> 24
    | Any (IterVars _) -> 25
    | Any HeapVar -> 29
    | Any (IsHeapVar _) -> 30
    | Any (IsMultiple _) -> 31
    | Any (EvalThread _) -> 32
    | Any CreatedThreads -> 33
    | Any MustJoinedThreads -> 34
    | Any (WarnGlobal _) -> 35
    | Any (Invariant _) -> 36
    | Any (IterSysVars _) -> 37
    | Any (InvariantGlobal _) -> 38
    | Any (MustProtectedVars _) -> 39
    | Any MayAccessed -> 40
    | Any MayBeTainted -> 41
    | Any (PathQuery _) -> 42
    | Any DYojson -> 43
    | Any (EvalValue _) -> 44
    | Any (EvalJumpBuf _) -> 45
    | Any ActiveJumpBuf -> 46
    | Any ValidLongJmp -> 47
    | Any (MayBeModifiedSinceSetjmp _) -> 48
    | Any (MutexType _) -> 49
    | Any (EvalMutexAttr _ ) -> 50
    | Any ThreadCreateIndexedNode -> 51
<<<<<<< HEAD
    | Any (MustTermLoop _) -> 52
    | Any MustTermProg -> 53
=======
    | Any ThreadsJoinedCleanly -> 52
>>>>>>> 00c703cb

  let rec compare a b =
    let r = Stdlib.compare (order a) (order b) in
    if r <> 0 then
      r
    else
      match a, b with
      | Any (EqualSet e1), Any (EqualSet e2) -> CilType.Exp.compare e1 e2
      | Any (MayPointTo e1), Any (MayPointTo e2) -> CilType.Exp.compare e1 e2
      | Any (ReachableFrom e1), Any (ReachableFrom e2) -> CilType.Exp.compare e1 e2
      | Any (ReachableUkTypes e1), Any (ReachableUkTypes e2) -> CilType.Exp.compare e1 e2
      | Any (Regions e1), Any (Regions e2) -> CilType.Exp.compare e1 e2
      | Any (MayEscape vi1), Any (MayEscape vi2) -> CilType.Varinfo.compare vi1 vi2
      | Any (MayBePublic x1), Any (MayBePublic x2) -> compare_maybepublic x1 x2
      | Any (MayBePublicWithout x1), Any (MayBePublicWithout x2) -> compare_maybepublicwithout x1 x2
      | Any (MustBeProtectedBy x1), Any (MustBeProtectedBy x2) -> compare_mustbeprotectedby x1 x2
      | Any (EvalFunvar e1), Any (EvalFunvar e2) -> CilType.Exp.compare e1 e2
      | Any (EvalInt e1), Any (EvalInt e2) -> CilType.Exp.compare e1 e2
      | Any (EvalStr e1), Any (EvalStr e2) -> CilType.Exp.compare e1 e2
      | Any (EvalLength e1), Any (EvalLength e2) -> CilType.Exp.compare e1 e2
      | Any (EvalMutexAttr e1), Any (EvalMutexAttr e2) -> CilType.Exp.compare e1 e2
      | Any (EvalValue e1), Any (EvalValue e2) -> CilType.Exp.compare e1 e2
      | Any (BlobSize e1), Any (BlobSize e2) -> CilType.Exp.compare e1 e2
      | Any (CondVars e1), Any (CondVars e2) -> CilType.Exp.compare e1 e2
      | Any (PartAccess p1), Any (PartAccess p2) -> compare_access p1 p2
      | Any (IterPrevVars ip1), Any (IterPrevVars ip2) -> compare_iterprevvar ip1 ip2
      | Any (IterVars i1), Any (IterVars i2) -> compare_itervar i1 i2
      | Any (PathQuery (i1, q1)), Any (PathQuery (i2, q2)) ->
        let r = Stdlib.compare i1 i2 in
        if r <> 0 then
          r
        else
          compare (Any q1) (Any q2)
      | Any (IsHeapVar v1), Any (IsHeapVar v2) -> CilType.Varinfo.compare v1 v2
      | Any (IsMultiple v1), Any (IsMultiple v2) -> CilType.Varinfo.compare v1 v2
      | Any (MustTermLoop v1), Any (MustTermLoop v2) -> CilType.Varinfo.compare v1 v2
      | Any (EvalThread e1), Any (EvalThread e2) -> CilType.Exp.compare e1 e2
      | Any (EvalJumpBuf e1), Any (EvalJumpBuf e2) -> CilType.Exp.compare e1 e2
      | Any (WarnGlobal vi1), Any (WarnGlobal vi2) -> Stdlib.compare (Hashtbl.hash vi1) (Hashtbl.hash vi2)
      | Any (Invariant i1), Any (Invariant i2) -> compare_invariant_context i1 i2
      | Any (InvariantGlobal vi1), Any (InvariantGlobal vi2) -> Stdlib.compare (Hashtbl.hash vi1) (Hashtbl.hash vi2)
      | Any (IterSysVars (vq1, vf1)), Any (IterSysVars (vq2, vf2)) -> VarQuery.compare vq1 vq2 (* not comparing fs *)
      | Any (MutexType (v1,o1)), Any (MutexType (v2,o2)) -> [%ord: CilType.Varinfo.t * Lval.OffsetNoIdx.t] (v1,o1) (v2,o2)
      | Any (MustProtectedVars m1), Any (MustProtectedVars m2) -> compare_mustprotectedvars m1 m2
      | Any (MayBeModifiedSinceSetjmp e1), Any (MayBeModifiedSinceSetjmp e2) -> JmpBufDomain.BufferEntry.compare e1 e2
      | Any (MustBeSingleThreaded {since_start=s1;}),  Any (MustBeSingleThreaded {since_start=s2;}) -> Stdlib.compare s1 s2
      (* only argumentless queries should remain *)
      | _, _ -> Stdlib.compare (order a) (order b)

  let equal x y = compare x y = 0

  let rec hash_arg = function
    | Any (EqualSet e) -> CilType.Exp.hash e
    | Any (MayPointTo e) -> CilType.Exp.hash e
    | Any (ReachableFrom e) -> CilType.Exp.hash e
    | Any (ReachableUkTypes e) -> CilType.Exp.hash e
    | Any (Regions e) -> CilType.Exp.hash e
    | Any (MayEscape vi) -> CilType.Varinfo.hash vi
    | Any (MayBePublic x) -> hash_maybepublic x
    | Any (MayBePublicWithout x) -> hash_maybepublicwithout x
    | Any (MustBeProtectedBy x) -> hash_mustbeprotectedby x
    | Any (EvalFunvar e) -> CilType.Exp.hash e
    | Any (EvalInt e) -> CilType.Exp.hash e
    | Any (EvalStr e) -> CilType.Exp.hash e
    | Any (EvalLength e) -> CilType.Exp.hash e
    | Any (EvalMutexAttr e) -> CilType.Exp.hash e
    | Any (EvalValue e) -> CilType.Exp.hash e
    | Any (BlobSize e) -> CilType.Exp.hash e
    | Any (CondVars e) -> CilType.Exp.hash e
    | Any (PartAccess p) -> hash_access p
    | Any (IterPrevVars i) -> 0
    | Any (IterVars i) -> 0
    | Any (PathQuery (i, q)) -> 31 * i + hash (Any q)
    | Any (IsHeapVar v) -> CilType.Varinfo.hash v
    | Any (MustTermLoop v) -> CilType.Varinfo.hash v
    | Any (IsMultiple v) -> CilType.Varinfo.hash v
    | Any (EvalThread e) -> CilType.Exp.hash e
    | Any (EvalJumpBuf e) -> CilType.Exp.hash e
    | Any (WarnGlobal vi) -> Hashtbl.hash vi
    | Any (Invariant i) -> hash_invariant_context i
    | Any (MutexType (v,o)) -> 31*CilType.Varinfo.hash v + Lval.OffsetNoIdx.hash o
    | Any (InvariantGlobal vi) -> Hashtbl.hash vi
    | Any (MustProtectedVars m) -> hash_mustprotectedvars m
    | Any (MayBeModifiedSinceSetjmp e) -> JmpBufDomain.BufferEntry.hash e
    | Any (MustBeSingleThreaded {since_start}) -> Hashtbl.hash since_start
    (* IterSysVars:                                                                    *)
    (*   - argument is a function and functions cannot be compared in any meaningful way. *)
    (*   - doesn't matter because IterSysVars is always queried from outside of the analysis, so MCP's query caching is not done for it. *)
    (* only argumentless queries should remain *)
    | _ -> 0

  and hash x = 31 * order x + hash_arg x

  let rec pretty () = function
    | Any (EqualSet e) -> Pretty.dprintf "EqualSet %a" CilType.Exp.pretty e
    | Any (MayPointTo e) -> Pretty.dprintf "MayPointTo %a" CilType.Exp.pretty e
    | Any (ReachableFrom e) -> Pretty.dprintf "ReachableFrom %a" CilType.Exp.pretty e
    | Any (ReachableUkTypes e) -> Pretty.dprintf "ReachableUkTypes %a" CilType.Exp.pretty e
    | Any (Regions e) -> Pretty.dprintf "Regions %a" CilType.Exp.pretty e
    | Any (MayEscape vi) -> Pretty.dprintf "MayEscape %a" CilType.Varinfo.pretty vi
    | Any (MayBePublic x) -> Pretty.dprintf "MayBePublic _"
    | Any (MayBePublicWithout x) -> Pretty.dprintf "MayBePublicWithout _"
    | Any (MustBeProtectedBy x) -> Pretty.dprintf "MustBeProtectedBy _"
    | Any MustLockset -> Pretty.dprintf "MustLockset"
    | Any MustBeAtomic -> Pretty.dprintf "MustBeAtomic"
    | Any (MustBeSingleThreaded {since_start}) -> Pretty.dprintf "MustBeSingleThreaded since_start=%b" since_start
    | Any MustBeUniqueThread -> Pretty.dprintf "MustBeUniqueThread"
    | Any CurrentThreadId -> Pretty.dprintf "CurrentThreadId"
    | Any ThreadCreateIndexedNode -> Pretty.dprintf "ThreadCreateIndexedNode"
    | Any MayBeThreadReturn -> Pretty.dprintf "MayBeThreadReturn"
    | Any (EvalFunvar e) -> Pretty.dprintf "EvalFunvar %a" CilType.Exp.pretty e
    | Any (EvalInt e) -> Pretty.dprintf "EvalInt %a" CilType.Exp.pretty e
    | Any (EvalStr e) -> Pretty.dprintf "EvalStr %a" CilType.Exp.pretty e
    | Any (EvalLength e) -> Pretty.dprintf "EvalLength %a" CilType.Exp.pretty e
    | Any (EvalValue e) -> Pretty.dprintf "EvalValue %a" CilType.Exp.pretty e
    | Any (BlobSize e) -> Pretty.dprintf "BlobSize %a" CilType.Exp.pretty e
    | Any (CondVars e) -> Pretty.dprintf "CondVars %a" CilType.Exp.pretty e
    | Any (PartAccess p) -> Pretty.dprintf "PartAccess _"
    | Any (IterPrevVars i) -> Pretty.dprintf "IterPrevVars _"
    | Any (IterVars i) -> Pretty.dprintf "IterVars _"
    | Any (PathQuery (i, q)) -> Pretty.dprintf "PathQuery (%d, %a)" i pretty (Any q)
    | Any HeapVar -> Pretty.dprintf "HeapVar"
    | Any (IsHeapVar v) -> Pretty.dprintf "IsHeapVar %a" CilType.Varinfo.pretty v
    | Any (IsMultiple v) -> Pretty.dprintf "IsMultiple %a" CilType.Varinfo.pretty v
    | Any (EvalThread e) -> Pretty.dprintf "EvalThread %a" CilType.Exp.pretty e
    | Any (EvalJumpBuf e) -> Pretty.dprintf "EvalJumpBuf %a" CilType.Exp.pretty e
    | Any ActiveJumpBuf ->  Pretty.dprintf "ActiveJumpBuf"
    | Any ValidLongJmp -> Pretty.dprintf "ValidLongJmp"
    | Any CreatedThreads -> Pretty.dprintf "CreatedThreads"
    | Any MustJoinedThreads -> Pretty.dprintf "MustJoinedThreads"
    | Any ThreadsJoinedCleanly -> Pretty.dprintf "ThreadsJoinedCleanly"
    | Any (MustProtectedVars m) -> Pretty.dprintf "MustProtectedVars _"
    | Any (Invariant i) -> Pretty.dprintf "Invariant _"
    | Any (WarnGlobal vi) -> Pretty.dprintf "WarnGlobal _"
    | Any (IterSysVars _) -> Pretty.dprintf "IterSysVars _"
    | Any (InvariantGlobal i) -> Pretty.dprintf "InvariantGlobal _"
    | Any (MutexType (v,o)) ->  Pretty.dprintf "MutexType _"
    | Any (EvalMutexAttr a) ->  Pretty.dprintf "EvalMutexAttr _"
    | Any MayAccessed -> Pretty.dprintf "MayAccessed"
    | Any MayBeTainted -> Pretty.dprintf "MayBeTainted"
    | Any DYojson -> Pretty.dprintf "DYojson"
    | Any MayBeModifiedSinceSetjmp buf -> Pretty.dprintf "MayBeModifiedSinceSetjmp %a" JmpBufDomain.BufferEntry.pretty buf
    | Any (MustTermLoop v) -> Pretty.dprintf "MustTermLoop %a" CilType.Varinfo.pretty v
    | Any MustTermProg -> Pretty.dprintf "MustTermProg"
end

let to_value_domain_ask (ask: ask) =
  let eval_int e = ask.f (EvalInt e) in
  let may_point_to e = ask.f (MayPointTo e) in
  let is_multiple v = ask.f (IsMultiple v) in
  { VDQ.eval_int; may_point_to; is_multiple }

let eval_int_binop (module Bool: Lattice.S with type t = bool) binop (ask: ask) e1 e2: Bool.t =
  let eval_int e = ask.f (EvalInt e) in
  VDQ.eval_int_binop (module Bool) binop eval_int e1 e2

(** Backwards-compatibility for former [MustBeEqual] query. *)
let must_be_equal = eval_int_binop (module MustBool) Eq

(** Backwards-compatibility for former [MayBeEqual] query. *)
let may_be_equal = eval_int_binop (module MayBool) Eq

(** Backwards-compatibility for former [MayBeLess] query. *)
let may_be_less = eval_int_binop (module MayBool) Lt


module Set = BatSet.Make (Any)
module Hashtbl = BatHashtbl.Make (Any)<|MERGE_RESOLUTION|>--- conflicted
+++ resolved
@@ -309,12 +309,9 @@
     | Any (MutexType _) -> 49
     | Any (EvalMutexAttr _ ) -> 50
     | Any ThreadCreateIndexedNode -> 51
-<<<<<<< HEAD
-    | Any (MustTermLoop _) -> 52
-    | Any MustTermProg -> 53
-=======
     | Any ThreadsJoinedCleanly -> 52
->>>>>>> 00c703cb
+    | Any (MustTermLoop _) -> 53
+    | Any MustTermProg -> 54
 
   let rec compare a b =
     let r = Stdlib.compare (order a) (order b) in
