--- conflicted
+++ resolved
@@ -335,21 +335,8 @@
            | Question (b, t, f, _) -> lval_may_change_pt b bl || lval_may_change_pt t bl || lval_may_change_pt f bl
     in
     let r =
-<<<<<<< HEAD
       if Cil.isConstant b then false
       else if Queries.LS.is_top bls || Queries.LS.mem (dummyFunDec.svar, `NoOffset) bls
-      then ((*Messages.warn "No PT-set: switching to types ";*) type_may_change_apt a )
-      else Queries.LS.exists (lval_may_change_pt a) bls
-    in
-    (*    if r
-          then (Messages.warn ~msg:("Kill " ^sprint 80 (Exp.pretty () a)^" because of "^sprint 80 (Exp.pretty () b)) (); r)
-          else (Messages.warn ~msg:("Keep " ^sprint 80 (Exp.pretty () a)^" because of "^sprint 80 (Exp.pretty () b)) (); r)
-          Messages.warn ~msg:(sprint 80 (Exp.pretty () b) ^" changed lvalues: "^sprint 80 (Queries.LS.pretty () bls)) ();
-    *)
-    if M.tracing then M.tracel "var_eq" "may_change %a %a = %B\n" CilType.Exp.pretty b CilType.Exp.pretty a r;
-    r
-=======
-      if Queries.LS.is_top bls || Queries.LS.mem (dummyFunDec.svar, `NoOffset) bls
       then ((*Messages.warn ~category:Analyzer "No PT-set: switching to types ";*) type_may_change_apt a )
       else Queries.LS.exists (lval_may_change_pt a) bls
     in
@@ -357,8 +344,9 @@
           then (Messages.warn ~category:Analyzer ~msg:("Kill " ^sprint 80 (Exp.pretty () a)^" because of "^sprint 80 (Exp.pretty () b)) (); r)
           else (Messages.warn ~category:Analyzer ~msg:("Keep " ^sprint 80 (Exp.pretty () a)^" because of "^sprint 80 (Exp.pretty () b)) (); r)
           Messages.warn ~category:Analyzer ~msg:(sprint 80 (Exp.pretty () b) ^" changed lvalues: "^sprint 80 (Queries.LS.pretty () bls)) ();
-    *)    r
->>>>>>> b6e4544d
+    *)
+    if M.tracing then M.tracel "var_eq" "may_change %a %a = %B\n" CilType.Exp.pretty b CilType.Exp.pretty a r;
+    r
 
   (* Remove elements, that would change if the given lval would change.*)
   let remove_exp ask (e:exp) (st:D.t) : D.t =
@@ -407,22 +395,13 @@
 
   (* Set given lval equal to the result of given expression. On doubt do nothing. *)
   let add_eq ask (lv:lval) (rv:Exp.t) st =
-<<<<<<< HEAD
-    (*    let is_local x =
-          match x with (Var v,_) -> not v.vglob | _ -> false
-          in
-          let st =
-    *)  let lvt = unrollType @@ Cilfacade.typeOfLval lv in
-    (*     Messages.warn ~msg:(sprint 80 (d_type () lvt)) (); *)
+    let lvt = unrollType @@ Cilfacade.typeOfLval lv in
     if M.tracing then (
       M.tracel "var_eq" "add_eq is_global_var %a = %B\n" d_plainlval lv (is_global_var ask (Lval lv) = Some false);
       M.tracel "var_eq" "add_eq interesting %a = %B\n" d_plainexp rv (interesting rv);
       M.tracel "var_eq" "add_eq is_global_var %a = %B\n" d_plainexp rv (is_global_var ask rv = Some false);
       M.tracel "var_eq" "add_eq type %a = %B\n" d_plainlval lv ((isArithmeticType lvt && match lvt with | TFloat _ -> false | _ -> true ) || isPointerType lvt);
     );
-=======
-    let lvt = unrollType @@ Cilfacade.typeOfLval lv in
->>>>>>> b6e4544d
     if is_global_var ask (Lval lv) = Some false
     && interesting rv
     && is_global_var ask rv = Some false
@@ -609,15 +588,10 @@
     match x with
     | Queries.EvalInt (BinOp (Eq, e1, e2, t)) when query_exp_equal (Analyses.ask_of_ctx ctx) e1 e2 ctx.global ctx.local ->
       Queries.ID.of_bool (Cilfacade.get_ikind t) true
-<<<<<<< HEAD
     | Queries.EqualSet e ->
       let r = eq_set_clos e ctx.local in
-      (*          Messages.warn ~msg:("equset of "^(sprint 80 (d_exp () e))^" is "^(Queries.ES.short 80 r)) ();  *)
       if M.tracing then M.tracel "var_eq" "equalset %a = %a\n" d_plainexp e Queries.ES.pretty r;
       r
-=======
-    | Queries.EqualSet e -> eq_set_clos e ctx.local
->>>>>>> b6e4544d
     | Queries.Invariant context ->
       let scope = Node.find_fundec ctx.node in
       D.invariant ~scope ctx.local
