module GU = Goblintutil
open Cil
open Deriving.Cil
open Pretty

module ProgLines : Printable.S with type t = location =
struct
  include Printable.Std
  type t = location [@@deriving to_yojson]
  let isSimple _  = true
  let copy x = x
  let equal x y =
    x.line = y.line && x.file = y.file
  let compare x y = compare (x.file, x.line) (y.file, y.line)
  let hash x = Hashtbl.hash (x.line, x.file)
  let toXML_f sf x = Xml.Element ("Loc", [("file", x.file); ("line", string_of_int x.line); ("text", sf 80 x)], [])
  let short _ x = if x <> locUnknown then Filename.basename x.file ^ ":" ^ string_of_int x.line else "??"
  let pretty_f sf () x = text (sf max_int x)
  let toXML m = toXML_f short m
  let pretty () x = pretty_f short () x
  let name () = "proglines"
  let pretty_diff () (x,y) = dprintf "%s: %a not leq %a" (name ()) pretty x pretty y
  let printXml f x = BatPrintf.fprintf f "<value>\n<data>\n%s\n</data>\n</value>\n" (Goblintutil.escape (short 80 x))
end

module ProgLocation : Printable.S with type t = location =
struct
<<<<<<< HEAD
  include Printable.Std (* for property-based testing *)
=======
  include Printable.Std (* for default invariant, tag, ... *)
>>>>>>> ac093ba6

  open Pretty
  type t = location [@@deriving to_yojson]
  let isSimple _  = true
  let equal = (=)
  let compare = compare
  let hash = Hashtbl.hash
  let toXML_f sf x = Xml.Element ("Loc", [("file", x.file); ("line", string_of_int x.line); ("byte", string_of_int x.byte); ("text", sf 80 x)], [])
  (* let short _ x = if x <> locUnknown then Filename.basename x.file ^ ":" ^ string_of_int x.line else "S" *)
  let show loc =
    let f i = (if i < 0 then "n" else "") ^ string_of_int (abs i) in
    f loc.line ^ "b" ^ f loc.byte
  let short w x = show x
  let pretty_f sf () x = text (sf max_int x)
  let toXML m = toXML_f short m
  let pretty () x = pretty_f short () x
  let name () = "proglines_byte"
  let pretty_diff () (x,y) = dprintf "%s: %a not leq %a" (name ()) pretty x pretty y
  let printXml f x = BatPrintf.fprintf f "<value>\n<data>\n%s\n</data>\n</value>\n" (Goblintutil.escape (short 80 x))
end

module ProgLinesFun: Printable.S with type t = location * MyCFG.node * fundec =
struct
  include Printable.Std
  type t = location * MyCFG.node * fundec [@@deriving to_yojson]
  let isSimple _  = true
  let copy x = x
  let equal (x,a,_) (y,b,_) = ProgLines.equal x y && MyCFG.Node.equal a b
  let compare (x,a,_) (y,b,_) = match ProgLines.compare x y with 0 -> MyCFG.node_compare a b | x -> x
  let hash (x,a,f) = ProgLines.hash x * f.svar.vid * MyCFG.Node.hash a
  let pretty_node () (l,x) =
    match x with
    | MyCFG.Statement     s -> dprintf "statement \"%a\" at %a" dn_stmt s ProgLines.pretty l
    | MyCFG.Function      f -> dprintf "result of %s at %a" f.vname ProgLines.pretty l
    | MyCFG.FunctionEntry f -> dprintf "entry state of %s at %a" f.vname ProgLines.pretty l

  let toXML_f _ (x,a,f) = Xml.Element ("Loc", [("file", x.file);
                                               ("line", string_of_int x.line);
                                               (*("node", sprint 80 (pretty_node () (x,a)));*)
                                               ("fun", f.svar.vname)], [])
  let short w (x,a,f) = ProgLines.short w x ^ "(" ^ f.svar.vname ^ ")"
  let pretty_f sf () x = text (sf max_int x)
  let toXML m = toXML_f short m
  let pretty () x = pretty_f short () x
  let name () = "proglinesfun"
  let pretty_diff () (x,y) = dprintf "%s: %a not leq %a" (name ()) pretty x pretty y
  let printXml f x = BatPrintf.fprintf f "<value>\n<data>\n%s\n</data>\n</value>\n" (Goblintutil.escape (short 80 x))
end

module Variables =
struct
  include Printable.Std
  type t = varinfo [@@deriving to_yojson]
  let relift x = x
  let trace_enabled = true
  let isSimple _  = true
  let is_global v = v.vglob
  let copy x = x
  let equal x y = x.vid = y.vid
  let compare x y = compare x.vid y.vid
  let hash x = x.vid - 4773
  let short _ x = GU.demangle x.vname
  let toXML_f sf x =
    let esc = Goblintutil.escape in
    let typeinf = Pretty.sprint Goblintutil.summary_length (d_type () x.vtype) in
    let info = "id=" ^ string_of_int x.vid ^ "; type=" ^ esc typeinf in
    Xml.Element ("Leaf", [("text", esc (sf max_int x)); ("info", info)],[])
  let pretty_f sf () x = Pretty.text (sf max_int x)
  let pretty_trace () x = Pretty.dprintf "%s on %a" x.vname ProgLines.pretty x.vdecl
  let get_location x = x.vdecl
  let classify x = match x with
    | x when x.vglob -> 2
    | x when x.vdecl.line = -1 -> -1
    | x when x.vdecl.line = -3 -> 5
    | x when x.vdecl.line = -4 -> 4
    | _ -> 1
  let class_name n = match n with
    |  1 -> "Local"
    |  2 -> "Global"
    |  4 -> "Context"
    |  5 -> "Parameter"
    | -1 -> "Temp"
    |  _ -> "None"
  let toXML m = toXML_f short m
  let pretty () x = pretty_f short () x
  let name () = "variables"
  let pretty_diff () (x,y) = dprintf "%s: %a not leq %a" (name ()) pretty x pretty y
  let category _ = -1
  let line_nr a = a.vdecl.line
  let file_name a = a.vdecl.file
  let description n = sprint 80 (pretty_trace () n)
  let context () _ = Pretty.nil
  let loopSep _ = true
  let printXml f x = BatPrintf.fprintf f "<value>\n<data>\n%s\n</data>\n</value>\n" (Goblintutil.escape (short 80 x))
  let var_id _ = "globals"
  let node _ = MyCFG.Function Cil.dummyFunDec.svar

  let arbitrary () = MyCheck.Arbitrary.varinfo
end


module VarStatus =
struct
  include Printable.Std
  type status = Local | Context
  type t = varinfo * status
  let isSimple _  = true
  let copy x = x
  let equal (x,sx) (y,sy) = x.vid = y.vid && sx = sy
  let compare (x,sx) (y,sy) = compare (x.vid,sx) (y.vid,sy)
  let hash (x,s) = Hashtbl.hash (x.vid,s)
  let short _ (x,s) = x.vname
  let toXML_f sf (x,_ as xs) =
    let esc = Goblintutil.escape in
    let typeinf = Pretty.sprint Goblintutil.summary_length (d_type () x.vtype) in
    let info = "id=" ^ string_of_int x.vid ^ "; type=" ^ esc typeinf in
    Xml.Element ("Leaf", [("text", esc (sf max_int xs)); ("info", info)],[])
  let pretty_f sf () x = Pretty.text (sf max_int x)
  let pretty_trace () (x,s) = Pretty.dprintf "%s on %a" x.vname ProgLines.pretty x.vdecl
  let get_location (x,s) = x.vdecl
  let classify x = match x with
    | x,_ when x.vglob -> 2
    | x,_ when x.vdecl.line = -1 -> -1
    | x,_ when x.vdecl.line = -3 -> 5
    | _, Context -> 4
    | _, _ -> 1
  let class_name n = match n with
    |  1 -> "Local"
    |  2 -> "Global"
    |  4 -> "Context"
    |  5 -> "Parameter"
    | -1 -> "Temp"
    |  _ -> "None"
  let toXML m = toXML_f short m
  let pretty () x = pretty_f short () x
  let name () = "variables"
  let pretty_diff () (x,y) = dprintf "%s: %a not leq %a" (name ()) pretty x pretty y
  let printXml f x = BatPrintf.fprintf f "<value>\n<data>\n%s\n</data>\n</value>\n" (Goblintutil.escape (short 80 x))

  let arbitrary () = failwith "VarStatus: no arb"
end

module RawStrings: Printable.S with type t = string =
struct
  include Printable.Std
  open Pretty
  type t = string [@@deriving to_yojson]
  let hash (x:t) = Hashtbl.hash x
  let equal (x:t) (y:t) = x=y
  let isSimple _ = true
  let short _ x = "\"" ^ x ^ "\""
  let toXML_f sf x =
    let esc = Goblintutil.escape in
    Xml.Element ("Leaf", ["text", esc (sf 80 x)], [])
  let pretty_f sf () x = text (sf 80 x)
  let toXML m = toXML_f short m
  let pretty () x = pretty_f short () x
  let name () = "raw strings"
  let pretty_diff () (x,y) = dprintf "%s: %a not leq %a" (name ()) pretty x pretty y
  let printXml f x = BatPrintf.fprintf f "<value>\n<data>\n%s\n</data>\n</value>\n" (Goblintutil.escape (short 80 x))
end

module Strings: Lattice.S with type t = [`Bot | `Lifted of string | `Top] =
  Lattice.Flat (RawStrings) (struct
    let top_name = "?"
    let bot_name = "-"
  end)

module CilExp =
struct
  include Printable.Std
  type t = exp [@@deriving to_yojson]
  let isSimple _  = true
  let copy x = x
  let equal x y = Util.equals x y
  let hash x = Hashtbl.hash x
  let short w x = sprint ~width:w (d_exp () x)
  let toXML_f sf x =
    let esc = Goblintutil.escape in
    Xml.Element ("Leaf", [("text", esc (sf max_int x))], [])
  let pretty_f sf () x = d_exp () x

  let toXML m = toXML_f short m
  let pretty () x = pretty_f short () x
  let name () = "expresssions"

  let rec occurs x e =
    let occurs_lv (v,offs) =
      let rec occurs_offs offs = match offs with
        | Index (e,offs) -> occurs x e || occurs_offs offs
        | Field (_,offs) -> occurs_offs offs
        | NoOffset -> false
      in
      (match v with
       | Var y -> Variables.equal x y
       | Mem e -> occurs x e) || occurs_offs offs
    in
    match e with
    | Lval l -> occurs_lv l
    | AddrOf l -> occurs_lv l
    | UnOp (_,e,_) -> occurs x e
    | BinOp (_,e1,e2,_) -> occurs x e1 || occurs x e2
    | _ -> false

  let replace (x:varinfo) (exp: exp) (e:exp): exp =
    let rec replace_lv (v,offs): lval =
      let rec replace_offs offs = match offs with
        | Index (e,offs) -> Index (replace_rv e, replace_offs offs)
        | Field (f,offs) -> Field (f, replace_offs offs)
        | NoOffset -> NoOffset
      in
      (match v with
       | Mem e -> Mem (replace_rv e)
       | x -> x), replace_offs offs
    and replace_rv e =
      match e with
      | Lval (Var y, NoOffset) when Variables.equal x y -> exp
      | Lval l -> Lval (replace_lv l)
      | AddrOf l -> Lval (replace_lv l)
      | UnOp (op,e,t) -> UnOp (op, replace_rv e, t)
      | BinOp (op,e1,e2,t) -> BinOp (op, replace_rv e1, replace_rv e2, t)
      | x -> x
    in
    constFold true (replace_rv e)

  (* get a list of varinfo in the expression *)
  let rec get_vars e = match e with
    | Const _
    | SizeOf _
    | SizeOfE _
    | AlignOfE _
    | AddrOfLabel _
    | SizeOfStr _
    | AlignOf _
    | Question _
    | AddrOf _
    | StartOf _ -> []
    | UnOp (_, e, _ )
    | CastE (_, e)
    | Real e
    | Imag e -> get_vars e
    | BinOp (_, e1, e2, _) -> (get_vars e1)@(get_vars e2)
    | Lval (Var v, _) -> [v]
    | Lval (Mem e',_) -> (get_vars e')

  let pretty_diff () (x,y) = dprintf "%s: %a not leq %a" (name ()) pretty x pretty y
  let printXml f x = BatPrintf.fprintf f "<value>\n<data>\n%s\n</data>\n</value>\n" (Goblintutil.escape (short 80 x))

  (* Need custom compare because normal compare on CIL Exp might not terminate *)
  let rec compareExp a b =
    let order x = match x with
      | Const _ -> 0
      | Lval _ -> 1
      | SizeOf _ -> 2
      | SizeOfE _ -> 3
      | SizeOfStr _ -> 4
      | AlignOf _ -> 5
      | AlignOfE _ -> 6
      | UnOp _ -> 7
      | BinOp _ -> 9
      | CastE _ -> 10
      | AddrOf _ -> 11
      | StartOf _ -> 12
      | Question _ -> 13
      | AddrOfLabel _ -> 14
      | Real _ -> 15
      | Imag _ -> 16
    in
    if a == b || Expcompare.compareExp a b then
      0
    else if order a <> order b then
      (order a) - (order b)
    else
      match a,b with
      | Const c1, Const c2 -> compareConst c1 c2
      | AddrOf l1, AddrOf l2
      | StartOf l1, StartOf l2
      | Lval l1, Lval l2 -> compareLval l1 l2
      | AlignOf t1, AlignOf t2
      | SizeOf t1, SizeOf t2 -> compareType t1 t2
      | AlignOfE e1, AlignOfE e2
      | SizeOfE e1, SizeOfE e2 -> compareExp e1 e2
      | SizeOfStr s1, SizeOfStr s2 -> compare s1 s2
      | UnOp (op1, e1, t1), UnOp (op2, e2, t2) ->
        let r = compare op1 op2 in
        if r <> 0 then
          r
        else
          let r = compareType t1 t2 in
          if r <> 0 then
            r
          else
            compareExp e1 e2
      | BinOp (op1, e1a, e1b, t1), BinOp (op2, e2a, e2b, t2) ->
        let r = compare op1 op2 in
        if r <> 0 then
          r
        else
          let r = compareType t1 t2 in
          if r <> 0 then
            r
          else
            let r = compareExp e1a e2a in
            if r <> 0 then
              r
            else
              compareExp e1b e2b
      | CastE (t1, e1), CastE (t2, e2) ->
        let r = compareType t1 t2 in
        if r <> 0 then
          r
        else
          compareExp e1 e2
      | AddrOfLabel s1, AddrOfLabel s2 -> compare s1 s2
      | Question (e1a, e1b, e1c, t1), Question (e2a, e2b, e2c, t2) ->
        let r = compareType t1 t2 in
        if r <> 0 then
          r
        else
          let r = compareExp e1a e2a in
          if r <> 0 then
            r
          else
            let r = compareExp e1b e2b in
            if r <> 0 then
              r
            else
              compareExp e1c e2c
      | _ -> failwith "CilExp.compareExp unknown type of expression"
  and compareConst a b =
    match a,b with
    | CEnum (ea, sa, ia), CEnum (eb, sb, ib) ->
      let r = compareExp ea eb in
      if r <> 0 then
        r
      else
        compare (sa, ia) (sb, ib)
    | _ ->
      compare a b
  and compareLval a b =
    match a, b with
    | (Var v1, o1), (Var v2, o2) ->
      let r = compare v1.vid v2.vid in
      if r <> 0 then
        r
      else
        compareOffset o1 o2
    | (Mem e1, o1), (Mem e2, o2) ->
      let r = compareExp e1 e2 in
      if r <> 0 then
        r
      else
        compareOffset o1 o2
    | (Var _, _), (Mem _, _) -> -1
    | (Mem _, _), (Var _, _) -> 1
  and compareOffset a b =
    let order x =
      match x with
      | NoOffset -> 0
      | Field _ -> 1
      | Index _ -> 2
    in
      if order a <> order b then
        (order a) - (order b)
      else
        match a, b with
        | NoOffset, NoOffset -> 0
        | Field (f1, o1), Field(f2, o2) ->
          let r = compareFieldinfo f1 f2 in
          if r <> 0 then
            r
          else
            compareOffset o1 o2
        | Index (e1, o1), Index(e2, o2) ->
          let r = compareExp e1 e2 in
          if r <> 0 then
            r
          else
            compareOffset o1 o2
        | _ -> failwith "CilExp.compareOffset unknown type of expression"
  and compareFieldinfo a b =
    let r = compareType a.ftype b.ftype in
    if r <> 0 then
      r
    else
      compare (a.fname, a.fbitfield, a.fattr, a.floc) (b.fname, b.fbitfield, b.fattr, b.floc)
  and compareType a b =
    compare (typeSig a) (typeSig b) (* call to typeSig here is necessary, otherwise compare might not terminate *)
end

module CilStmt: Printable.S with type t = stmt =
struct
  include Printable.Std
  type t = stmt [@@deriving to_yojson]
  let isSimple _  = false
  let copy x = x
  let compare x y = compare x.sid y.sid
  let equal x y = x.sid = y.sid
  let hash x = Hashtbl.hash (x.sid) * 97
  let short _ x = "<stmt>"
  let toXML_f _ x = Xml.Element ("Stmt", [("id", string_of_int x.sid);
                                          ("sourcecode", Pretty.sprint ~width:0 (dn_stmt () x))], [])
  let pretty_f _ () x =
    match x.skind with
    | Instr (y::ys) -> dn_instr () y
    | If (exp,_,_,_) -> dn_exp () exp
    | _ -> dn_stmt () x

  let toXML m = toXML_f short m
  let pretty () x = pretty_f short () x
  let name () = "expressions"
  let pretty_diff () (x,y) = dprintf "%s: %a not leq %a" (name ()) pretty x pretty y
  let printXml f x = BatPrintf.fprintf f "<value>\n<data>\n%s\n</data>\n</value>\n" (Goblintutil.escape (short 80 x))
end

module CilFun: Printable.S with type t = varinfo =
struct
  include Printable.Std
  let isSimple _  = false
  let copy x = x
  type t = varinfo [@@deriving to_yojson]
  let compare x y = compare x.vid y.vid
  let equal x y = x.vid = y.vid
  let hash x = Hashtbl.hash x.vid
  let toXML_f _ x = Xml.Element ("Fun", [("id", string_of_int x.vid)
                                        ;("text", x.vname)], [])
  let short _ x = x.vname
  let pretty_f sf () x = Pretty.text (sf max_int x)
  let toXML m = toXML_f short m
  let pretty () x = pretty_f short () x
  let name () = "functions"
  let pretty_diff () (x,y) = dprintf "%s: %a not leq %a" (name ()) pretty x pretty y
  let printXml f x = BatPrintf.fprintf f "<value>\n<data>\n%s\n</data>\n</value>\n" (Goblintutil.escape (short 80 x))
end

module CilFundec =
struct
  include Printable.Std
  let isSimple _  = false
  let copy x = x
  type t = fundec [@@deriving to_yojson]
  let compare x y = compare x.svar.vid y.svar.vid
  let equal x y = x.svar.vid = y.svar.vid
  let hash x = x.svar.vid * 3
  let toXML_f _ x = CilFun.toXML x.svar
  let short _ x = x.svar.vname
  let pretty_f _ () x = CilFun.pretty () x.svar
  let toXML m = toXML_f short m
  let pretty () x = pretty_f short () x
  let name () = "function decs"
  let dummy = dummyFunDec
  let pretty_diff () (x,y) = dprintf "%s: %a not leq %a" (name ()) pretty x pretty y
  let printXml f x = BatPrintf.fprintf f "<value>\n<data>\n%s\n</data>\n</value>\n" (Goblintutil.escape (short 80 x))
end

module CilField =
struct
  include Printable.Std
  let isSimple _  = true
  let copy x = x
  type t = fieldinfo [@@deriving to_yojson]
  let compare x y = compare x.fname y.fname
  let equal x y = x.fname = y.fname
  let hash x = Hashtbl.hash x.fname
  let short _ x = x.fname
  let toXML_f sf x =
    let esc = Goblintutil.escape in
    Xml.Element ("Leaf", [("text", esc (sf max_int x))], [])
  let pretty_f sf () x = Pretty.text (sf max_int x)
  let classify _ = 0
  let class_name _ = "None"
  let toXML m = toXML_f short m
  let pretty () x = pretty_f short () x
  let name () = "field"
  let pretty_diff () (x,y) = dprintf "%s: %a not leq %a" (name ()) pretty x pretty y
  let printXml f x = BatPrintf.fprintf f "<value>\n<data>\n%s\n</data>\n</value>\n" (Goblintutil.escape (short 80 x))
end

module FieldVariables =
struct
  include Printable.Std

  type t = varinfo*fieldinfo option [@@deriving to_yojson]

  let gen v = (v,None)
  let gen_f v f = (v,Some f)

  let get_var x = fst x
  let get_field x = snd x

  let has_field x = match get_field x with
    | Some x -> true
    | _ -> false

  let apply_field f default v = match get_field v with
    | Some x -> f x
    | _ -> default

  let isSimple _  = true
  let is_global v = (get_var v).vglob
  let copy x = x
  let equal x y = (get_var x).vid = (get_var y).vid && (apply_field (fun v->v.fname) "" x)=(apply_field (fun v->v.fname) "" y)

  let short _ x = GU.demangle (get_var x).vname^
                  (*"("^string_of_int (get_var x).vid ^")"^*)
                  (apply_field (fun x->"::"^x.fname) "" x)

  let compare x y = let cmp = compare (get_var x).vid (get_var y).vid in
    if cmp = 0 then
      compare (apply_field (fun v->v.fname) "" x) (apply_field (fun v->v.fname) "" y)
    else
      cmp

  let hash x = Hashtbl.hash ((get_var x).vid,(apply_field (fun x->"::"^x.fname) "" x))

  let toXML_f sf x =
    let esc = Goblintutil.escape in
    let typeinf = Pretty.sprint Goblintutil.summary_length (d_type () (apply_field (fun x->x.ftype) (get_var x).vtype x)) in
    let info = "id=" ^ string_of_int (get_var x).vid ^ "; type=" ^ esc typeinf in
    Xml.Element ("Leaf", [("text", esc (sf max_int x)); ("info", info)],[])

  let pretty_f sf () x = Pretty.text (sf max_int x)
  let pretty_trace () x = let name = short 0 x in
    Pretty.dprintf "%s on %a" name ProgLines.pretty (get_var x).vdecl

  let get_location x = (get_var x).vdecl
  let classify x = match (get_var x) with
    | x when x.vglob -> 2
    | x when x.vdecl.line = -1 -> -1
    | x when x.vdecl.line = -3 -> 5
    | x when x.vdecl.line = -4 -> 4
    | _ -> 1
  let class_name n = match n with
    |  1 -> "Local"
    |  2 -> "Global"
    |  4 -> "Context"
    |  5 -> "Parameter"
    | -1 -> "Temp"
    |  _ -> "None"

  let toXML m = toXML_f short m
  let pretty () x = pretty_f short () x
  let name () = "variables and fields"
  let pretty_diff () (x,y) = dprintf "%s: %a not leq %a" (name ()) pretty x pretty y
  let printXml f x = BatPrintf.fprintf f "<value>\n<data>\n%s\n</data>\n</value>\n" (Goblintutil.escape (short 80 x))

end

module CilType =
struct
  include Printable.Std
  let isSimple _  = true
  type t = typ [@@deriving to_yojson]
  let equal x y = Util.equals x y
  let hash (x:typ) = Hashtbl.hash x
  let short w x = sprint ~width:w (d_type () x)
  let toXML_f sf x =
    let esc = Goblintutil.escape in
    Xml.Element ("Leaf", [("text", esc (sf max_int x))], [])
  let pretty_f sf () x = d_type () x

  let toXML m = toXML_f short m
  let pretty () x = pretty_f short () x
  let name () = "types"
  let pretty_diff () (x,y) = dprintf "%s: %a not leq %a" (name ()) pretty x pretty y
  let printXml f x = BatPrintf.fprintf f "<value>\n<data>\n%s\n</data>\n</value>\n" (Goblintutil.escape (short 80 x))
end<|MERGE_RESOLUTION|>--- conflicted
+++ resolved
@@ -25,11 +25,7 @@
 
 module ProgLocation : Printable.S with type t = location =
 struct
-<<<<<<< HEAD
-  include Printable.Std (* for property-based testing *)
-=======
   include Printable.Std (* for default invariant, tag, ... *)
->>>>>>> ac093ba6
 
   open Pretty
   type t = location [@@deriving to_yojson]
