opam-version: "2.0"
synopsis: "Static analysis framework for C"
maintainer: [
  "Michael Schwarz <michael.schwarz93@gmail.com>"
  "Simmo Saan <simmo.saan@gmail.com>"
  "Ralf Vogler <ralf.vogler@gmail.com>"
]
authors: [
  "Vesal Vojdani"
  "Kalmer Apinis"
  "Ralf Vogler"
  "Michael Schwarz"
  "Julian Erhard"
  "Simmo Saan"
]
license: "MIT"
homepage: "https://goblint.in.tum.de"
doc: "https://goblint.readthedocs.io/en/latest/"
bug-reports: "https://github.com/goblint/analyzer/issues"
depends: [
  "angstrom" {= "0.15.0"}
  "apron" {= "v0.9.13"}
  "astring" {= "0.8.5" & with-doc}
  "base-bigarray" {= "base"}
  "base-bytes" {= "base"}
  "base-threads" {= "base"}
  "base-unix" {= "base"}
  "batteries" {= "3.4.0"}
  "benchmark" {= "1.6" & with-test}
  "bigarray-compat" {= "1.0.0"}
  "bigstringaf" {= "0.7.0"}
  "biniou" {= "1.2.1"}
  "camlidl" {= "1.09"}
  "cmdliner" {= "1.0.4" & with-doc}
  "conf-gmp" {= "3"}
  "conf-mpfr" {= "2"}
  "conf-perl" {= "1"}
  "conf-pkg-config" {= "2"}
  "conf-ruby" {= "1.0.0" & with-test}
  "cppo" {= "1.6.7"}
  "dune" {= "2.9.1"}
  "dune-private-libs" {= "2.9.1"}
  "dune-site" {= "2.9.1"}
  "easy-format" {= "1.3.2"}
  "fmt" {= "0.9.0" & with-doc}
  "fpath" {= "0.7.3" & with-doc}
  "goblint-cil" {= "1.8.2"}
<<<<<<< HEAD
  "json-data-encoding" {= "0.10"}
=======
  "logs" {= "0.7.0" & with-doc}
>>>>>>> 5efc589b
  "mlgmpidl" {= "1.2.13"}
  "num" {= "1.4"}
  "ocaml" {= "4.13.1"}
  "ocaml-base-compiler" {= "4.13.1"}
  "ocaml-compiler-libs" {= "v0.12.4"}
  "ocaml-config" {= "2"}
  "ocaml-migrate-parsetree" {= "2.2.0" & with-doc}
  "ocaml-monadic" {= "0.5"}
  "ocaml-options-vanilla" {= "1"}
  "ocaml-syntax-shims" {= "1.0.0"}
  "ocamlbuild" {= "0.14.0"}
  "ocamlfind" {= "1.9.1"}
  "odoc" {= "2.0.2" & with-doc}
  "odoc-parser" {= "0.9.0" & with-doc}
  "ounit2" {= "2.2.4" & with-test}
  "ppx_blob" {= "0.7.2"}
  "ppx_derivers" {= "1.2.1"}
  "ppx_deriving" {= "5.2.1"}
  "ppx_deriving_yojson" {= "3.6.1"}
  "ppx_distr_guards" {= "0.3"}
  "ppxlib" {= "0.23.0"}
  "qcheck-core" {= "0.17"}
  "re" {= "1.9.0" & with-doc}
  "result" {= "1.5"}
  "seq" {= "base" & with-doc}
  "sexplib0" {= "v0.14.0"}
  "sha" {= "1.15.1"}
  "stdlib-shims" {= "0.3.0"}
  "stringext" {= "1.6.0"}
  "topkg" {= "1.0.3" & with-doc}
  "tyxml" {= "4.4.0" & with-doc}
  "uchar" {= "0.0.2" & with-doc}
  "uri" {= "4.2.0"}
  "uutf" {= "1.0.2" & with-doc}
  "yojson" {= "1.7.0"}
  "zarith" {= "1.12"}
]
build: [
  ["dune" "subst"] {dev}
  [
    "dune"
    "build"
    "-p"
    name
    "-j"
    jobs
    "--promote-install-files=false"
    "@install"
    "@runtest" {with-test}
    "@doc" {with-doc}
  ]
  ["dune" "install" "-p" name "--create-install-files" name]
]
dev-repo: "git+https://github.com/goblint/analyzer.git"
name: "goblint"
version: "dev"
# TODO: manually reordered to avoid opam pin crash: https://github.com/ocaml/opam/issues/4936
pin-depends: [
  [
    "goblint-cil.1.8.2"
    "git+https://github.com/goblint/cil.git#9b348e9024aea825b80efa3d55c65e62b8eab18e"
  ]
  [
    "apron.v0.9.13"
    "git+https://github.com/antoinemine/apron.git#c852ebcc89e5cf4a5a3318e7c13c73e1756abb11"
  ]
  [
    "ppx_deriving.5.2.1"
    "git+https://github.com/ocaml-ppx/ppx_deriving.git#0a89b619f94cbbfc3b0fb3255ab4fe5bc77d32d6"
  ]
]<|MERGE_RESOLUTION|>--- conflicted
+++ resolved
@@ -45,11 +45,8 @@
   "fmt" {= "0.9.0" & with-doc}
   "fpath" {= "0.7.3" & with-doc}
   "goblint-cil" {= "1.8.2"}
-<<<<<<< HEAD
   "json-data-encoding" {= "0.10"}
-=======
   "logs" {= "0.7.0" & with-doc}
->>>>>>> 5efc589b
   "mlgmpidl" {= "1.2.13"}
   "num" {= "1.4"}
   "ocaml" {= "4.13.1"}
