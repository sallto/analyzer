--- conflicted
+++ resolved
@@ -1114,19 +1114,11 @@
           incr eq
         else if b1 then begin
           if get_bool "solverdiffs" then
-<<<<<<< HEAD
-            ignore (Pretty.printf "%a @@ %a is more precise using left:\n%a\n" Node.pretty_plain k d_loc (Node.location k) D.pretty_diff (v1,v2));
+            ignore (Pretty.printf "%a @@ %a is more precise using left:\n%a\n" Node.pretty_plain k CilType.Location.pretty (Node.location k) D.pretty_diff (v1,v2));
           incr le
         end else if b2 then begin
           if get_bool "solverdiffs" then
-            ignore (Pretty.printf "%a @@ %a is more precise using right:\n%a\n" Node.pretty_plain k d_loc (Node.location k) D.pretty_diff (v1,v2));
-=======
-            ignore (Pretty.printf "%a @@ %a is more precise using left:\n%a\n" pretty_node k CilType.Location.pretty (getLoc k) D.pretty_diff (v1,v2));
-          incr le
-        end else if b2 then begin
-          if get_bool "solverdiffs" then
-            ignore (Pretty.printf "%a @@ %a is more precise using right:\n%a\n" pretty_node k CilType.Location.pretty (getLoc k) D.pretty_diff (v1,v2));
->>>>>>> d6ece2f9
+            ignore (Pretty.printf "%a @@ %a is more precise using right:\n%a\n" Node.pretty_plain k CilType.Location.pretty (Node.location k) D.pretty_diff (v1,v2));
           incr gr
         end else
           incr uk
