open GoblintCil
open Pretty
open GobConfig
open FlagHelper

module M = Messages
module A = Array
module BI = IntOps.BigIntOps
module VDQ = ValueDomainQueries

type domain = TrivialDomain | PartitionedDomain | UnrolledDomain

(* determines the domain based on variable, type and flag *)
let get_domain ~varAttr ~typAttr =
  let domain_from_string = function
    | "partitioned" -> PartitionedDomain
    | "trivial" -> TrivialDomain
    | "unroll" ->  UnrolledDomain
    | _ -> failwith "AttributeConfiguredArrayDomain: invalid option for domain"
  in
  (*TODO add options?*)
  (*TODO let attribute determine unrolling factor?*)
  let from_attributes = List.find_map (
      fun (Attr (s,ps) )->
        if s = "goblint_array_domain" then (
          List.find_map (fun p -> match p with
              | AStr x -> Some x
              | _ -> None
            ) ps
        )
        else None
    ) in
  if get_bool "annotation.goblint_array_domain" then
    match from_attributes varAttr, from_attributes typAttr with
    | Some x, _ -> domain_from_string x
    | _, Some x -> domain_from_string x
    | _ -> domain_from_string @@ get_string "ana.base.arrays.domain"
  else domain_from_string @@ get_string "ana.base.arrays.domain"

let can_recover_from_top x = x <> TrivialDomain

module type S =
sig
  include Lattice.S
  type idx
  type value

  val domain_of_t: t -> domain

  val get: ?checkBounds:bool -> VDQ.t -> t -> Basetype.CilExp.t option * idx -> value
  val set: VDQ.t -> t -> Basetype.CilExp.t option * idx -> value -> t
  val make: ?varAttr:attributes -> ?typAttr:attributes -> idx -> value -> t
  val length: t -> idx option

  val move_if_affected: ?replace_with_const:bool -> VDQ.t -> t -> Cil.varinfo -> (Cil.exp -> int option) -> t
  val get_vars_in_e: t -> Cil.varinfo list
  val map: (value -> value) -> t -> t
  val fold_left: ('a -> value -> 'a) -> 'a -> t -> 'a
  val smart_join: (exp -> BI.t option) -> (exp -> BI.t option) -> t -> t -> t
  val smart_widen: (exp -> BI.t option) -> (exp -> BI.t option) -> t -> t -> t
  val smart_leq: (exp -> BI.t option) -> (exp -> BI.t option) -> t -> t -> bool
  val update_length: idx -> t -> t
  val project: ?varAttr:attributes -> ?typAttr:attributes -> VDQ.t -> t -> t
  val invariant: value_invariant:(offset:Cil.offset -> lval:Cil.lval -> value -> Invariant.t) -> offset:Cil.offset -> lval:Cil.lval -> t -> Invariant.t
end

module type LatticeWithSmartOps =
sig
  include Lattice.S
  val smart_join: (Cil.exp -> BI.t option) -> (Cil.exp -> BI.t option) -> t -> t -> t
  val smart_widen: (Cil.exp -> BI.t option) -> (Cil.exp -> BI.t option) -> t -> t -> t
  val smart_leq: (Cil.exp -> BI.t option) -> (Cil.exp -> BI.t option) -> t -> t -> bool
end


module Trivial (Val: Lattice.S) (Idx: Lattice.S): S with type value = Val.t and type idx = Idx.t =
struct
  include Val
  let name () = "trivial arrays"
  type idx = Idx.t
  type value = Val.t

  let domain_of_t _ = TrivialDomain

  let show x = "Array: " ^ Val.show x
  let pretty () x = text "Array: " ++ pretty () x
  let pretty_diff () (x,y) = dprintf "%s: %a not leq %a" (name ()) pretty x pretty y
  let get ?(checkBounds=true) (ask: VDQ.t) a i = a
  let set (ask: VDQ.t) a (ie, i) v =
    match ie with
    | Some ie when CilType.Exp.equal ie Lval.all_index_exp ->
      v
    | _ ->
      join a v
  let make ?(varAttr=[]) ?(typAttr=[])  i v = v
  let length _ = None

  let move_if_affected ?(replace_with_const=false) _ x _ _ = x
  let get_vars_in_e _ = []
  let map f x = f x
  let fold_left f a x = f a x

  let printXml f x = BatPrintf.fprintf f "<value>\n<map>\n<key>Any</key>\n%a\n</map>\n</value>\n" Val.printXml x
  let smart_join _ _ = join
  let smart_widen _ _ = widen
  let smart_leq _ _ = leq
  let update_length _ x = x
  let project ?(varAttr=[]) ?(typAttr=[]) _ t = t

  let invariant ~value_invariant ~offset ~lval x =
    match offset with
    (* invariants for all indices *)
    | NoOffset when get_bool "witness.invariant.goblint" ->
      let i_lval = Cil.addOffsetLval (Index (Lval.all_index_exp, NoOffset)) lval in
      value_invariant ~offset ~lval:i_lval x
    | NoOffset ->
      Invariant.none
    (* invariant for one index *)
    | Index (i, offset) ->
      value_invariant ~offset ~lval x
    (* invariant for one field *)
    | Field (f, offset) ->
      Invariant.none
end

let factor () =
  match get_int "ana.base.arrays.unrolling-factor" with
  | 0 -> failwith "ArrayDomain: ana.base.arrays.unrolling-factor needs to be set when using the unroll domain"
  | x -> x

module Unroll (Val: Lattice.S) (Idx:IntDomain.Z): S with type value = Val.t and type idx = Idx.t =
struct
  module Factor = struct let x () = (get_int "ana.base.arrays.unrolling-factor") end
  module Base = Lattice.ProdList (Val) (Factor)
  include Lattice.ProdSimple(Base) (Val)

  let name () = "unrolled arrays"
  type idx = Idx.t
  type value = Val.t

  let domain_of_t _ = UnrolledDomain

  let join_of_all_parts (xl, xr) = List.fold_left Val.join xr xl
  let show (xl, xr) =
    let rec show_list xlist = match xlist with
      | [] -> " --- "
      | hd::tl -> (Val.show hd ^ " - " ^ (show_list tl)) in
    "Array (unrolled to " ^ (Stdlib.string_of_int (factor ())) ^ "): " ^
    (show_list xl) ^ Val.show xr ^ ")"
  let pretty () x = text "Array: " ++ text (show x)
  let pretty_diff () (x,y) = dprintf "%s: %a not leq %a" (name ()) pretty x pretty y
  let extract x default = match x with
    | Some c -> c
    | None -> default
  let get ?(checkBounds=true)  (ask: VDQ.t) (xl, xr) (_,i) =
    let search_unrolled_values min_i max_i =
      let rec subjoin l i = match l with
        | [] -> Val.bot ()
        | hd::tl ->
          begin
            match Z.gt i max_i, Z.lt i min_i with
            | false,true -> subjoin tl (Z.succ i)
            | false,false -> Val.join hd (subjoin tl (Z.succ i))
            | _,_ -> Val.bot ()
          end in
      subjoin xl Z.zero in
    let f = Z.of_int (factor ()) in
    let min_i = extract (Idx.minimal i) Z.zero in
    let max_i = extract (Idx.maximal i) f in
    if Z.geq min_i f then xr
    else if Z.lt max_i f then search_unrolled_values min_i max_i
    else Val.join xr (search_unrolled_values min_i (Z.of_int ((factor ())-1)))
  let set (ask: VDQ.t) (xl,xr) (_,i) v =
    let update_unrolled_values min_i max_i =
      let rec weak_update l i = match l with
        | [] -> []
        | hd::tl ->
          if Z.lt i min_i then hd::(weak_update tl (Z.succ i))
          else if Z.gt i max_i then (hd::tl)
          else (Val.join hd v)::(weak_update tl (Z.succ i)) in
      let rec full_update l i = match l with
        | [] -> []
        | hd::tl ->
          if Z.lt i min_i then hd::(full_update tl (Z.succ i))
          else v::tl in
      if Z.equal min_i max_i then full_update xl Z.zero
      else weak_update xl Z.zero in
    let f = Z.of_int (factor ()) in
    let min_i = extract(Idx.minimal i) Z.zero in
    let max_i = extract(Idx.maximal i) f in
    if Z.geq min_i f then (xl, (Val.join xr v))
    else if Z.lt max_i f then ((update_unrolled_values min_i max_i), xr)
    else ((update_unrolled_values min_i (Z.of_int ((factor ())-1))), (Val.join xr v))
  let set ask (xl, xr) (ie, i) v =
    match ie with
    | Some ie when CilType.Exp.equal ie Lval.all_index_exp ->
      (* TODO: Doesn't seem to work for unassume because unrolled elements are top-initialized, not bot-initialized. *)
      (BatList.make (factor ()) v, v)
    | _ ->
      set ask (xl, xr) (ie, i) v

  let make ?(varAttr=[]) ?(typAttr=[]) _ v =
    let xl = BatList.make (factor ()) v in
    (xl,Val.bot ())
  let length _ = None
  let move_if_affected ?(replace_with_const=false) _ x _ _ = x
  let get_vars_in_e _ = []
  let map f (xl, xr) = ((List.map f xl), f xr)
  let fold_left f a x = f a (join_of_all_parts x)
  let printXml f (xl,xr) = BatPrintf.fprintf f "<value>\n<map>\n
  <key>unrolled array</key>\n
  <key>xl</key>\n%a\n\n
  <key>xm</key>\n%a\n\n
  </map></value>\n" Base.printXml xl Val.printXml xr
  let smart_join _ _ = join
  let smart_widen _ _ = widen
  let smart_leq _ _ = leq
  let update_length _ x = x
  let project ?(varAttr=[]) ?(typAttr=[]) _ t = t

  let invariant ~value_invariant ~offset ~lval ((xl, xr) as x) =
    match offset with
    (* invariants for all indices *)
    | NoOffset ->
      let i_all =
        if Val.is_bot xr then
          Invariant.top ()
        else if get_bool "witness.invariant.goblint" then (
          let i_lval = Cil.addOffsetLval (Index (Lval.all_index_exp, NoOffset)) lval in
          value_invariant ~offset ~lval:i_lval (join_of_all_parts x)
        )
        else
          Invariant.top ()
      in
      BatList.fold_lefti (fun acc i x ->
          let i_lval = Cil.addOffsetLval (Index (Cil.integer i, NoOffset)) lval in
          let i = value_invariant ~offset ~lval:i_lval x in
          Invariant.(acc && i)
        ) i_all xl
    (* invariant for one index *)
    | Index (i, offset) ->
      Invariant.none (* TODO: look up *)
    (* invariant for one field *)
    | Field (f, offset) ->
      Invariant.none
end

(** Special signature so that we can use the _with_length functions from PartitionedWithLength but still match the interface *
  * defined for array domains *)
module type SPartitioned =
sig
  include S
  val set_with_length: idx option -> VDQ.t -> t -> Basetype.CilExp.t option * idx -> value -> t
  val smart_join_with_length: idx option -> (exp -> BI.t option) -> (exp -> BI.t option) -> t -> t -> t
  val smart_widen_with_length: idx option -> (exp -> BI.t option) -> (exp -> BI.t option)  -> t -> t-> t
  val smart_leq_with_length: idx option -> (exp -> BI.t option) -> (exp -> BI.t option) -> t -> t -> bool
  val move_if_affected_with_length: ?replace_with_const:bool -> idx option -> VDQ.t -> t -> Cil.varinfo -> (Cil.exp -> int option) -> t
end

module Partitioned (Val: LatticeWithSmartOps) (Idx:IntDomain.Z): SPartitioned with type value = Val.t and type idx = Idx.t =
struct
  include Printable.Std

  type t = Joint of Val.t | Partitioned of (CilType.Exp.t * (Val.t * Val.t * Val.t)) [@@deriving eq, ord, hash]

  type idx = Idx.t
  type value = Val.t

  let domain_of_t _ = PartitionedDomain

  let name () = "partitioned array"

  let relift = function
    | Joint v -> Joint (Val.relift v)
    | Partitioned (e, (l, m, r)) -> Partitioned (CilType.Exp.relift e, (Val.relift l, Val.relift m, Val.relift r))

  let join_of_all_parts = function
    | Joint v -> v
    | Partitioned (e, (xl, xm, xr)) -> Val.join xl (Val.join xm xr)

  (** Ensures an array where all three Val are equal, is represented by an unpartitioned array *)
  let normalize = function
    | Joint v -> Joint v
    | (Partitioned (e, (xl, xm, xr)) as p) ->
      if Val.equal xl xm && Val.equal xm xr then Joint xl
      else p

  let leq (x:t) (y:t) =
    match x, y with
    | Joint x, Joint y -> Val.leq x y
    | Partitioned (e,(xl, xm, xr)), Joint y -> Val.leq xl y && Val.leq xm y && Val.leq xr y
    | Partitioned (e,(xl, xm, xr)), Partitioned (e',(yl, ym, yr)) ->
      CilType.Exp.equal e e' && Val.leq xl yl && Val.leq xm ym && Val.leq xr yr
    | Joint x, Partitioned (e, (xl, xm, xr)) -> Val.leq x xl && Val.leq x xm && Val.leq x xr

  let bot () = Joint (Val.bot ())
  let is_bot (x:t) = Val.is_bot (join_of_all_parts x)
  let top () = Joint (Val.top ())
  let is_top = function
    | Joint x -> Val.is_top x
    | _-> false

  let join (x:t) (y:t) = normalize @@
    match x, y with
    | Joint x, Joint y -> Joint (Val.join x y)
    | Partitioned (e,(xl, xm, xr)), Joint y -> Partitioned (e,(Val.join xl y, Val.join xm y, Val.join xr y))
    | Joint x, Partitioned (e,(yl, ym, yr)) -> Partitioned (e,(Val.join x yl, Val.join x ym, Val.join x yr))
    | Partitioned (e,(xl, xm, xr)), Partitioned (e',(yl, ym, yr)) ->
      if CilType.Exp.equal e e' then Partitioned (e,(Val.join xl yl, Val.join xm ym, Val.join xr yr))
      else Joint (Val.join (join_of_all_parts x) (join_of_all_parts y))

  let widen (x:t) (y:t) = normalize @@ match x,y with
    | Joint x, Joint y -> Joint (Val.widen x y)
    | Partitioned (e,(xl, xm, xr)), Joint y -> Partitioned (e,(Val.widen xl y, Val.widen xm y, Val.widen xr y))
    | Joint x, Partitioned (e,(yl, ym, yr)) -> Partitioned (e,(Val.widen x yl, Val.widen x ym, Val.widen x yr))
    | Partitioned (e,(xl, xm, xr)), Partitioned (e',(yl, ym, yr)) ->
      if CilType.Exp.equal e e' then Partitioned (e,(Val.widen xl yl, Val.widen xm ym, Val.widen xr yr))
      else Joint (Val.widen (join_of_all_parts x) (join_of_all_parts y))

  let show = function
    | Joint x ->  "Array (no part.): " ^ Val.show x
    | Partitioned (e,(xl, xm, xr)) ->
      "Array (part. by " ^ CilType.Exp.show e ^ "): (" ^
      Val.show xl ^ " -- " ^
      Val.show xm ^ " -- " ^
      Val.show xr ^ ")"

  let pretty () x = text "Array: " ++ text (show x)
  let pretty_diff () (x,y) = dprintf "%s: %a not leq %a" (name ()) pretty x pretty y

  let printXml f = function
    | Joint x -> BatPrintf.fprintf f "<value>\n<map>\n<key>Any</key>\n%a\n</map>\n</value>\n" Val.printXml x
    | Partitioned (e,(xl, xm, xr)) ->
      BatPrintf.fprintf f "<value>\n<map>\n
          <key>Partitioned By</key>\n%a\n
          <key>l</key>\n%a\n\n
          <key>m</key>\n%a\n\n
          <key>r</key>\n%a\n\n
        </map></value>\n" CilType.Exp.printXml e Val.printXml xl Val.printXml xm Val.printXml xr

  let to_yojson = function
    | Joint x -> `Assoc [ ("any", Val.to_yojson x) ]
    | Partitioned (e,(xl, xm, xr)) ->
      `Assoc [ ("partitioned_by", CilType.Exp.to_yojson e);
               ("l", Val.to_yojson xl);
               ("m", Val.to_yojson xm);
               ("r", Val.to_yojson xr) ]

  let get ?(checkBounds=true) (ask:VDQ.t) (x:t) (i,_) =
    match x, i with
    | Joint v, _ -> v
    | Partitioned (e, (xl, xm, xr)), Some i' ->
      begin
        if VDQ.must_be_equal ask.eval_int e i' then xm
        else
          begin
            let contributionLess = match VDQ.may_be_less ask.eval_int i' e with        (* (may i < e) ? xl : bot *)
              | false -> Val.bot ()
              | _ -> xl in
            let contributionEqual = match VDQ.may_be_equal ask.eval_int i' e with      (* (may i = e) ? xm : bot *)
              | false -> Val.bot ()
              | _ -> xm in
            let contributionGreater =  match VDQ.may_be_less ask.eval_int e i' with    (* (may i > e) ? xr : bot *)
              | false -> Val.bot ()
              | _ -> xr in
            Val.join (Val.join contributionLess contributionEqual) contributionGreater
          end
      end
    | _ -> join_of_all_parts x

  let get_vars_in_e = function
    | Partitioned (e, _) -> Basetype.CilExp.get_vars e
    | _ -> []

  (* expressions containing globals or array accesses are not suitable for partitioning *)
  let not_allowed_for_part e =
    let rec contains_array_access e =
      let rec offset_contains_array_access offs =
        match offs with
        | NoOffset -> false
        | Index _ -> true
        | Field (_, o) -> offset_contains_array_access o
      in
      match e with
      |	Const _
      |	SizeOf _
      |	SizeOfE _
      |	SizeOfStr _
      |	AlignOf _
      |	AlignOfE _ -> false
      | Question(e1, e2, e3, _) ->
        contains_array_access e1 || contains_array_access e2 || contains_array_access e3
      |	CastE(_, e)
      |	UnOp(_, e , _)
      | Real e
      | Imag e -> contains_array_access e
      |	BinOp(_, e1, e2, _) -> contains_array_access e1 || contains_array_access e2
      | AddrOf _
      | AddrOfLabel _
      | StartOf _ -> false
      | Lval(Mem e, o) -> offset_contains_array_access o || contains_array_access e
      | Lval(Var _, o) -> offset_contains_array_access o
    in
    let vars = Basetype.CilExp.get_vars e in
    List.exists (fun x -> x.vglob) vars || contains_array_access e


  let map f = function
    | Joint v -> Joint (f v)
    | Partitioned (e,(xl, xm, xr)) -> normalize @@ Partitioned (e,(f xl, f xm, f xr))

  let fold_left f a = function
    | Joint x -> f a x
    | Partitioned (_, (xl,xm,xr)) -> f (f (f a xl) xm) xr

  let move_if_affected_with_length ?(replace_with_const=false) length (ask:VDQ.t) x (v:varinfo) (movement_for_exp: exp -> int option) =
    normalize @@
    let move (i:int option) (e, (xl,xm, xr)) =
      match i with
      | Some 0   ->
        Partitioned (e, (xl, xm, xr))
      | Some 1   ->
        Partitioned (e, (Val.join xl xm, xr, xr)) (* moved one to the right *)
      | Some -1  ->
        Partitioned (e, (xl, xl, Val.join xm xr)) (* moved one to the left  *)
      | Some x when x > 1 ->
        Partitioned (e, (Val.join (Val.join xl xm) xr, xr, xr)) (* moved more than one to the right *)
      | Some x when x < -1 ->
        Partitioned (e, (xl, xl, Val.join (Val.join xl xm) xr)) (* moved more than one to the left *)
      | _ ->
        begin
          let nval = join_of_all_parts x in
          let default = Joint nval in
          if replace_with_const then
            let n = ask.eval_int e in
            match VDQ.ID.to_int n with
            | Some i ->
              Partitioned ((Cil.kintegerCilint (Cilfacade.ptrdiff_ikind ()) i), (xl, xm, xr))
            | _ -> default
          else
            default
        end
    in
    match x with
    | Partitioned (e, (xl,xm, xr)) ->
      let is_affected = Basetype.CilExp.occurs v e in
      if not is_affected then
        x
      else
        (* check if one part covers the entire array, so we can drop partitioning *)
        begin
          let e_must_bigger_max_index =
            match length with
            | Some l ->
              begin
                match Idx.to_int l with
                | Some i ->
                  let b = VDQ.may_be_less ask.eval_int e (Cil.kintegerCilint (Cilfacade.ptrdiff_ikind ()) i) in
                  not b (* !(e <_{may} length) => e >=_{must} length *)
                | None -> false
              end
            | _ -> false
          in
          let e_must_less_zero =
            VDQ.eval_int_binop (module BoolDomain.MustBool) Lt ask.eval_int e Cil.zero (* TODO: untested *)
          in
          if e_must_bigger_max_index then
            (* Entire array is covered by left part, dropping partitioning. *)
            Joint xl
          else if e_must_less_zero then
            (* Entire array is covered by right value, dropping partitioning. *)
            Joint xr
          else
            (* If we can not drop partitioning, move *)
            move (movement_for_exp e) (e, (xl,xm, xr))
        end
    | _ -> x (* If the array is not partitioned, nothing to do *)

  let move_if_affected ?replace_with_const = move_if_affected_with_length ?replace_with_const None

  let set_with_length length (ask:VDQ.t) x (i,_) a =
    if M.tracing then M.trace "update_offset" "part array set_with_length %a %s %a\n" pretty x (BatOption.map_default Basetype.CilExp.show "None" i) Val.pretty a;
<<<<<<< HEAD
    if i = Some MyCFG.all_array_index_exp then
      (assert !AnalysisState.global_initialization; (* just joining with xm here assumes that all values will be set, which is guaranteed during inits *)
=======
    match i with
    | Some ie when CilType.Exp.equal ie Lval.all_index_exp ->
      (* TODO: Doesn't seem to work for unassume. *)
      Joint a
    | Some i when CilType.Exp.equal i Lval.any_index_exp ->
      (assert !Goblintutil.global_initialization; (* just joining with xm here assumes that all values will be set, which is guaranteed during inits *)
>>>>>>> 6a41ac5f
       (* the join is needed here! see e.g 30/04 *)
       let o = match x with Partitioned (_, (_, xm, _)) -> xm | Joint v -> v in
       let r =  Val.join o a in
       Joint r)
    | _ ->
      normalize @@
      let use_last = get_string "ana.base.partition-arrays.keep-expr" = "last" in
      let exp_value e =
        let n = ask.eval_int e in
        Option.map BI.of_bigint (VDQ.ID.to_int n)
      in
      let equals_zero e = BatOption.map_default (BI.equal BI.zero) false (exp_value e) in
      let equals_maxIndex e =
        match length with
        | Some l ->
          begin
            match Idx.to_int l with
            | Some i -> BatOption.map_default (BI.equal (BI.sub i BI.one)) false (exp_value e)
            | None -> false
          end
        | _ -> false
      in
      let lubIfNotBot x = if Val.is_bot x then x else Val.join a x in
      match x with
      | Joint v ->
        (match i with
         | Some i when not @@ not_allowed_for_part i ->
           let l = if equals_zero i then Val.bot () else join_of_all_parts x in
           let r = if equals_maxIndex i then Val.bot () else join_of_all_parts x in
           Partitioned (i, (l, a, r))
         | _ -> Joint (Val.join v a)
        )
      | Partitioned (e, (xl, xm, xr)) ->
        let isEqual = VDQ.must_be_equal ask.eval_int in
        match i with
        | Some i' when not use_last || not_allowed_for_part i' -> begin
            let default =
              let left =
                match VDQ.may_be_less ask.eval_int i' e with     (* (may i < e) ? xl : bot *) (* TODO: untested *)
                | false -> xl
                | _ -> lubIfNotBot xl in
              let middle =
                match VDQ.may_be_equal ask.eval_int i' e with    (* (may i = e) ? xm : bot *)
                | false -> xm
                | _ -> Val.join xm a in
              let right =
                match VDQ.may_be_less ask.eval_int e i' with     (* (may i > e) ? xr : bot *) (* TODO: untested *)
                | false -> xr
                | _ -> lubIfNotBot xr in
              Partitioned (e, (left, middle, right))
            in
            if isEqual e i' then
              (*  e = _{must} i => update strongly *)
              Partitioned (e, (xl, a, xr))
            else if Cil.isConstant e && Cil.isConstant i' then
              match Cil.getInteger e, Cil.getInteger i' with
              | Some (e'': Cilint.cilint), Some i'' ->
                if BI.equal  i'' (BI.add e'' BI.one) then
                  (* If both are integer constants and they are directly adjacent, we change partitioning to maintain information *)
                  Partitioned (i', (Val.join xl xm, a, xr))
                else if BI.equal e'' (BI.add i'' BI.one) then
                  Partitioned (i', (xl, a, Val.join xm xr))
                else
                  default
              | _ ->
                default
            else
              default
          end
        | Some i' ->
          if isEqual e i' then
            Partitioned (e, (xl, a, xr))
          else
            let left = if equals_zero i' then Val.bot () else Val.join xl @@ Val.join
                  (match VDQ.may_be_equal ask.eval_int e i' with (* TODO: untested *)
                   | false -> Val.bot()
                   | _ -> xm) (* if e' may be equal to i', but e' may not be smaller than i' then we only need xm *)
                  (
                    let t = Cilfacade.typeOf e in
                    let ik = Cilfacade.get_ikind t in
                    match VDQ.must_be_equal ask.eval_int (BinOp(PlusA, e, Cil.kinteger ik 1, t)) i' with
                    | true -> xm
                    | _ ->
                      begin
                        match VDQ.may_be_less ask.eval_int e i' with (* TODO: untested *)
                        | false-> Val.bot()
                        | _ -> Val.join xm xr (* if e' may be less than i' then we also need xm for sure *)
                      end
                  )
            in
            let right = if equals_maxIndex i' then Val.bot () else  Val.join xr @@  Val.join
                  (match VDQ.may_be_equal ask.eval_int e i' with (* TODO: untested *)
                   | false -> Val.bot()
                   | _ -> xm)

                  (
                    let t = Cilfacade.typeOf e in
                    let ik = Cilfacade.get_ikind t in
                    match VDQ.must_be_equal ask.eval_int (BinOp(PlusA, e, Cil.kinteger ik (-1), t)) i' with (* TODO: untested *)
                    | true -> xm
                    | _ ->
                      begin
                        match VDQ.may_be_less ask.eval_int i' e with (* TODO: untested *)
                        | false -> Val.bot()
                        | _ -> Val.join xl xm (* if e' may be less than i' then we also need xm for sure *)
                      end
                  )
            in
            (* The new thing is partitioned according to i so we can strongly update *)
            Partitioned (i',(left, a, right))
        | _ ->
          (* If the expression used to write is not known, all segments except the empty ones will be affected *)
          Partitioned (e, (lubIfNotBot xl, Val.join xm a, lubIfNotBot xr))

  let set = set_with_length None


  let make ?(varAttr=[]) ?(typAttr=[]) i v:t =
    if Idx.to_int i = Some BI.one  then
      Partitioned ((Cil.integer 0), (v, v, v))
    else if Val.is_bot v then
      Joint (Val.bot ())
    else
      Joint v

  let length _ = None

  let smart_op (op: Val.t -> Val.t -> Val.t) length x1 x2 x1_eval_int x2_eval_int =
    normalize @@
    let must_be_length_minus_one v = match length with
      | Some l ->
        begin
          match Idx.to_int l with
          | Some i ->
            v = Some (BI.sub i BI.one)
          | None -> false
        end
      | None -> false
    in
    let must_be_zero v = v = Some BI.zero in
    let op_over_all = op (join_of_all_parts x1) (join_of_all_parts x2) in
    match x1, x2 with
    | Partitioned (e1, (xl1, xm1, xr1)), Partitioned (e2, (xl2, xm2, xr2)) when Basetype.CilExp.equal e1 e2 ->
      Partitioned (e1, (op xl1 xl2, op xm1 xm2, op xr1 xr2))
    | Partitioned (e1, (xl1, xm1, xr1)), Partitioned (e2, (xl2, xm2, xr2)) ->
      if get_string "ana.base.partition-arrays.keep-expr" = "last" || get_bool "ana.base.partition-arrays.smart-join" then
        let op = Val.join in (* widen between different components isn't called validly *)
        let over_all_x1 = op (op xl1 xm1) xr1 in
        let over_all_x2 = op (op xl2 xm2) xr2 in
        let e1_in_state_of_x2 = x2_eval_int e1 in
        let e2_in_state_of_x1 = x1_eval_int e2 in
        (* TODO: why does this depend on exp comparison? probably to use "simpler" expression according to constructor order in compare *)
        (* It is mostly SOME order to ensure commutativity of join *)
        let e1_is_better = (not (Cil.isConstant e1) && Cil.isConstant e2) || Basetype.CilExp.compare e1 e2 < 0 in
        if e1_is_better then (* first try if the result can be partitioned by e1e *)
          if must_be_zero e1_in_state_of_x2  then
            Partitioned (e1, (xl1, op xm1 over_all_x2, op xr1 over_all_x2))
          else if must_be_length_minus_one e1_in_state_of_x2  then
            Partitioned (e1, (op xl1 over_all_x2, op xm1 over_all_x2, xr1))
          else if must_be_zero e2_in_state_of_x1 then
            Partitioned (e2, (xl2, op over_all_x1 xm2, op over_all_x1 xr2))
          else if must_be_length_minus_one e2_in_state_of_x1 then
            Partitioned (e2, (op over_all_x1 xl2, op over_all_x1 xm2, xr2))
          else
            Joint op_over_all
        else  (* first try if the result can be partitioned by e2e *)
        if must_be_zero e2_in_state_of_x1 then
          Partitioned (e2, (xl2, op over_all_x1 xm2, op over_all_x1 xr2))
        else if must_be_length_minus_one e2_in_state_of_x1 then
          Partitioned (e2, (op over_all_x1 xl2, op over_all_x1 xm2, xr2))
        else if must_be_zero e1_in_state_of_x2 then
          Partitioned (e1, (xl1, op xm1 over_all_x2, op xr1 over_all_x2))
        else if must_be_length_minus_one e1_in_state_of_x2 then
          Partitioned (e1, (op xl1 over_all_x2, op xm1 over_all_x2, xr1))
        else
          Joint op_over_all
      else
        Joint op_over_all
    | Joint _, Joint _ ->
      Joint op_over_all
    | Joint x1, Partitioned (e2, (xl2, xm2, xr2)) ->
      if must_be_zero (x1_eval_int e2) then
        Partitioned (e2, (xl2, op x1 xm2, op x1 xr2))
      else if must_be_length_minus_one (x1_eval_int e2) then
        Partitioned (e2, (op x1 xl2, op x1 xm2, xr2))
      else
        Joint op_over_all
    | Partitioned (e1, (xl1, xm1, xr1)), Joint x2 ->
      if must_be_zero (x2_eval_int e1) then
        Partitioned (e1, (xl1, op xm1 x2, op xr1 x2))
      else if must_be_length_minus_one (x2_eval_int e1) then
        Partitioned (e1, (op xl1 x2, op xm1 x2, xr1))
      else
        Joint op_over_all

  let smart_join_with_length length x1_eval_int x2_eval_int x1 x2 =
    smart_op (Val.smart_join x1_eval_int x2_eval_int) length x1 x2 x1_eval_int x2_eval_int

  let smart_widen_with_length length x1_eval_int x2_eval_int x1 x2  =
    smart_op (Val.smart_widen x1_eval_int x2_eval_int) length x1 x2 x1_eval_int x2_eval_int

  let smart_leq_with_length length x1_eval_int x2_eval_int x1 x2 =
    let leq' = Val.smart_leq x1_eval_int x2_eval_int in
    let must_be_zero v = (v = Some BI.zero) in
    let must_be_length_minus_one v =  match length with
      | Some l ->
        begin
          match Idx.to_int l with
          | Some i ->
            v = Some (BI.sub i BI.one)
          | None -> false
        end
      | None -> false
    in
    match x1, x2 with
    | Joint x1, Joint x2 ->
      leq' x1 x2
    | Partitioned (e1, (xl1, xm1, xr1)), Joint x2 ->
      (* leq' (Val.join xl1 (Val.join xm1 xr1)) (Val.join xl2 (Val.join xm2 xr2)) *)
      leq' xl1 x2 && leq' xm1 x2 && leq' xr1 x2
    | Partitioned (e1, (xl1, xm1, xr1)), Partitioned (e2, (xl2, xm2, xr2)) ->
      if Basetype.CilExp.equal e1 e2 then
        leq' xl1 xl2 && leq' xm1 xm2 && leq' xr1 xr2
      else if must_be_zero (x1_eval_int e2) then
        (* A read will never be from xl2 -> we can ignore that here *)
        let l = join_of_all_parts x1 in
        leq' l xm2 && leq' l xr2
      else if must_be_length_minus_one (x1_eval_int e2) then
        (* A read will never be from xr2 -> we can ignore that here *)
        let l = join_of_all_parts x1 in
        leq' l xl2 && leq' l xm2
      else
        false
    | Joint x1, Partitioned (e2, (xl2, xm2, xr2)) ->
      if must_be_zero (x1_eval_int e2) then
        leq' x1 xm2 && leq' x1 xr2
      else if must_be_length_minus_one (x1_eval_int e2) then
        leq' x1 xl2 && leq' x1 xm2
      else
        leq' x1 xl2 && leq' x1 xr2 && leq' x1 xm2 && leq' x1 xr2

  let smart_join = smart_join_with_length None
  let smart_widen = smart_widen_with_length None
  let smart_leq = smart_leq_with_length None

  let meet x y = normalize @@ match x,y with
    | Joint x, Joint y -> Joint (Val.meet x y)
    | Joint x, Partitioned (e, (xl, xm, xr))
    | Partitioned (e, (xl, xm, xr)), Joint x ->
      Partitioned (e, (Val.meet x xl, Val.meet x xm, Val.meet x xr))
    | Partitioned (e1, (xl1, xm1, xr1)), Partitioned (e2, (xl2, xm2, xr2)) ->
      if Basetype.CilExp.equal e1 e2 then
        Partitioned (e1, (Val.meet xl1 xl2, Val.meet xm1 xm2, Val.meet xr1 xr2))
      else
        (* partitioned according to two different expressions -> meet can not be element-wise *)
        (* arrays can not be partitioned according to multiple expressions, arbitrary prefer the first one here *)
        (* TODO: do smart things if the relationship between e1e and e2e is known *)
        x

  let narrow x y = normalize @@ match x,y with
    | Joint x, Joint y -> Joint (Val.narrow x y)
    | Joint x, Partitioned (e, (xl, xm, xr))
    | Partitioned (e, (xl, xm, xr)), Joint x ->
      Partitioned (e, (Val.narrow x xl, Val.narrow x xm, Val.narrow x xr))
    | Partitioned (e1, (xl1, xm1, xr1)), Partitioned (e2, (xl2, xm2, xr2)) ->
      if Basetype.CilExp.equal e1 e2 then
        Partitioned (e1, (Val.narrow xl1 xl2, Val.narrow xm1 xm2, Val.narrow xr1 xr2))
      else
        (* partitioned according to two different expressions -> narrow can not be element-wise *)
        (* arrays can not be partitioned according to multiple expressions, arbitrary prefer the first one here *)
        x

  let update_length _ x = x
  let project ?(varAttr=[]) ?(typAttr=[]) _ t = t

  let invariant ~value_invariant ~offset ~lval x =
    match offset with
    (* invariants for all indices *)
    | NoOffset when get_bool "witness.invariant.goblint" ->
      let i_lval = Cil.addOffsetLval (Index (Lval.all_index_exp, NoOffset)) lval in
      value_invariant ~offset ~lval:i_lval (join_of_all_parts x)
    | NoOffset ->
      Invariant.none
    (* invariant for one index *)
    | Index (i, offset) ->
      Invariant.none (* TODO: look up *)
    (* invariant for one field *)
    | Field (f, offset) ->
      Invariant.none
end

(* This is the main array out of bounds check *)
let array_oob_check ( type a ) (module Idx: IntDomain.Z with type t = a) (x, l) (e, v) =
  if GobConfig.get_bool "ana.arrayoob" then (* The purpose of the following 2 lines is to give the user extra info about the array oob *)
    let idx_before_end = Idx.to_bool (Idx.lt v l) (* check whether index is before the end of the array *)
    and idx_after_start = Idx.to_bool (Idx.ge v (Idx.of_int Cil.ILong BI.zero)) in (* check whether the index is non-negative *)
    (* For an explanation of the warning types check the Pull Request #255 *)
    match(idx_after_start, idx_before_end) with
    | Some true, Some true -> (* Certainly in bounds on both sides.*)
      ()
    | Some true, Some false -> (* The following matching differentiates the must and may cases*)
      M.error ~category:M.Category.Behavior.Undefined.ArrayOutOfBounds.past_end "Must access array past end"
    | Some true, None ->
      M.warn ~category:M.Category.Behavior.Undefined.ArrayOutOfBounds.past_end "May access array past end"
    | Some false, Some true ->
      M.error ~category:M.Category.Behavior.Undefined.ArrayOutOfBounds.before_start "Must access array before start"
    | None, Some true ->
      M.warn ~category:M.Category.Behavior.Undefined.ArrayOutOfBounds.before_start "May access array before start"
    | _ ->
      M.warn ~category:M.Category.Behavior.Undefined.ArrayOutOfBounds.unknown "May access array out of bounds"
  else ()


module TrivialWithLength (Val: Lattice.S) (Idx: IntDomain.Z): S with type value = Val.t and type idx = Idx.t =
struct
  module Base = Trivial (Val) (Idx)
  include Lattice.Prod (Base) (Idx)
  type idx = Idx.t
  type value = Val.t

  let domain_of_t _ = TrivialDomain

  let get ?(checkBounds=true) (ask : VDQ.t) (x, (l : idx)) (e, v) =
    if checkBounds then (array_oob_check (module Idx) (x, l) (e, v));
    Base.get ask x (e, v)
  let set (ask: VDQ.t) (x,l) i v = Base.set ask x i v, l
  let make ?(varAttr=[]) ?(typAttr=[])  l x = Base.make l x, l
  let length (_,l) = Some l
  let move_if_affected ?(replace_with_const=false) _ x _ _ = x
  let map f (x, l):t = (Base.map f x, l)
  let fold_left f a (x, l) = Base.fold_left f a x
  let get_vars_in_e _ = []

  let smart_join _ _ = join
  let smart_widen _ _ = widen
  let smart_leq _ _ = leq

  (* It is not necessary to do a least-upper bound between the old and the new length here.   *)
  (* Any array can only be declared in one location. The value for newl that we get there is  *)
  (* the one obtained by abstractly evaluating the size expression at this location for the   *)
  (* current state. If newl leq l this means that we somehow know more about the expression   *)
  (* determining the size now (e.g. because of narrowing), but this holds for all the times   *)
  (* the declaration is visited. *)
  let update_length newl (x, l) = (x, newl)

  let project ?(varAttr=[]) ?(typAttr=[]) _ t = t

  let invariant ~value_invariant ~offset ~lval (x, _) =
    Base.invariant ~value_invariant ~offset ~lval x

  let printXml f (x,y) =
    BatPrintf.fprintf f "<value>\n<map>\n<key>\n%s\n</key>\n%a<key>\n%s\n</key>\n%a</map>\n</value>\n" (XmlUtil.escape (Base.name ())) Base.printXml x "length" Idx.printXml y

  let to_yojson (x, y) = `Assoc [ (Base.name (), Base.to_yojson x); ("length", Idx.to_yojson y) ]
end


module PartitionedWithLength (Val: LatticeWithSmartOps) (Idx: IntDomain.Z): S with type value = Val.t and type idx = Idx.t =
struct
  module Base = Partitioned (Val) (Idx)
  include Lattice.Prod (Base) (Idx)
  type idx = Idx.t
  type value = Val.t

  let domain_of_t _ = PartitionedDomain

  let get ?(checkBounds=true) (ask : VDQ.t) (x, (l : idx)) (e, v) =
    if checkBounds then (array_oob_check (module Idx) (x, l) (e, v));
    Base.get ask x (e, v)
  let set ask (x,l) i v = Base.set_with_length (Some l) ask x i v, l
  let make ?(varAttr=[]) ?(typAttr=[])  l x = Base.make l x, l
  let length (_,l) = Some l

  let move_if_affected ?replace_with_const ask (x,l) v i =
    (Base.move_if_affected_with_length ?replace_with_const (Some l) ask x v i), l

  let map f (x, l):t = (Base.map f x, l)
  let fold_left f a (x, l) = Base.fold_left f a x
  let get_vars_in_e (x, _) = Base.get_vars_in_e x

  let smart_join x_eval_int y_eval_int (x,xl) (y,yl) =
    let l = Idx.join xl yl in
    (Base.smart_join_with_length (Some l) x_eval_int y_eval_int x y , l)

  let smart_widen x_eval_int y_eval_int (x,xl) (y,yl) =
    let l = Idx.join xl yl in
    (Base.smart_widen_with_length (Some l) x_eval_int y_eval_int x y, l)

  let smart_leq x_eval_int y_eval_int (x,xl) (y,yl)  =
    let l = Idx.join xl yl in
    Idx.leq xl yl && Base.smart_leq_with_length (Some l) x_eval_int y_eval_int x y

  (* It is not necessary to do a least-upper bound between the old and the new length here.   *)
  (* Any array can only be declared in one location. The value for newl that we get there is  *)
  (* the one obtained by abstractly evaluating the size expression at this location for the   *)
  (* current state. If newl leq l this means that we somehow know more about the expression   *)
  (* determining the size now (e.g. because of narrowing), but this holds for all the times   *)
  (* the declaration is visited. *)
  let update_length newl (x, l) = (x, newl)

  let project ?(varAttr=[]) ?(typAttr=[]) _ t = t

  let invariant ~value_invariant ~offset ~lval (x, _) =
    Base.invariant ~value_invariant ~offset ~lval x

  let printXml f (x,y) =
    BatPrintf.fprintf f "<value>\n<map>\n<key>\n%s\n</key>\n%a<key>\n%s\n</key>\n%a</map>\n</value>\n" (XmlUtil.escape (Base.name ())) Base.printXml x "length" Idx.printXml y

  let to_yojson (x, y) = `Assoc [ (Base.name (), Base.to_yojson x); ("length", Idx.to_yojson y) ]
end

module UnrollWithLength (Val: Lattice.S) (Idx: IntDomain.Z): S with type value = Val.t and type idx = Idx.t =
struct
  module Base = Unroll (Val) (Idx)
  include Lattice.Prod (Base) (Idx)
  type idx = Idx.t
  type value = Val.t

  let domain_of_t _ = UnrolledDomain

  let get ?(checkBounds=true) (ask : VDQ.t) (x, (l : idx)) (e, v) =
    if checkBounds then (array_oob_check (module Idx) (x, l) (e, v));
    Base.get ask x (e, v)
  let set (ask: VDQ.t) (x,l) i v = Base.set ask x i v, l
  let make ?(varAttr=[]) ?(typAttr=[]) l x = Base.make l x, l
  let length (_,l) = Some l

  let move_if_affected ?(replace_with_const=false) _ x _ _ = x
  let map f (x, l):t = (Base.map f x, l)
  let fold_left f a (x, l) = Base.fold_left f a x
  let get_vars_in_e _ = []

  let smart_join _ _ = join
  let smart_widen _ _ = widen
  let smart_leq _ _ = leq

  (* It is not necessary to do a least-upper bound between the old and the new length here.   *)
  (* Any array can only be declared in one location. The value for newl that we get there is  *)
  (* the one obtained by abstractly evaluating the size expression at this location for the   *)
  (* current state. If newl leq l this means that we somehow know more about the expression   *)
  (* determining the size now (e.g. because of narrowing), but this holds for all the times   *)
  (* the declaration is visited. *)
  let update_length newl (x, l) = (x, newl)

  let project ?(varAttr=[]) ?(typAttr=[]) _ t = t

  let invariant ~value_invariant ~offset ~lval (x, _) =
    Base.invariant ~value_invariant ~offset ~lval x

  let printXml f (x,y) =
    BatPrintf.fprintf f "<value>\n<map>\n<key>\n%s\n</key>\n%a<key>\n%s\n</key>\n%a</map>\n</value>\n" (XmlUtil.escape (Base.name ())) Base.printXml x "length" Idx.printXml y

  let to_yojson (x, y) = `Assoc [ (Base.name (), Base.to_yojson x); ("length", Idx.to_yojson y) ]
end

module AttributeConfiguredArrayDomain(Val: LatticeWithSmartOps) (Idx:IntDomain.Z):S with type value = Val.t and type idx = Idx.t =
struct
  module P = PartitionedWithLength(Val)(Idx)
  module T = TrivialWithLength(Val)(Idx)
  module U = UnrollWithLength(Val)(Idx)

  type idx = Idx.t
  type value = Val.t

  module K = struct
    let msg = "AttributeConfiguredArrayDomain received a value where not exactly one component is set"
    let name = "AttributeConfiguredArrayDomain"
  end

  let to_t = function
    | (Some p, None, None) -> (Some p, None)
    | (None, Some t, None) -> (None, Some (Some t, None))
    | (None, None, Some u) -> (None, Some (None, Some u))
    | _ -> failwith "AttributeConfiguredArrayDomain received a value where not exactly one component is set"

  module I = struct include LatticeFlagHelper (T) (U) (K) let name () = "" end
  include LatticeFlagHelper (P) (I) (K)

  let domain_of_t = function
    | (Some p, None) -> PartitionedDomain
    | (None, Some (Some t, None)) -> TrivialDomain
    | (None, Some (None, Some u)) -> UnrolledDomain
    | _ -> failwith "Array of invalid domain"

  let binop' opp opt opu = binop opp (I.binop opt opu)
  let unop' opp opt opu = unop opp (I.unop opt opu)
  let binop_to_t' opp opt opu = binop_to_t opp (I.binop_to_t opt opu)
  let unop_to_t' opp opt opu = unop_to_t opp (I.unop_to_t opt opu)

  (* Simply call appropriate function for component that is not None *)
  let get ?(checkBounds=true) a x (e,i) = unop' (fun x ->
      if e = None then
        let e' = BatOption.map (fun x -> Cil.kintegerCilint (Cilfacade.ptrdiff_ikind ()) x) (Idx.to_int i) in
        P.get ~checkBounds a x (e', i)
      else
        P.get ~checkBounds a x (e, i)
    ) (fun x -> T.get ~checkBounds a x (e,i)) (fun x -> U.get ~checkBounds a x (e,i)) x
  let set (ask:VDQ.t) x i a = unop_to_t' (fun x -> P.set ask x i a) (fun x -> T.set ask x i a) (fun x -> U.set ask x i a) x
  let length = unop' P.length T.length U.length
  let map f = unop_to_t' (P.map f) (T.map f) (U.map f)
  let fold_left f s = unop' (P.fold_left f s) (T.fold_left f s) (U.fold_left f s)

  let move_if_affected ?(replace_with_const=false) (ask:VDQ.t) x v f = unop_to_t' (fun x -> P.move_if_affected ~replace_with_const:replace_with_const ask x v f) (fun x -> T.move_if_affected ~replace_with_const:replace_with_const ask x v f) (fun x -> U.move_if_affected ~replace_with_const:replace_with_const ask x v f) x
  let get_vars_in_e = unop' P.get_vars_in_e T.get_vars_in_e U.get_vars_in_e
  let smart_join f g = binop_to_t' (P.smart_join f g) (T.smart_join f g) (U.smart_join f g)
  let smart_widen f g =  binop_to_t' (P.smart_widen f g) (T.smart_widen f g) (U.smart_widen f g)
  let smart_leq f g = binop' (P.smart_leq f g) (T.smart_leq f g) (U.smart_leq f g)
  let update_length newl x = unop_to_t' (P.update_length newl) (T.update_length newl) (U.update_length newl) x
  let name () = "AttributeConfiguredArrayDomain"

  let bot () = to_t @@ match get_domain ~varAttr:[] ~typAttr:[] with
    | PartitionedDomain -> (Some (P.bot ()), None, None)
    | TrivialDomain -> (None, Some (T.bot ()), None)
    | UnrolledDomain ->  (None, None, Some (U.bot ()))

  let top () = to_t @@ match get_domain ~varAttr:[] ~typAttr:[] with
    | PartitionedDomain -> (Some (P.top ()), None, None)
    | TrivialDomain -> (None, Some (T.top ()), None)
    | UnrolledDomain -> (None, None, Some (U.top ()))

  let make ?(varAttr=[]) ?(typAttr=[]) i v = to_t @@  match get_domain ~varAttr ~typAttr with
    | PartitionedDomain -> (Some (P.make i v), None, None)
    | TrivialDomain -> (None, Some (T.make i v), None)
    | UnrolledDomain -> (None, None, Some (U.make i v))

  (* convert to another domain *)
  let index_as_expression i = (Some (Cil.integer i), Idx.of_int IInt (BI.of_int i))

  let partitioned_of_trivial ask t = P.make (Option.value (T.length t) ~default:(Idx.top ())) (T.get ~checkBounds:false ask t (index_as_expression 0))

  let partitioned_of_unroll ask u =
    (* We end with a partition at "ana.base.arrays.unrolling-factor", which keeps the most information. Maybe first element is more commonly useful? *)
    let rest = (U.get ~checkBounds:false ask u (index_as_expression (factor ()))) in
    let p = P.make (Option.value (U.length u) ~default:(Idx.top ())) rest in
    let get_i i = (i, P.get ~checkBounds:false ask p (index_as_expression i)) in
    let set_i p (i,v) =  P.set ask p (index_as_expression i) v in
    List.fold_left set_i p @@ List.init (factor ()) get_i

  let trivial_of_partitioned ask p =
    let element = (P.get ~checkBounds:false ask p (None, Idx.top ()))
    in T.make (Option.value (P.length p) ~default:(Idx.top ())) element

  let trivial_of_unroll ask u =
    let get_i i = U.get ~checkBounds:false ask u (index_as_expression i) in
    let element = List.fold_left Val.join (get_i (factor ())) @@ List.init (factor ()) get_i in (*join all single elements and the element at  *)
    T.make (Option.value (U.length u) ~default:(Idx.top ())) element

  let unroll_of_trivial ask t = U.make (Option.value (T.length t) ~default:(Idx.top ())) (T.get ~checkBounds:false ask t (index_as_expression 0))

  let unroll_of_partitioned ask p =
    let unrolledValues = List.init (factor ()) (fun i ->(i, P.get ~checkBounds:false ask p (index_as_expression i))) in
    (* This could be more precise if we were able to compare this with the partition index, but we can not access it here *)
    let rest = (P.get ~checkBounds:false ask p (None, Idx.top ())) in
    let u = U.make (Option.value (P.length p) ~default:(Idx.top ())) (Val.bot ()) in
    let set_i u (i,v) =  U.set ask u (index_as_expression i) v in
    set_i (List.fold_left set_i u unrolledValues) (factor (), rest)

  let project ?(varAttr=[]) ?(typAttr=[]) ask (t:t) =
    match get_domain ~varAttr ~typAttr, t with
    | PartitionedDomain, (Some x, None) -> to_t @@ (Some x, None, None)
    | PartitionedDomain, (None, Some (Some x, None)) -> to_t @@ (Some (partitioned_of_trivial ask x), None, None)
    | PartitionedDomain, (None, Some (None, Some x)) -> to_t @@ (Some (partitioned_of_unroll ask x), None, None)
    | TrivialDomain, (Some x, None) -> to_t @@ (None, Some (trivial_of_partitioned ask x), None)
    | TrivialDomain, (None, Some (Some x, None)) -> to_t @@ (None, Some x, None)
    | TrivialDomain, (None, Some (None, Some x)) -> to_t @@ (None, Some (trivial_of_unroll ask x), None)
    | UnrolledDomain, (Some x, None) -> to_t @@ (None, None, Some (unroll_of_partitioned ask x) )
    | UnrolledDomain, (None, Some (Some x, None)) -> to_t @@ (None, None, Some (unroll_of_trivial ask x) )
    | UnrolledDomain, (None, Some (None, Some x)) -> to_t @@ (None, None, Some x)
    | _ ->  failwith "AttributeConfiguredArrayDomain received a value where not exactly one component is set"

  let invariant ~value_invariant ~offset ~lval =
    unop'
      (P.invariant ~value_invariant ~offset ~lval)
      (T.invariant ~value_invariant ~offset ~lval)
      (U.invariant ~value_invariant ~offset ~lval)
end<|MERGE_RESOLUTION|>--- conflicted
+++ resolved
@@ -480,17 +480,12 @@
 
   let set_with_length length (ask:VDQ.t) x (i,_) a =
     if M.tracing then M.trace "update_offset" "part array set_with_length %a %s %a\n" pretty x (BatOption.map_default Basetype.CilExp.show "None" i) Val.pretty a;
-<<<<<<< HEAD
-    if i = Some MyCFG.all_array_index_exp then
-      (assert !AnalysisState.global_initialization; (* just joining with xm here assumes that all values will be set, which is guaranteed during inits *)
-=======
     match i with
     | Some ie when CilType.Exp.equal ie Lval.all_index_exp ->
       (* TODO: Doesn't seem to work for unassume. *)
       Joint a
     | Some i when CilType.Exp.equal i Lval.any_index_exp ->
-      (assert !Goblintutil.global_initialization; (* just joining with xm here assumes that all values will be set, which is guaranteed during inits *)
->>>>>>> 6a41ac5f
+      (assert !AnalysisState.global_initialization; (* just joining with xm here assumes that all values will be set, which is guaranteed during inits *)
        (* the join is needed here! see e.g 30/04 *)
        let o = match x with Partitioned (_, (_, xm, _)) -> xm | Joint v -> v in
        let r =  Val.join o a in
