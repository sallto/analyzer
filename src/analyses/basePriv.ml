open Prelude.Ana
open Analyses
open GobConfig
open BaseUtil
module Q = Queries

module IdxDom = ValueDomain.IndexDomain

module VD     = BaseDomain.VD
module CPA    = BaseDomain.CPA
module BaseComponents = BaseDomain.BaseComponents

module CachedVars =
struct
  module VarSet = SetDomain.ToppedSet(Basetype.Variables) (struct let topname = "All Variables" end)
  include VarSet
  include Lattice.Reverse (VarSet)
  let name () = "definitely cached variables"
end


module type S =
sig
  module D: Lattice.S
  module G: Lattice.S

  val startstate: unit -> D.t

  val read_global: Q.ask -> (varinfo -> G.t) -> BaseComponents (D).t -> varinfo -> VD.t
  val write_global: Q.ask -> (varinfo -> G.t) -> (varinfo -> G.t -> unit) -> BaseComponents (D).t -> varinfo -> VD.t -> BaseComponents (D).t

  val lock: Q.ask -> (varinfo -> G.t) -> BaseComponents (D).t -> LockDomain.Addr.t -> BaseComponents (D).t
  val unlock: Q.ask -> (varinfo -> G.t) -> (varinfo -> G.t -> unit) -> BaseComponents (D).t -> LockDomain.Addr.t -> BaseComponents (D).t

  val sync: Q.ask -> (varinfo -> G.t) -> BaseComponents (D).t -> [`Normal | `Join | `Return | `Init | `Thread] -> BaseComponents (D).t * (varinfo * G.t) list

  val escape: Q.ask -> (varinfo -> G.t) -> (varinfo -> G.t -> unit) -> BaseComponents (D).t -> EscapeDomain.EscapedVars.t -> BaseComponents (D).t
  val enter_multithreaded: Q.ask -> (varinfo -> G.t) -> (varinfo -> G.t -> unit) -> BaseComponents (D).t -> BaseComponents (D).t

  (* TODO: better name *)
  val is_private: Q.ask -> varinfo -> bool

  val init: unit -> unit
  val finalize: unit -> unit
end

module NoInitFinalize =
struct
  let init () = ()
  let finalize () = ()
end

module OldPrivBase =
struct
  include NoInitFinalize
  module D = Lattice.Unit

  let startstate () = ()

  let lock ask getg cpa m = cpa
  let unlock ask getg sideg st m = st

  let escape ask getg sideg st escaped = st
  let enter_multithreaded ask getg sideg st = st

  let sync_privates reason ask =
    match reason with
    | `Init
    | `Thread ->
      true
    | _ ->
      !GU.earlyglobs && not (ThreadFlag.is_multi ask)
end

(* Copy of OldPriv with is_private constantly false. *)
module NoPriv: S =
struct
  include OldPrivBase

  module G = BaseDomain.VD

  let read_global ask getg (st: BaseComponents (D).t) x =
    getg x

  let write_global ask getg sideg (st: BaseComponents (D).t) x v =
    (* Here, an effect should be generated, but we add it to the local
     * state, waiting for the sync function to publish it. *)
    (* Copied from MainFunctor.update_variable *)
    if ((get_bool "exp.volatiles_are_top") && (is_always_unknown x)) then
      {st with cpa = CPA.add x (VD.top ()) st.cpa}
    else
      {st with cpa = CPA.add x v st.cpa}

  let is_private (a: Q.ask) (v: varinfo): bool = false

  let sync ask getg (st: BaseComponents (D).t) reason =
    (* For each global variable, we create the diff *)
    let add_var (v: varinfo) (value) ((st: BaseComponents (D).t),acc) =
      if M.tracing then M.traceli "globalize" ~var:v.vname "Tracing for %s\n" v.vname;
      let res =
        if is_global ask v then begin
          if M.tracing then M.tracec "globalize" "Publishing its value: %a\n" VD.pretty value;
          ({st with cpa = CPA.remove v st.cpa}, (v,value) :: acc)
        end else
          (st,acc)
      in
      if M.tracing then M.traceu "globalize" "Done!\n";
      res
    in
    (* We fold over the local state, and collect the globals *)
    CPA.fold add_var st.cpa (st, [])
end

module OldPriv: S =
struct
  include OldPrivBase

  module G = BaseDomain.VD

  let read_global ask getg (st: BaseComponents (D).t) x =
    match CPA.find x st.cpa with
    | `Bot -> (if M.tracing then M.tracec "get" "Using global invariant.\n"; getg x)
    | x -> (if M.tracing then M.tracec "get" "Using privatized version.\n"; x)

  let write_global ask getg sideg (st: BaseComponents (D).t) x v =
    (* Here, an effect should be generated, but we add it to the local
     * state, waiting for the sync function to publish it. *)
    (* Copied from MainFunctor.update_variable *)
    if ((get_bool "exp.volatiles_are_top") && (is_always_unknown x)) then
      {st with cpa = CPA.add x (VD.top ()) st.cpa}
    else
      {st with cpa = CPA.add x v st.cpa}

  let is_private (a: Q.ask) (v: varinfo): bool =
    (not (ThreadFlag.is_multi a) && is_precious_glob v ||
     match a (Q.MayBePublic {global=v; write=false}) with `MayBool tv -> not tv | _ ->
     if M.tracing then M.tracel "osek" "isPrivate yields top(!!!!)";
     false)

  let sync ask getg (st: BaseComponents (D).t) reason =
    let privates = sync_privates reason ask in
    let module BaseComponents = BaseComponents (D) in
    if M.tracing then M.tracel "sync" "OldPriv: %a\n" BaseComponents.pretty st;
    (* For each global variable, we create the diff *)
    let add_var (v: varinfo) (value) ((st: BaseComponents.t),acc) =
      if M.tracing then M.traceli "globalize" ~var:v.vname "Tracing for %s\n" v.vname;
      let res =
        if is_global ask v && ((privates && not (is_precious_glob v)) || not (is_private ask v)) then begin
          if M.tracing then M.tracec "globalize" "Publishing its value: %a\n" VD.pretty value;
          ({st with cpa = CPA.remove v st.cpa}, (v,value) :: acc)
        end else
          (st,acc)
      in
      if M.tracing then M.traceu "globalize" "Done!\n";
      res
    in
    (* We fold over the local state, and collect the globals *)
    CPA.fold add_var st.cpa (st, [])
end

module NewPrivBase =
struct
  include NoInitFinalize

  let is_unprotected ask x: bool =
    let multi = ThreadFlag.is_multi ask in
    (!GU.earlyglobs && not multi && not (is_precious_glob x)) ||
    (
      multi &&
      match ask (Q.MayBePublic {global=x; write=true}) with
      | `MayBool x -> x
      | `Top -> true
      | _ -> failwith "PrivBase.is_unprotected"
    )

  let is_unprotected_without ask ?(write=true) x m: bool =
    ThreadFlag.is_multi ask &&
    match ask (Q.MayBePublicWithout {global=x; write; without_mutex=m}) with
    | `MayBool x -> x
    | `Top -> true
    | _ -> failwith "PrivBase.is_unprotected_without"

  let is_protected_by ask m x: bool =
    is_global ask x &&
    not (VD.is_immediate_type x.vtype) &&
    match ask (Q.MustBeProtectedBy {mutex=m; global=x; write=true}) with
    | `MustBool x -> x
    | `Top -> false
    | _ -> failwith "PrivBase.is_protected_by"

  let is_atomic ask: bool =
    match ask Q.MustBeAtomic with
    | `MustBool x -> x
    | `Top -> false
    | _ -> failwith "PrivBase.is_atomic"
end

module MutexGlobals =
struct
  let mutex_addr_to_varinfo = function
    | LockDomain.Addr.Addr (v, `NoOffset) -> v
    | LockDomain.Addr.Addr (v, offs) ->
      M.warn_each (Pretty.sprint ~width:800 @@ Pretty.dprintf "NewPrivBase: ignoring offset %a%a" d_varinfo v LockDomain.Addr.Offs.pretty offs);
      v
    | _ -> failwith "NewPrivBase.mutex_addr_to_varinfo"

  (* let mutex_global x = x *)
  let mutex_global = RichVarinfo.Variables.map ~name:(fun x -> "MUTEX_GLOBAL_" ^ x.vname)
  let mutex_global x =
    let r = mutex_global x in
    if M.tracing then M.tracel "priv" "mutex_global %a = %a\n" d_varinfo x d_varinfo r;
    r
end

module PerMutexPrivBase =
struct
  include NewPrivBase
  include MutexGlobals

  module D = Lattice.Unit
  module G = CPA

  let startstate () = ()

  let mutex_inits = RichVarinfo.single ~name:"MUTEX_INITS"

  let get_m_with_mutex_inits ask getg m =
    let get_m = getg (mutex_addr_to_varinfo m) in
    let get_mutex_inits = getg (mutex_inits ()) in
    let is_in_Gm x _ = is_protected_by ask m x in
    let get_mutex_inits' = CPA.filter is_in_Gm get_mutex_inits in
    if M.tracing then M.tracel "priv" "get_m_with_mutex_inits %a:\n  get_m: %a\n  get_mutex_inits: %a\n  get_mutex_inits': %a\n" LockDomain.Addr.pretty m CPA.pretty get_m CPA.pretty get_mutex_inits CPA.pretty get_mutex_inits';
    CPA.join get_m get_mutex_inits'

  (** [get_m_with_mutex_inits] optimized for implementation-specialized [read_global]. *)
  let get_mutex_global_x_with_mutex_inits getg x =
    let get_mutex_global_x = getg (mutex_global x) in
    let get_mutex_inits = getg (mutex_inits ()) in
    match CPA.find_opt x get_mutex_global_x, CPA.find_opt x get_mutex_inits with
      | Some v1, Some v2 -> Some (VD.join v1 v2)
      | Some v, None
      | None, Some v -> Some v
      | None, None -> None

  let escape ask getg sideg (st: BaseComponents (D).t) escaped =
    let escaped_cpa = CPA.filter (fun x _ -> EscapeDomain.EscapedVars.mem x escaped) st.cpa in
    sideg (mutex_inits ()) escaped_cpa;

    let cpa' = CPA.fold (fun x v acc ->
        if EscapeDomain.EscapedVars.mem x escaped (* && is_unprotected ask x *) then (
          if M.tracing then M.tracel "priv" "ESCAPE SIDE %a = %a\n" d_varinfo x VD.pretty v;
          sideg (mutex_global x) (CPA.add x v (CPA.bot ()));
          CPA.remove x acc
        )
        else
          acc
      ) st.cpa st.cpa
    in
    {st with cpa = cpa'}

  let enter_multithreaded ask getg sideg (st: BaseComponents (D).t) =
    let global_cpa = CPA.filter (fun x _ -> is_global ask x) st.cpa in
    sideg (mutex_inits ()) global_cpa;

    let cpa' = CPA.fold (fun x v acc ->
        if is_global ask x (* && is_unprotected ask x *) then (
          if M.tracing then M.tracel "priv" "enter_multithreaded remove %a\n" d_varinfo x;
          if M.tracing then M.tracel "priv" "ENTER MULTITHREADED SIDE %a = %a\n" d_varinfo x VD.pretty v;
          sideg (mutex_global x) (CPA.add x v (CPA.bot ()));
          CPA.remove x acc
        )
        else
          acc
      ) st.cpa st.cpa
    in
    {st with cpa = cpa'}

  (* TODO: does this make sense? *)
  let is_private ask x = true
end

module PerMutexOplusPriv: S =
struct
  include PerMutexPrivBase

  let read_global ask getg (st: BaseComponents (D).t) x =
    if is_unprotected ask x then
      let get_mutex_global_x = get_mutex_global_x_with_mutex_inits getg x in
      get_mutex_global_x |? VD.bot ()
    else
      CPA.find x st.cpa
  (* let read_global ask getg cpa x =
    let (cpa', v) as r = read_global ask getg cpa x in
    ignore (Pretty.printf "READ GLOBAL %a (%a, %B) = %a\n" d_varinfo x d_loc !Tracing.current_loc (is_unprotected ask x) VD.pretty v);
    r *)
  let write_global ask getg sideg (st: BaseComponents (D).t) x v =
    let cpa' = CPA.add x v st.cpa in
    sideg (mutex_global x) (CPA.add x v (CPA.bot ()));
    {st with cpa = cpa'}
  (* let write_global ask getg sideg cpa x v =
    let cpa' = write_global ask getg sideg cpa x v in
    ignore (Pretty.printf "WRITE GLOBAL %a %a = %a\n" d_varinfo x VD.pretty v CPA.pretty cpa');
    cpa' *)

  let lock ask getg (st: BaseComponents (D).t) m =
    let get_m = get_m_with_mutex_inits ask getg m in
    let is_in_V x _ = is_protected_by ask m x && is_unprotected ask x in
    let cpa' = CPA.filter is_in_V get_m in
    if M.tracing then M.tracel "priv" "PerMutexOplusPriv.lock m=%a cpa'=%a\n" LockDomain.Addr.pretty m CPA.pretty cpa';
    {st with cpa = CPA.fold CPA.add cpa' st.cpa}
  let unlock ask getg sideg (st: BaseComponents (D).t) m =
    let is_in_Gm x _ = is_protected_by ask m x in
    let side_m_cpa = CPA.filter is_in_Gm st.cpa in
    if M.tracing then M.tracel "priv" "PerMutexOplusPriv.unlock m=%a side_m_cpa=%a\n" LockDomain.Addr.pretty m CPA.pretty side_m_cpa;
    sideg (mutex_addr_to_varinfo m) side_m_cpa;
    st

  let sync ask getg (st: BaseComponents (D).t) reason =
    match reason with
    | `Join -> (* required for branched thread creation *)
      let sidegs = CPA.fold (fun x v acc ->
          (* TODO: is_unprotected - why breaks 02/11 init_mainfun? *)
          if is_global ask x && is_unprotected ask x then
            (mutex_global x, CPA.add x v (CPA.bot ())) :: acc
          else
            acc
        ) st.cpa []
      in
      (st, sidegs)
    | `Return -> (* required for thread return *)
      begin match ThreadId.get_current ask with
        | `Lifted x when CPA.mem x st.cpa ->
          let v = CPA.find x st.cpa in
          (st, [(mutex_global x, CPA.add x v (CPA.bot ()))])
        | _ ->
          (st, [])
      end
    | `Normal
    | `Init
    | `Thread ->
      (st, [])
end

module PerMutexMeetPriv: S =
struct
  include PerMutexPrivBase

  let read_global ask getg (st: BaseComponents (D).t) x =
    if is_unprotected ask x then (
      let get_mutex_global_x = get_mutex_global_x_with_mutex_inits getg x in
      (* None is VD.top () *)
      match CPA.find_opt x st.cpa, get_mutex_global_x with
      | Some v1, Some v2 -> VD.meet v1 v2
      | Some v, None
      | None, Some v -> v
      | None, None -> VD.bot () (* Except if both None, needed for 09/07 kernel_list_rc *)
      (* get_mutex_global_x |? VD.bot () *)
    )
    else
      CPA.find x st.cpa
  let read_global ask getg st x =
    let v = read_global ask getg st x in
    if M.tracing then M.tracel "priv" "READ GLOBAL %a %B %a = %a\n" d_varinfo x (is_unprotected ask x) CPA.pretty st.cpa VD.pretty v;
    v
  let write_global ask getg sideg (st: BaseComponents (D).t) x v =
    let cpa' =
      if is_unprotected ask x then
        st.cpa
      else
        CPA.add x v st.cpa
    in
    if M.tracing then M.tracel "priv" "WRITE GLOBAL SIDE %a = %a\n" d_varinfo x VD.pretty v;
    sideg (mutex_global x) (CPA.add x v (CPA.bot ()));
    {st with cpa = cpa'}
  (* let write_global ask getg sideg cpa x v =
    let cpa' = write_global ask getg sideg cpa x v in
    ignore (Pretty.printf "WRITE GLOBAL %a %a = %a\n" d_varinfo x VD.pretty v CPA.pretty cpa');
    cpa' *)

  let lock ask getg (st: BaseComponents (D).t) m =
    let get_m = get_m_with_mutex_inits ask getg m in
    (* Additionally filter get_m in case it contains variables it no longer protects. *)
    let is_in_Gm x _ = is_protected_by ask m x in
    let get_m = CPA.filter is_in_Gm get_m in
    let long_meet m1 m2 = CPA.long_map2 VD.meet m1 m2 in
    let meet = long_meet st.cpa get_m in
    if M.tracing then M.tracel "priv" "LOCK %a:\n  get_m: %a\n  meet: %a\n" LockDomain.Addr.pretty m CPA.pretty get_m CPA.pretty meet;
    {st with cpa = meet}
  let unlock ask getg sideg (st: BaseComponents (D).t) m =
    let is_in_Gm x _ = is_protected_by ask m x in
    sideg (mutex_addr_to_varinfo m) (CPA.filter is_in_Gm st.cpa);
    let cpa' = CPA.fold (fun x v cpa ->
        if is_protected_by ask m x && is_unprotected_without ask x m then
          CPA.remove x cpa
          (* CPA.add x (VD.top ()) cpa *)
        else
          cpa
      ) st.cpa st.cpa
    in
    {st with cpa = cpa'}

  let sync ask getg (st: BaseComponents (D).t) reason =
    match reason with
    | `Join -> (* required for branched thread creation *)
      let (cpa', sidegs') = CPA.fold (fun x v ((cpa, sidegs) as acc) ->
          if is_global ask x && is_unprotected ask x (* && not (VD.is_top v) *) then (
            if M.tracing then M.tracel "priv" "SYNC SIDE %a = %a\n" d_varinfo x VD.pretty v;
            (CPA.remove x cpa, (mutex_global x, CPA.add x v (CPA.bot ())) :: sidegs)
          )
          else (
            if M.tracing then M.tracel "priv" "SYNC NOSIDE %a = %a\n" d_varinfo x VD.pretty v;
            acc
          )
        ) st.cpa (st.cpa, [])
      in
      ({st with cpa = cpa'}, sidegs')
    | `Return -> (* required for thread return *)
      begin match ThreadId.get_current ask with
        | `Lifted x when CPA.mem x st.cpa ->
          let v = CPA.find x st.cpa in
          ({st with cpa = CPA.remove x st.cpa}, [(mutex_global x, CPA.add x v (CPA.bot ()))])
        | _ ->
          (st, [])
      end
    | `Normal
    | `Init
    | `Thread ->
      (st, [])
end

module PerGlobalVesalPriv: S =
struct
  include OldPrivBase

  module D = CachedVars
  module G = BaseDomain.VD

  let startstate () = D.top ()

  let read_global ask getg (st: BaseComponents (D).t) x =
    match CPA.find x st.cpa with
    | `Bot -> (if M.tracing then M.tracec "get" "Using global invariant.\n"; getg x)
    | x -> (if M.tracing then M.tracec "get" "Using privatized version.\n"; x)

  let write_global ask getg sideg (st: BaseComponents (D).t) x v =
    (* Here, an effect should be generated, but we add it to the local
     * state, waiting for the sync function to publish it. *)
    (* Copied from MainFunctor.update_variable *)
    if ((get_bool "exp.volatiles_are_top") && (is_always_unknown x)) then
      {st with cpa = CPA.add x (VD.top ()) st.cpa; priv = CachedVars.add x st.priv}
    else
      {st with cpa = CPA.add x v st.cpa; priv = CachedVars.add x st.priv}

  let is_invisible (a: Q.ask) (v: varinfo): bool =
    (not (ThreadFlag.is_multi a) && is_precious_glob v ||
    match a (Q.MayBePublic {global=v; write=false}) with `MayBool tv -> not tv | _ ->
    if M.tracing then M.tracel "osek" "isPrivate yields top(!!!!)";
    false)
  let is_private = is_invisible

  let is_protected (a: Q.ask) (v: varinfo): bool =
    (not (ThreadFlag.is_multi a) && is_precious_glob v ||
        match a (Q.MayBePublic {global=v; write=true}) with `MayBool tv -> not tv | _ -> false)

  let sync ask getg (st: BaseComponents (D).t) reason =
    let privates = sync_privates reason ask in
    (* For each global variable, we create the diff *)
    let add_var (v: varinfo) (value) ((st: BaseComponents (D).t),acc) =
      if M.tracing then M.traceli "globalize" ~var:v.vname "Tracing for %s\n" v.vname;
      let res =
        if is_global ask v then
          let protected = is_protected ask v in
          if privates && not (is_precious_glob v) || not protected then begin
            if M.tracing then M.tracec "globalize" "Publishing its value: %a\n" VD.pretty value;
            ({ st with cpa = CPA.remove v st.cpa; priv = CachedVars.remove v st.priv} , (v,value) :: acc)
          end else (* protected == true *)
            let (st, acc) = if not (CachedVars.mem v st.priv) then
              let joined = VD.join (CPA.find v st.cpa) (getg v) in
              ( {st with cpa = CPA.add v joined st.cpa} ,acc)
             else (st,acc)
            in
            let invisible = is_invisible ask v in
            if not invisible then (st, (v,value) :: acc) else (st,acc)
        else (st,acc)
      in
      if M.tracing then M.traceu "globalize" "Done!\n";
      res
    in
    (* We fold over the local state, and collect the globals *)
    CPA.fold add_var st.cpa (st, [])
end

module type PerGlobalPrivParam =
sig
  (** Whether to also check unprotectedness by reads for extra precision. *)
  val check_read_unprotected: bool
end

module PerGlobalPriv (Param: PerGlobalPrivParam): S =
struct
  include NewPrivBase

  module D = CachedVars

  module GUnprot =
  struct
    include VD
    let name () = "unprotected"
  end
  module GProt =
  struct
    include VD
    let name () = "protected"
  end
  module G = Lattice.Prod (GUnprot) (GProt) (* [g]', [g] *)

  let startstate () = D.top ()

  let read_global ask getg (st: BaseComponents (D).t) x =
    if CachedVars.mem x st.priv then
      CPA.find x st.cpa
    else if is_unprotected ask x then
      fst (getg x)
    else if CPA.mem x st.cpa then
      VD.join (CPA.find x st.cpa) (snd (getg x))
    else
      snd (getg x)

  let write_global ask getg sideg (st: BaseComponents (D).t) x v =
    sideg x (v, VD.bot ());
    if is_unprotected ask x then
      st
    else
      {st with cpa = CPA.add x v st.cpa; priv = CachedVars.add x st.priv}

  let lock ask getg cpa m = cpa

  let unlock ask getg sideg (st: BaseComponents (D).t) m =
    (* TODO: what about G_m globals in cpa that weren't actually written? *)
    CPA.fold (fun x v (st: BaseComponents (D).t) ->
        if is_protected_by ask m x then ( (* is_in_Gm *)
          (* Extra precision in implementation to pass tests:
             If global is read-protected by multiple locks,
             then inner unlock shouldn't yet publish. *)
          if not Param.check_read_unprotected || is_unprotected_without ask ~write:false x m then
            sideg x (VD.bot (), v);

          if is_unprotected_without ask x m then (* is_in_V' *)
            {st with cpa = CPA.remove x st.cpa; priv = CachedVars.remove x st.priv}
          else
            st
        )
        else
          st
      ) st.cpa st

  let sync ask getg (st: BaseComponents (D).t) reason =
    match reason with
    | `Join -> (* required for branched thread creation *)
      let (st', sidegs) =
        CPA.fold (fun x v (((st: BaseComponents (D).t), sidegs) as acc) ->
            if is_global ask x && is_unprotected ask x then
              ({st with cpa = CPA.remove x st.cpa; priv = CachedVars.remove x st.priv}, (x, (v, VD.bot ())) :: sidegs)
            else
              acc
          ) st.cpa (st, [])
      in
      (st', sidegs)
    | `Return -> (* required for thread return *)
      begin match ThreadId.get_current ask with
        | `Lifted x when CPA.mem x st.cpa ->
          let v = CPA.find x st.cpa in
          ({st with cpa = CPA.remove x st.cpa; priv = CachedVars.remove x st.priv}, [(x, (v, VD.bot ()))])
        | _ ->
          (st, [])
      end
    | `Normal
    | `Init
    | `Thread ->
      (st, [])

  let escape ask getg sideg (st: BaseComponents (D).t) escaped =
    let cpa' = CPA.fold (fun x v acc ->
        if EscapeDomain.EscapedVars.mem x escaped then (
          sideg x (v, v);
          CPA.remove x acc
        )
        else
          acc
      ) st.cpa st.cpa
    in
    {st with cpa = cpa'}

  let enter_multithreaded ask getg sideg (st: BaseComponents (D).t) =
    CPA.fold (fun x v (st: BaseComponents (D).t) ->
        if is_global ask x then (
          sideg x (v, v);
          {st with cpa = CPA.remove x st.cpa; priv = CachedVars.remove x st.priv}
        )
        else
          st
      ) st.cpa st

  (* ??? *)
  let is_private ask x = true
end

module MinePrivBase =
struct
  include NoInitFinalize
  include MutexGlobals
  let mutex_global x = x (* MutexGlobals.mutex_global not needed here because G is Prod anyway? *)

  module D = Lattice.Unit

  let startstate () = ()

  module Lock = LockDomain.Addr
  module Lockset =
  struct
    include SetDomain.ToppedSet (Lock) (struct let topname = "All locks" end)
    let disjoint s t = is_empty (inter s t)
  end

  let rec conv_offset = function
    | `NoOffset -> `NoOffset
    | `Field (f, o) -> `Field (f, conv_offset o)
    (* TODO: better indices handling *)
    | `Index (_, o) -> `Index (IdxDom.top (), conv_offset o)

  let current_lockset (ask: Q.ask): Lockset.t =
    (* TODO: remove this global_init workaround *)
    if !GU.global_initialization then
      Lockset.empty ()
    else
      match ask Queries.CurrentLockset with
      | `LvalSet ls ->
        Q.LS.fold (fun (var, offs) acc ->
            Lockset.add (Lock.from_var_offset (var, conv_offset offs)) acc
          ) ls (Lockset.empty ())
      | _ -> failwith "MinePrivBase.current_lockset"


  let escape ask getg sideg st escaped = st
  let enter_multithreaded ask getg sideg (st: BaseComponents (D).t) = st

  (* ??? *)
  let is_private ask x = true
end

module MinePriv: S =
struct
  include MinePrivBase

  module Thread = ConcDomain.Thread
  module ThreadMap = MapDomain.MapBot (Thread) (VD)
  module GWeak =
  struct
    include MapDomain.MapBot (Lockset) (ThreadMap)
    let name () = "weak"
  end
  module GSync =
  struct
    include MapDomain.MapBot (Lockset) (CPA)
    let name () = "sync"
  end
  (* weak: G -> (2^M -> (T -> D)) *)
  (* sync: M -> (2^M -> (G -> D)) *)
  module G = Lattice.Prod (GWeak) (GSync)

  let global_init_thread = RichVarinfo.single ~name:"global_init"
  let current_thread (ask: Q.ask): Thread.t =
    if !GU.global_initialization then
      global_init_thread ()
    else
      ThreadId.get_current_unlift ask

  let read_global ask getg (st: BaseComponents (D).t) x =
    let s = current_lockset ask in
    GWeak.fold (fun s' tm acc ->
        if Lockset.disjoint s s' then
          ThreadMap.fold (fun t' v acc ->
              VD.join v acc
            ) tm acc
        else
          acc
      ) (fst (getg (mutex_global x))) (CPA.find x st.cpa)

  let write_global ask getg sideg (st: BaseComponents (D).t) x v =
    let s = current_lockset ask in
    let t = current_thread ask in
    let cpa' = CPA.add x v st.cpa in
    if not (!GU.earlyglobs && is_precious_glob x) then
      sideg (mutex_global x) (GWeak.add s (ThreadMap.add t v (ThreadMap.bot ())) (GWeak.bot ()), GSync.bot ());
    {st with cpa = cpa'}

  let lock ask getg (st: BaseComponents (D).t) m =
    let s = current_lockset ask in
    let cpa' = GSync.fold (fun s' cpa' acc ->
        if Lockset.disjoint s s' then
          CPA.join cpa' acc
        else
          acc
      ) (snd (getg (mutex_addr_to_varinfo m))) st.cpa
    in
    {st with cpa = cpa'}

  let unlock ask getg sideg (st: BaseComponents (D).t) m =
    let s = Lockset.remove m (current_lockset ask) in
    let t = current_thread ask in
    let side_cpa = CPA.filter (fun x _ ->
        GWeak.fold (fun s' tm acc ->
            (* TODO: swap 2^M and T partitioning for lookup by t here first? *)
            let v = ThreadMap.find t tm in
            (Lockset.mem m s' && not (VD.is_bot v)) || acc
          ) (fst (getg (mutex_global x))) false
      ) st.cpa
    in
    sideg (mutex_addr_to_varinfo m) (GWeak.bot (), GSync.add s side_cpa (GSync.bot ()));
    st

  let sync ask getg (st: BaseComponents (D).t) reason =
    match reason with
    | `Return -> (* required for thread return *)
      begin match ThreadId.get_current ask with
      | `Lifted x when CPA.mem x st.cpa ->
          let v = CPA.find x st.cpa in
          (st, [(mutex_global x, (GWeak.add (Lockset.empty ()) (ThreadMap.add x v (ThreadMap.bot ())) (GWeak.bot ()), GSync.bot ()))])
        | _ ->
          (st, [])
      end
    | `Normal
    | `Join (* TODO: no problem with branched thread creation here? *)
    | `Init
    | `Thread ->
      (st, [])
end

module MineNoThreadPriv: S =
struct
  include MinePrivBase

  module GWeak =
  struct
    include MapDomain.MapBot (Lockset) (VD)
    let name () = "weak"
  end
  module GSync =
  struct
    include MapDomain.MapBot (Lockset) (CPA)
    let name () = "sync"
  end
  (* weak: G -> (2^M -> D) *)
  (* sync: M -> (2^M -> (G -> D)) *)
  module G = Lattice.Prod (GWeak) (GSync)

  let read_global ask getg (st: BaseComponents (D).t) x =
    let s = current_lockset ask in
    GWeak.fold (fun s' v acc ->
        if Lockset.disjoint s s' then
          VD.join v acc
        else
          acc
      ) (fst (getg (mutex_global x))) (CPA.find x st.cpa)

  let write_global ask getg sideg (st: BaseComponents (D).t) x v =
    let s = current_lockset ask in
    let cpa' = CPA.add x v st.cpa in
    if not (!GU.earlyglobs && is_precious_glob x) then
      sideg (mutex_global x) (GWeak.add s v (GWeak.bot ()), GSync.bot ());
    {st with cpa = cpa'}

  let lock ask getg (st: BaseComponents (D).t) m =
    let s = current_lockset ask in
    let cpa' = GSync.fold (fun s' cpa' acc ->
        if Lockset.disjoint s s' then
          CPA.join cpa' acc
        else
          acc
      ) (snd (getg (mutex_addr_to_varinfo m))) st.cpa
    in
    {st with cpa = cpa'}

  let unlock ask getg sideg (st: BaseComponents (D).t) m =
    let s = Lockset.remove m (current_lockset ask) in
    let side_cpa = CPA.filter (fun x _ ->
        GWeak.fold (fun s' v acc ->
            (Lockset.mem m s' && not (VD.is_bot v)) || acc
          ) (fst (getg (mutex_global x))) false
      ) st.cpa
    in
    sideg (mutex_addr_to_varinfo m) (GWeak.bot (), GSync.add s side_cpa (GSync.bot ()));
    st

  let sync ask getg (st: BaseComponents (D).t) reason =
    match reason with
    | `Return -> (* required for thread return *)
      begin match ThreadId.get_current ask with
      | `Lifted x when CPA.mem x st.cpa ->
          let v = CPA.find x st.cpa in
          (st, [(mutex_global x, (GWeak.add (Lockset.empty ()) v (GWeak.bot ()), GSync.bot ()))])
        | _ ->
          (st, [])
      end
    | `Normal
    | `Join (* TODO: no problem with branched thread creation here? *)
    | `Init
    | `Thread ->
      (st, [])
end

module MineWPriv: S =
struct
  include MinePrivBase

  module D = SetDomain.ToppedSet (Basetype.Variables) (struct let topname = "All Variables" end)

  module GWeak =
  struct
    include MapDomain.MapBot (Lockset) (VD)
    let name () = "weak"
  end
  module GSync =
  struct
    include MapDomain.MapBot (Lockset) (CPA)
    let name () = "sync"
  end
  (* weak: G -> (2^M -> D) *)
  (* sync: M -> (2^M -> (G -> D)) *)
  module G = Lattice.Prod (GWeak) (GSync)

  let startstate () = D.empty ()

  let read_global ask getg (st: BaseComponents (D).t) x =
    let s = current_lockset ask in
    GWeak.fold (fun s' v acc ->
        if Lockset.disjoint s s' then
          VD.join v acc
        else
          acc
      ) (fst (getg (mutex_global x))) (CPA.find x st.cpa)

  let write_global ask getg sideg (st: BaseComponents (D).t) x v =
    let s = current_lockset ask in
    let cpa' = CPA.add x v st.cpa in
    if not (!GU.earlyglobs && is_precious_glob x) then
      sideg (mutex_global x) (GWeak.add s v (GWeak.bot ()), GSync.bot ());
    {st with cpa = cpa'; priv = D.add x st.priv}

  let lock ask getg (st: BaseComponents (D).t) m =
    let s = current_lockset ask in
    let cpa' = GSync.fold (fun s' cpa' acc ->
        if Lockset.disjoint s s' then
          CPA.join cpa' acc
        else
          acc
      ) (snd (getg (mutex_addr_to_varinfo m))) st.cpa
    in
    {st with cpa = cpa'}

  let unlock ask getg sideg (st: BaseComponents (D).t) m =
    let s = Lockset.remove m (current_lockset ask) in
    let is_in_W x _ = D.mem x st.priv in
    let side_cpa = CPA.filter is_in_W st.cpa in
    sideg (mutex_addr_to_varinfo m) (GWeak.bot (), GSync.add s side_cpa (GSync.bot ()));
    st

  let sync ask getg (st: BaseComponents (D).t) reason =
    match reason with
    | `Return -> (* required for thread return *)
      begin match ThreadId.get_current ask with
      | `Lifted x when CPA.mem x st.cpa ->
          let v = CPA.find x st.cpa in
          (st, [(mutex_global x, (GWeak.add (Lockset.empty ()) v (GWeak.bot ()), GSync.bot ()))])
        | _ ->
          (st, [])
      end
    | `Normal
    | `Join (* TODO: no problem with branched thread creation here? *)
    | `Init
    | `Thread ->
      (st, [])

  let escape ask getg sideg st escaped = st
  let enter_multithreaded ask getg sideg (st: BaseComponents (D).t) = st
end

<<<<<<< HEAD
module TimedPriv (Priv: S): S =
=======
module PreciseDomains =
>>>>>>> ae1a27eb
struct
  open MinePrivBase

  module MinLocksets = SetDomain.Hoare (Lattice.Reverse (Lockset)) (struct let topname = "All locksets" end) (* reverse Lockset because Hoare keeps maximal, but we need minimal *)

  module L =
  struct
    include MapDomain.MapBot_LiftTop (Lock) (MinLocksets)
    let name () = "L"
  end

  module W =
  struct
    include MapDomain.MapBot_LiftTop (Basetype.Variables) (MinLocksets)
    let name () = "W"
  end

  module P =
  struct
    (* Note different Map order! *)
    include MapDomain.MapTop_LiftBot (Basetype.Variables) (MinLocksets)
    let name () = "P"

    let mem_V x m p =
      let p_x = find_opt x p |? MinLocksets.singleton (Lockset.empty ()) in (* ensure exists has something to check for thread returns *)
      MinLocksets.for_all (fun s -> Lockset.mem m s) p_x
      (* MinLocksets.leq p_x (MinLocksets.singleton (Lockset.singleton m)) *)
  end
end

module MineLazyPriv: S =
struct
  include MinePrivBase
  include PreciseDomains

  module V =
  struct
    include MapDomain.MapBot_LiftTop (Lock) (CachedVars)
    let name () = "V"
  end
  module D = Lattice.Prod (V) (L)

  module GWeak =
  struct
    include MapDomain.MapBot (Lockset) (VD)
    let name () = "weak"
  end
  module GSync =
  struct
    include MapDomain.MapBot (Lockset) (CPA)
    let name () = "sync"
  end
  (* weak: G -> (2^M -> D) *)
  (* sync: M -> (2^M -> (G -> D)) *)
  module G = Lattice.Prod (GWeak) (GSync)

  let startstate () = (V.bot (), L.bot ())

  let lockset_init () = Lockset.All

  let read_global ask getg (st: BaseComponents (D).t) x =
    let s = current_lockset ask in
    let (vv, l) = st.priv in
    let d_cpa = CPA.find x st.cpa in
    let d_sync = L.fold (fun m bs acc ->
        if not (CachedVars.mem x (V.find m vv)) then
          let syncs = snd (getg (mutex_addr_to_varinfo m)) in
          MinLocksets.fold (fun b acc ->
              GSync.fold (fun s' cpa' acc ->
                  if Lockset.disjoint b s' then
                    let v = CPA.find x cpa' in
                    VD.join v acc
                  else
                    acc
                ) syncs acc
            ) bs acc
        else
          acc
      ) l (VD.bot ())
    in
    let weaks = fst (getg (mutex_global x)) in
    let d_weak = GWeak.fold (fun s' v acc ->
        if Lockset.disjoint s s' then
          VD.join v acc
        else
          acc
      ) weaks (VD.bot ())
    in
    let d_init =
      (* TODO: V.exists *)
      if not (V.for_all (fun m cached -> not (CachedVars.mem x cached)) vv) then
        VD.bot ()
      else
        GWeak.find (lockset_init ()) weaks
    in
    if M.tracing then M.trace "priv" "d_cpa: %a\n" VD.pretty d_cpa;
    if M.tracing then M.trace "priv" "d_sync: %a\n" VD.pretty d_sync;
    if M.tracing then M.trace "priv" "d_weak: %a\n" VD.pretty d_weak;
    if M.tracing then M.trace "priv" "d_init: %a\n" VD.pretty d_init;
    let d_weak = VD.join d_weak d_init in
    let d = VD.join d_cpa (VD.join d_sync d_weak) in
    d

  let write_global ask getg sideg (st: BaseComponents (D).t) x v =
    let s = current_lockset ask in
    let (vv, l) = st.priv in
    (* TODO: replace a \in S with a \in \dom(L) or a \in \M in paper *)
    let v' = L.fold (fun m _ acc ->
        V.add m (CachedVars.add x (V.find m acc)) acc
      ) l vv
    in
    let cpa' = CPA.add x v st.cpa in
    if not (!GU.earlyglobs && is_precious_glob x) then
      sideg (mutex_global x) (GWeak.add s v (GWeak.bot ()), GSync.bot ());
    {st with cpa = cpa'; priv = (v', l)}

  let lock ask getg (st: BaseComponents (D).t) m =
    let s = current_lockset ask in
    let (v, l) = st.priv in
    let v' = V.add m (CachedVars.empty ()) v in
    let l' = L.add m (MinLocksets.singleton s) l in
    {st with priv = (v', l')}

  let unlock ask getg sideg (st: BaseComponents (D).t) m =
    let s = Lockset.remove m (current_lockset ask) in
    let is_in_G x _ = is_global ask x in
    let side_cpa = CPA.filter is_in_G st.cpa in
    sideg (mutex_addr_to_varinfo m) (GWeak.bot (), GSync.add s side_cpa (GSync.bot ()));
    (* m stays in v, l *)
    (* TODO: why is it so imprecise now? *)
    st

  let sync ask getg (st: BaseComponents (D).t) reason =
    match reason with
    | `Return -> (* required for thread return *)
      begin match ThreadId.get_current ask with
      | `Lifted x when CPA.mem x st.cpa ->
          let v = CPA.find x st.cpa in
          (st, [(mutex_global x, (GWeak.add (Lockset.empty ()) v (GWeak.bot ()), GSync.bot ()))])
        | _ ->
          (st, [])
      end
    | `Normal
    | `Join (* TODO: no problem with branched thread creation here? *)
    | `Init
    | `Thread ->
      (st, [])

  let escape ask getg sideg (st: BaseComponents (D).t) escaped =
    let cpa' = CPA.fold (fun x v acc ->
        if EscapeDomain.EscapedVars.mem x escaped then (
          sideg (mutex_global x) (GWeak.add (lockset_init ()) v (GWeak.bot ()), GSync.bot ());
          CPA.remove x acc
        )
        else
          acc
      ) st.cpa st.cpa
    in
    {st with cpa = cpa'}

  let enter_multithreaded ask getg sideg (st: BaseComponents (D).t) =
    CPA.fold (fun x v (st: BaseComponents (D).t) ->
        if is_global ask x then (
          sideg (mutex_global x) (GWeak.add (lockset_init ()) v (GWeak.bot ()), GSync.bot ());
          {st with cpa = CPA.remove x st.cpa}
        )
        else
          st
      ) st.cpa st
end

module PerGlobalHistoryPriv: S =
struct
  include MinePrivBase
  include PreciseDomains

  module D = Lattice.Prod (W) (P)

  module GWeakW = MapDomain.MapBot (Lockset) (VD)
  module GWeak =
  struct
    include MapDomain.MapBot (Lockset) (GWeakW)
    let name () = "weak"
  end
  module GSyncW = MapDomain.MapBot (Lockset) (CPA)
  module GSync =
  struct
    include MapDomain.MapBot (Lockset) (GSyncW)
    let name () = "sync"
  end
  (* weak: G -> (S:2^M -> (W:2^M -> D)) *)
  (* sync: M -> (S:2^M -> (W:2^M -> (G -> D))) *)
  module G = Lattice.Prod (GWeak) (GSync)

  let startstate () = (W.bot (), P.top ())

  let lockset_init () = Lockset.All

  let distr_init getg x v =
    if get_bool "exp.priv-distr-init" then
      let v_init = GWeakW.find (lockset_init ()) (GWeak.find (Lockset.empty ()) (fst (getg (mutex_global x)))) in
      VD.join v v_init
    else
      v

  let read_global ask getg (st: BaseComponents (D).t) x =
    let s = current_lockset ask in
    let (w, p) = st.priv in
    let p_x = P.find_opt x p |? MinLocksets.singleton (Lockset.empty ()) in (* ensure exists has something to check for thread returns *)
    let d_cpa = CPA.find x st.cpa in
    let d_sync = Lockset.fold (fun m acc ->
        if not (P.mem_V x m p) then
          GSync.fold (fun s' gsyncw' acc ->
              if Lockset.disjoint s s' then
                GSyncW.fold (fun w' cpa' acc ->
                    if MinLocksets.exists (fun s'' -> Lockset.disjoint s'' w') p_x then
                      let v = CPA.find x cpa' in
                      VD.join v acc
                    else
                      acc
                  ) gsyncw' acc
              else
                acc
            ) (snd (getg (mutex_addr_to_varinfo m))) acc
        else
          acc
      ) s (VD.bot ())
    in
    let weaks = fst (getg (mutex_global x)) in
    let d_weak = GWeak.fold (fun s' gweakw' acc ->
        if Lockset.disjoint s s' then
          GWeakW.fold (fun w' v acc ->
              if MinLocksets.exists (fun s'' -> Lockset.disjoint s'' w') p_x then
                VD.join v acc
              else
                acc
            ) gweakw' acc
        else
          acc
      ) weaks (VD.bot ())
    in
    if M.tracing then M.trace "priv" "d_cpa: %a\n" VD.pretty d_cpa;
    if M.tracing then M.trace "priv" "d_sync: %a\n" VD.pretty d_sync;
    if M.tracing then M.trace "priv" "d_weak: %a\n" VD.pretty d_weak;
    let d = VD.join d_cpa (VD.join d_sync d_weak) in
    d

  let write_global ask getg sideg (st: BaseComponents (D).t) x v =
    let s = current_lockset ask in
    let (w, p) = st.priv in
    let w' = W.add x (MinLocksets.singleton s) w in
    let p' = P.add x (MinLocksets.singleton s) p in
    let p' = P.map (fun s' -> MinLocksets.add s s') p' in
    let cpa' = CPA.add x v st.cpa in
    if not (!GU.earlyglobs && is_precious_glob x) then (
      let v = distr_init getg x v in
      sideg (mutex_global x) (GWeak.add s (GWeakW.add s v (GWeakW.bot ())) (GWeak.bot ()), GSync.bot ())
    );
    (* TODO: publish all g under M_g? *)
    {st with cpa = cpa'; priv = (w', p')}

  let lock ask getg (st: BaseComponents (D).t) m =
    st

  let unlock ask getg sideg (st: BaseComponents (D).t) m =
    let s = Lockset.remove m (current_lockset ask) in
    let (w, p) = st.priv in
    let p' = P.map (fun s' -> MinLocksets.add s s') p in
    if M.tracing then M.traceli "priv" "unlock %a %a\n" Lock.pretty m CPA.pretty st.cpa;
    let side_gsyncw = CPA.fold (fun x v acc ->
        if is_global ask x then (
          let w_x = W.find x w in
          if M.tracing then M.trace "priv" "gsyncw %a %a %a\n" d_varinfo x VD.pretty v MinLocksets.pretty w_x;
          MinLocksets.fold (fun w acc ->
              let v = distr_init getg x v in
              GSyncW.add w (CPA.add x v (GSyncW.find w acc)) acc
            ) w_x acc
        ) else
          acc
      ) st.cpa (GSyncW.bot ())
    in
    if M.tracing then M.traceu "priv" "unlock %a %a\n" Lock.pretty m GSyncW.pretty side_gsyncw;
    sideg (mutex_addr_to_varinfo m) (GWeak.bot (), GSync.add s side_gsyncw (GSync.bot ()));
    {st with priv = (w, p')}

  let sync ask getg (st: BaseComponents (D).t) reason =
    match reason with
    | `Return -> (* required for thread return *)
      begin match ThreadId.get_current ask with
      | `Lifted x when CPA.mem x st.cpa ->
          let v = CPA.find x st.cpa in
          (st, [(mutex_global x, (GWeak.add (Lockset.empty ()) (GWeakW.add (Lockset.empty ()) v (GWeakW.bot ())) (GWeak.bot ()), GSync.bot ()))])
        | _ ->
          (st, [])
      end
    | `Normal
    | `Join (* TODO: no problem with branched thread creation here? *)
    | `Init
    | `Thread ->
      (st, [])

  let escape ask getg sideg (st: BaseComponents (D).t) escaped =
    let s = current_lockset ask in
    CPA.fold (fun x v acc ->
        if EscapeDomain.EscapedVars.mem x escaped then (
          let (w, p) = st.priv in
          let p' = P.add x (MinLocksets.singleton s) p in
          sideg (mutex_global x) (GWeak.add (Lockset.empty ()) (GWeakW.add (lockset_init ()) v (GWeakW.bot ())) (GWeak.bot ()), GSync.bot ());
          {st with cpa = CPA.remove x st.cpa; priv = (w, p')}
        )
        else
          st
      ) st.cpa st

  let enter_multithreaded ask getg sideg (st: BaseComponents (D).t) =
    CPA.fold (fun x v (st: BaseComponents (D).t) ->
        if is_global ask x then (
          sideg (mutex_global x) (GWeak.add (Lockset.empty ()) (GWeakW.add (lockset_init ()) v (GWeakW.bot ())) (GWeak.bot ()), GSync.bot ());
          {st with cpa = CPA.remove x st.cpa}
        )
        else
          st
      ) st.cpa st
end

module MinePerGlobalPriv: S =
struct
  include MinePrivBase
  include PreciseDomains

  module D = Lattice.Prod3 (L) (W) (P)

  module GWeakW = MapDomain.MapBot (Lockset) (VD)
  module GWeak =
  struct
    include MapDomain.MapBot (Lockset) (GWeakW)
    let name () = "weak"
  end
  module GSyncW = MapDomain.MapBot (Lockset) (CPA)
  module GSync =
  struct
    include MapDomain.MapBot (Lockset) (GSyncW)
    let name () = "sync"
  end
  (* weak: G -> (S:2^M -> (W:2^M -> D)) *)
  (* sync: M -> (S:2^M -> (W:2^M -> (G -> D))) *)
  module G = Lattice.Prod (GWeak) (GSync)

  let startstate () = (L.bot (), W.bot (), P.top ())

  let lockset_init () = Lockset.All

  let distr_init getg x v =
    if get_bool "exp.priv-distr-init" then
      let v_init = GWeakW.find (lockset_init ()) (GWeak.find (Lockset.empty ()) (fst (getg (mutex_global x)))) in
      VD.join v v_init
    else
      v

  let read_global ask getg (st: BaseComponents (D).t) x =
    let s = current_lockset ask in
    let (l, w, p) = st.priv in
    let p_x = P.find_opt x p |? MinLocksets.singleton (Lockset.empty ()) in (* ensure exists has something to check for thread returns *)
    let d_cpa = CPA.find x st.cpa in
    let d_m_sync = L.fold (fun m bs acc ->
        if not (P.mem_V x m p) then
          let syncs = snd (getg (mutex_addr_to_varinfo m)) in
          MinLocksets.fold (fun b acc ->
              GSync.fold (fun s' gsyncw' acc ->
                  if Lockset.disjoint b s' then
                    GSyncW.fold (fun w' cpa' acc ->
                        if MinLocksets.exists (fun s'' -> Lockset.disjoint s'' w') p_x then
                          let v = CPA.find x cpa' in
                          VD.join v acc
                        else
                          acc
                      ) gsyncw' acc
                  else
                    acc
                ) syncs acc
            ) bs acc
        else
          acc
      ) l (VD.bot ())
    in
    let weaks = fst (getg (mutex_global x)) in
    let d_m_weak = GWeak.fold (fun s' gweakw' acc ->
        if Lockset.disjoint s s' then
          GWeakW.fold (fun w' v acc ->
              if MinLocksets.exists (fun s'' -> Lockset.disjoint s'' w') p_x then
                VD.join v acc
              else
                acc
            ) gweakw' acc
        else
          acc
      ) weaks (VD.bot ())
    in
    let d_m = VD.join d_m_sync d_m_weak in
    let d_g_sync = Lockset.fold (fun m acc ->
        if not (P.mem_V x m p) then
          GSync.fold (fun s' gsyncw' acc ->
              if Lockset.disjoint s s' then
                GSyncW.fold (fun w' cpa' acc ->
                    if MinLocksets.exists (fun s'' -> Lockset.disjoint s'' w') p_x then
                      let v = CPA.find x cpa' in
                      VD.join v acc
                    else
                      acc
                  ) gsyncw' acc
              else
                acc
            ) (snd (getg (mutex_addr_to_varinfo m))) acc
        else
          acc
      ) s (VD.bot ())
    in
    let d_g_weak = d_m_weak in (* happen to coincide *)
    let d_g = VD.join d_g_sync d_g_weak in
    let d = VD.join d_cpa (VD.meet d_m d_g) in
    d

  let write_global ask getg sideg (st: BaseComponents (D).t) x v =
    let s = current_lockset ask in
    let (l, w, p) = st.priv in
    let w' = W.add x (MinLocksets.singleton s) w in
    let p' = P.add x (MinLocksets.singleton s) p in
    let p' = P.map (fun s' -> MinLocksets.add s s') p' in
    let cpa' = CPA.add x v st.cpa in
    if not (!GU.earlyglobs && is_precious_glob x) then (
      let v = distr_init getg x v in
      sideg (mutex_global x) (GWeak.add s (GWeakW.add s v (GWeakW.bot ())) (GWeak.bot ()), GSync.bot ())
    );
    (* TODO: publish all g under M_g? *)
    {st with cpa = cpa'; priv = (l, w', p')}

  let lock ask getg (st: BaseComponents (D).t) m =
    let s = current_lockset ask in
    let (l, w, p) = st.priv in
    let l' = L.add m (MinLocksets.singleton s) l in
    {st with priv = (l', w, p)}

  let unlock ask getg sideg (st: BaseComponents (D).t) m =
    let s = Lockset.remove m (current_lockset ask) in
    let (l, w, p) = st.priv in
    let p' = P.map (fun s' -> MinLocksets.add s s') p in
    let side_gsyncw = CPA.fold (fun x v acc ->
        if is_global ask x then
          MinLocksets.fold (fun w acc ->
              let v = distr_init getg x v in
              GSyncW.add w (CPA.add x v (GSyncW.find w acc)) acc
            ) (W.find x w) acc
        else
          acc
      ) st.cpa (GSyncW.bot ())
    in
    sideg (mutex_addr_to_varinfo m) (GWeak.bot (), GSync.add s side_gsyncw (GSync.bot ()));
    (* m stays in l *)
    {st with priv = (l, w, p')}

  let sync ask getg (st: BaseComponents (D).t) reason =
    match reason with
    | `Return -> (* required for thread return *)
      begin match ThreadId.get_current ask with
      | `Lifted x when CPA.mem x st.cpa ->
          let v = CPA.find x st.cpa in
          (st, [(mutex_global x, (GWeak.add (Lockset.empty ()) (GWeakW.add (Lockset.empty ()) v (GWeakW.bot ())) (GWeak.bot ()), GSync.bot ()))])
        | _ ->
          (st, [])
      end
    | `Normal
    | `Join (* TODO: no problem with branched thread creation here? *)
    | `Init
    | `Thread ->
      (st, [])

  let escape ask getg sideg (st: BaseComponents (D).t) escaped =
    let s = current_lockset ask in
    CPA.fold (fun x v acc ->
        if EscapeDomain.EscapedVars.mem x escaped then (
          let (l, w, p) = st.priv in
          let p' = P.add x (MinLocksets.singleton s) p in
          sideg (mutex_global x) (GWeak.add (Lockset.empty ()) (GWeakW.add (lockset_init ()) v (GWeakW.bot ())) (GWeak.bot ()), GSync.bot ());
          {st with cpa = CPA.remove x st.cpa; priv = (l, w, p')}
        )
        else
          st
      ) st.cpa st

  let enter_multithreaded ask getg sideg (st: BaseComponents (D).t) =
    CPA.fold (fun x v (st: BaseComponents (D).t) ->
        if is_global ask x then (
          sideg (mutex_global x) (GWeak.add (Lockset.empty ()) (GWeakW.add (lockset_init ()) v (GWeakW.bot ())) (GWeak.bot ()), GSync.bot ());
          {st with cpa = CPA.remove x st.cpa}
        )
        else
          st
      ) st.cpa st
end

module StatsPriv (Priv: S): S with module D = Priv.D =
struct
  module D = Priv.D
  module G = Priv.G

  let time str f arg = Stats.time "priv" (Stats.time str f) arg

  let startstate = Priv.startstate
  let read_global ask getg st x = time "read_global" (Priv.read_global ask getg st) x
  let write_global ask getg sideg st x v = time "write_global" (Priv.write_global ask getg sideg st x) v
  let lock ask getg cpa m = time "lock" (Priv.lock ask getg cpa) m
  let unlock ask getg sideg st m = time "unlock" (Priv.unlock ask getg sideg st) m
  let sync reason ctx = time "sync" (Priv.sync reason) ctx
  let escape ask getg sideg st escaped = time "escape" (Priv.escape ask getg sideg st) escaped
  let enter_multithreaded ask getg sideg st = time "enter_multithreaded" (Priv.enter_multithreaded ask getg sideg) st

  let is_private = Priv.is_private

  let init () = time "init" (Priv.init) ()
  let finalize () = time "finalize" (Priv.finalize) ()
end

module PrecisionDumpPriv (Priv: S): S with module D = Priv.D =
struct
  include Priv

  open PrivPrecCompareUtil

  let is_dumping = ref false
  let lvh = LVH.create 113

  let init () =
    Priv.init ();
    is_dumping := get_string "exp.priv-prec-dump" <> "";
    LVH.clear lvh

  let read_global ask getg st x =
    let v = Priv.read_global ask getg st x in
    if !GU.in_verifying_stage && !is_dumping then
      LVH.modify_def (VD.bot ()) (!Tracing.current_loc, x) (VD.join v) lvh;
    v

  let dump () =
    let f = open_out_bin (get_string "exp.priv-prec-dump") in
    (* LVH.iter (fun (l, x) v ->
        ignore (Pretty.printf "%a %a = %a\n" d_loc l d_varinfo x VD.pretty v)
      ) lvh; *)
    Marshal.output f {name = get_string "exp.privatization"; lvh};
    close_out_noerr f

  let finalize () =
    if !is_dumping then
      dump ();
    Priv.finalize ()
end

module TracingPriv (Priv: S): S with module D = Priv.D =
struct
  include Priv

  module BaseComponents = BaseComponents (D)

  let read_global ask getg st x =
    if M.tracing then M.traceli "priv" "read_global %a\n" d_varinfo x;
    if M.tracing then M.trace "priv" "st: %a\n" BaseComponents.pretty st;
    let getg x =
      let r = getg x in
      if M.tracing then M.trace "priv" "getg %a -> %a\n" d_varinfo x G.pretty r;
      r
    in
    let v = Priv.read_global ask getg st x in
    if M.tracing then M.traceu "priv" "-> %a\n" VD.pretty v;
    v

  let write_global ask getg sideg st x v =
    if M.tracing then M.traceli "priv" "write_global %a %a\n" d_varinfo x VD.pretty v;
    if M.tracing then M.trace "priv" "st: %a\n" BaseComponents.pretty st;
    let getg x =
      let r = getg x in
      if M.tracing then M.trace "priv" "getg %a -> %a\n" d_varinfo x G.pretty r;
      r
    in
    let sideg x v =
      if M.tracing then M.trace "priv" "sideg %a %a\n" d_varinfo x G.pretty v;
      sideg x v
    in
    let r = write_global ask getg sideg st x v in
    if M.tracing then M.traceu "priv" "-> %a\n" BaseComponents.pretty r;
    r

  let lock ask getg st m =
    if M.tracing then M.traceli "priv" "lock %a\n" LockDomain.Addr.pretty m;
    if M.tracing then M.trace "priv" "st: %a\n" BaseComponents.pretty st;
    let getg x =
      let r = getg x in
      if M.tracing then M.trace "priv" "getg %a -> %a\n" d_varinfo x G.pretty r;
      r
    in
    let r = lock ask getg st m in
    if M.tracing then M.traceu "priv" "-> %a\n" BaseComponents.pretty r;
    r

  let unlock ask getg sideg st m =
    if M.tracing then M.traceli "priv" "unlock %a\n" LockDomain.Addr.pretty m;
    if M.tracing then M.trace "priv" "st: %a\n" BaseComponents.pretty st;
    let getg x =
      let r = getg x in
      if M.tracing then M.trace "priv" "getg %a -> %a\n" d_varinfo x G.pretty r;
      r
    in
    let sideg x v =
      if M.tracing then M.trace "priv" "sideg %a %a\n" d_varinfo x G.pretty v;
      sideg x v
    in
    let r = unlock ask getg sideg st m in
    if M.tracing then M.traceu "priv" "-> %a\n" BaseComponents.pretty r;
    r

end

let priv_module: (module S) Lazy.t =
  lazy (
    let module Priv: S =
      (val match get_string "exp.privatization" with
        | "none" -> (module NoPriv: S)
        | "old" -> (module OldPriv)
        | "mutex-oplus" -> (module PerMutexOplusPriv)
        | "mutex-meet" -> (module PerMutexMeetPriv)
        | "global" -> (module PerGlobalPriv (struct let check_read_unprotected = false end))
        | "global-read" -> (module PerGlobalPriv (struct let check_read_unprotected = true end))
        | "global-vesal" -> (module PerGlobalVesalPriv)
        | "mine" -> (module MinePriv)
        | "mine-nothread" -> (module MineNoThreadPriv)
        | "mine-W" -> (module MineWPriv)
        | "mine-lazy" -> (module MineLazyPriv)
        | "global-history" -> (module PerGlobalHistoryPriv)
        | "mine-global" -> (module MinePerGlobalPriv)
        | _ -> failwith "exp.privatization: illegal value"
      )
    in
<<<<<<< HEAD
    let module Priv = TimedPriv (Priv) in
=======
    let module Priv = PrecisionDumpPriv (Priv) in
    (* let module Priv = StatsPriv (Priv) in *)
    let module Priv = TracingPriv (Priv) in
>>>>>>> ae1a27eb
    (module Priv)
  )

let get_priv (): (module S) =
  Lazy.force priv_module<|MERGE_RESOLUTION|>--- conflicted
+++ resolved
@@ -885,11 +885,7 @@
   let enter_multithreaded ask getg sideg (st: BaseComponents (D).t) = st
 end
 
-<<<<<<< HEAD
-module TimedPriv (Priv: S): S =
-=======
 module PreciseDomains =
->>>>>>> ae1a27eb
 struct
   open MinePrivBase
 
@@ -1390,7 +1386,7 @@
       ) st.cpa st
 end
 
-module StatsPriv (Priv: S): S with module D = Priv.D =
+module TimedPriv (Priv: S): S with module D = Priv.D =
 struct
   module D = Priv.D
   module G = Priv.G
@@ -1530,13 +1526,9 @@
         | _ -> failwith "exp.privatization: illegal value"
       )
     in
-<<<<<<< HEAD
-    let module Priv = TimedPriv (Priv) in
-=======
     let module Priv = PrecisionDumpPriv (Priv) in
-    (* let module Priv = StatsPriv (Priv) in *)
+    (* let module Priv = TimedPriv (Priv) in *)
     let module Priv = TracingPriv (Priv) in
->>>>>>> ae1a27eb
     (module Priv)
   )
 
