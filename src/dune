; http://rgrinberg.com/posts/dune-upcoming-1-1/#faster-compilation-in-development-mode
; -opaque used per default now? cmp default build (dev?) vs. `--profile release`

(include_subdirs unqualified)

(library
  (name goblint_lib)
  (public_name goblint.lib)
  (wrapped false)
<<<<<<< HEAD
  (modules :standard \ goblint mainarinc mainspec privPrecCompare apronPrecCompare)
  (libraries goblint.sites goblint-cil.all-features batteries.unthreaded qcheck-core.runner sha json-data-encoding jsonrpc cpu arg-complete
=======
  (modules :standard \ goblint mainarinc mainspec privPrecCompare apronPrecCompare messagesCompare)
  (libraries goblint.sites goblint-cil.all-features batteries.unthreaded qcheck-core.runner sha json-data-encoding jsonrpc cpu
>>>>>>> 36765d9e
    ; Conditionally compile based on whether apron optional dependency is installed or not.
    ; Alternative dependencies seem like the only way to optionally depend on optional dependencies.
    ; See: https://dune.readthedocs.io/en/stable/concepts.html#alternative-dependencies.
    (select apronDomain.ml from
      (apron apron.octD apron.boxD apron.polkaMPQ zarith_mlgmpidl -> apronDomain.apron.ml)
      (-> apronDomain.no-apron.ml)
    )
    (select apronPrecCompareUtil.ml from
      (apron -> apronPrecCompareUtil.apron.ml)
      (-> apronPrecCompareUtil.no-apron.ml)
    )
    (select apronAnalysis.ml from
      (apron -> apronAnalysis.apron.ml)
      (-> apronAnalysis.no-apron.ml)
    )
    (select apronPriv.ml from
      (apron -> apronPriv.apron.ml)
      (-> apronPriv.no-apron.ml)
    )
    (select violationZ3.ml from
      (z3 !js_of_ocaml -> violationZ3.z3.ml) ; disable in js because no z3 js stubs
      (-> violationZ3.no-z3.ml)
    )
  )
  (preprocess
    (pps ppx_deriving.std ppx_deriving_hash ppx_deriving_yojson
      ppx_distr_guards ocaml-monadic ppx_blob))
  (preprocessor_deps (file util/options.schema.json))
)

; Workaround for alternative dependencies with unqualified subdirs.
; See: https://github.com/ocaml/dune/issues/4383#issuecomment-805107435.
; TODO: Remove workaround with dune 3.0, where this should get fixed.
(copy_files# cdomains/apron/*.ml)
(copy_files# analyses/apron/*.ml)
(copy_files# util/apron/*.ml)
(copy_files# witness/z3/*.ml)

(executables
  (names goblint mainarinc mainspec)
  (public_names goblint - -)
  (modes byte native) ; https://dune.readthedocs.io/en/stable/dune-files.html#linking-modes
  (modules goblint mainarinc mainspec)
  (libraries goblint.lib goblint.sites.dune)
  (preprocess (pps ppx_deriving.std ppx_deriving_hash ppx_deriving_yojson ppx_distr_guards ocaml-monadic))
  (flags :standard -linkall)
)

(executable
  (name privPrecCompare)
  (modules privPrecCompare)
  (libraries goblint.lib goblint.sites.dune)
  (preprocess (pps ppx_deriving.std ppx_deriving_hash ppx_deriving_yojson ppx_distr_guards ocaml-monadic))
  (flags :standard -linkall)
)

(executable
  (name apronPrecCompare)
  (modules apronPrecCompare)
  (libraries goblint.lib goblint.sites.dune)
  (preprocess (pps ppx_deriving.std ppx_deriving_hash ppx_deriving_yojson ppx_distr_guards ocaml-monadic))
  (flags :standard -linkall)
)

(executable
  (name messagesCompare)
  (modules messagesCompare)
  (libraries goblint.lib goblint.sites.dune)
  (preprocess (pps ppx_deriving.std ppx_deriving_hash ppx_deriving_yojson ppx_distr_guards ocaml-monadic))
  (flags :standard -linkall)
)

(rule
  (target configVersion.ml)
  (mode (promote (until-clean) (only configVersion.ml))) ; replace existing file in source tree, even if releasing (only overrides)
  (deps (universe)) ; do not cache, always regenerate
  (action (pipe-stdout (run git describe --all --long --dirty) (with-stdout-to %{target} (bash "xargs printf '(* Automatically regenerated, changes do not persist! *)\nlet version = \"%s\"'")))))

(rule
  (target configProfile.ml)
  (mode (promote (until-clean) (only configProfile.ml))) ; replace existing file in source tree, even if releasing (only overrides)
  (action (write-file %{target} "(* Automatically regenerated, changes do not persist! *)\nlet profile = \"%{profile}\"")))

(rule
  (alias runtest)
  (deps ../goblint ../scripts/update_suite.rb ../Makefile ../make.sh (source_tree ../tests/regression) (source_tree ../includes) (source_tree ../linux-headers))
  (action (chdir .. (run ./make.sh test)))
)

(env
  (dev
    (flags (:standard -warn-error -A -w -unused-var-strict)) ; https://dune.readthedocs.io/en/stable/faq.html#how-to-make-warnings-non-fatal
  )
  (trace
    (flags (:standard -warn-error -A -w -unused-var-strict)) ; https://dune.readthedocs.io/en/stable/faq.html#how-to-make-warnings-non-fatal
  )
)<|MERGE_RESOLUTION|>--- conflicted
+++ resolved
@@ -7,13 +7,8 @@
   (name goblint_lib)
   (public_name goblint.lib)
   (wrapped false)
-<<<<<<< HEAD
-  (modules :standard \ goblint mainarinc mainspec privPrecCompare apronPrecCompare)
+  (modules :standard \ goblint mainarinc mainspec privPrecCompare apronPrecCompare messagesCompare)
   (libraries goblint.sites goblint-cil.all-features batteries.unthreaded qcheck-core.runner sha json-data-encoding jsonrpc cpu arg-complete
-=======
-  (modules :standard \ goblint mainarinc mainspec privPrecCompare apronPrecCompare messagesCompare)
-  (libraries goblint.sites goblint-cil.all-features batteries.unthreaded qcheck-core.runner sha json-data-encoding jsonrpc cpu
->>>>>>> 36765d9e
     ; Conditionally compile based on whether apron optional dependency is installed or not.
     ; Alternative dependencies seem like the only way to optionally depend on optional dependencies.
     ; See: https://dune.readthedocs.io/en/stable/concepts.html#alternative-dependencies.
