(** How to generate constraints for a solver using specifications described in [Analyses]. *)

open Prelude
open GoblintCil
open MyCFG
open Analyses
open GobConfig

module M = Messages

(** Lifts a [Spec] so that the domain is [Hashcons]d *)
module HashconsLifter (S:Spec)
  : Spec with module D = Lattice.HConsed (S.D)
          and module G = S.G
          and module C = S.C
=
struct
  module D = Lattice.HConsed (S.D)
  module G = S.G
  module C = S.C
  module V = S.V

  let name () = S.name () ^" hashconsed"

  type marshal = S.marshal (* TODO: should hashcons table be in here to avoid relift altogether? *)
  let init = S.init
  let finalize = S.finalize

  let should_join x y = S.should_join (D.unlift x) (D.unlift y)

  let startstate v = D.lift (S.startstate v)
  let exitstate  v = D.lift (S.exitstate  v)
  let morphstate v d = D.lift (S.morphstate v (D.unlift d))

  let context fd = S.context fd % D.unlift

  let conv ctx =
    { ctx with local = D.unlift ctx.local
             ; split = (fun d es -> ctx.split (D.lift d) es )
    }

  let sync ctx reason =
    D.lift @@ S.sync (conv ctx) reason

  let query ctx =
    S.query (conv ctx)

  let assign ctx lv e =
    D.lift @@ S.assign (conv ctx) lv e

  let vdecl ctx v =
    D.lift @@ S.vdecl (conv ctx) v

  let branch ctx e tv =
    D.lift @@ S.branch (conv ctx) e tv

  let body ctx f =
    D.lift @@ S.body (conv ctx) f

  let return ctx r f =
    D.lift @@ S.return (conv ctx) r f

  let asm ctx =
    D.lift @@ S.asm (conv ctx)

  let skip ctx =
    D.lift @@ S.skip (conv ctx)

  let enter ctx r f args =
    List.map (fun (x,y) -> D.lift x, D.lift y) @@ S.enter (conv ctx) r f args

  let special ctx r f args =
    D.lift @@ S.special (conv ctx) r f args

  let combine ctx r fe f args fc es =
    D.lift @@ S.combine (conv ctx) r fe f args fc (D.unlift es)

  let threadenter ctx lval f args =
    List.map D.lift @@ S.threadenter (conv ctx) lval f args

  let threadspawn ctx lval f args fctx =
    D.lift @@ S.threadspawn (conv ctx) lval f args (conv fctx)
end

(** Lifts a [Spec] so that the context is [Hashcons]d. *)
module HashconsContextLifter (S:Spec)
  : Spec with module D = S.D
          and module G = S.G
          and module C = Printable.HConsed (S.C)
=
struct
  module D = S.D
  module G = S.G
  module C = Printable.HConsed (S.C)
  module V = S.V

  let name () = S.name () ^" context hashconsed"

  type marshal = S.marshal (* TODO: should hashcons table be in here to avoid relift altogether? *)
  let init = S.init
  let finalize = S.finalize

  let should_join = S.should_join

  let startstate = S.startstate
  let exitstate  = S.exitstate
  let morphstate = S.morphstate

  let context fd = C.lift % S.context fd

  let conv ctx =
    { ctx with context = (fun () -> C.unlift (ctx.context ())) }

  let sync ctx reason =
    S.sync (conv ctx) reason

  let query ctx (type a) (q: a Queries.t): a Queries.result =
    match q with
    | Queries.IterPrevVars f ->
      let g i (n, c, j) e = f i (n, Obj.repr (C.lift (Obj.obj c)), j) e in
      S.query (conv ctx) (Queries.IterPrevVars g)
    | _ -> S.query (conv ctx) q

  let assign ctx lv e =
    S.assign (conv ctx) lv e

  let vdecl ctx v =
    S.vdecl (conv ctx) v

  let branch ctx e tv =
    S.branch (conv ctx) e tv

  let body ctx f =
    S.body (conv ctx) f

  let return ctx r f =
    S.return (conv ctx) r f

  let asm ctx =
    S.asm (conv ctx)

  let skip ctx =
    S.skip (conv ctx)

  let enter ctx r f args =
    S.enter (conv ctx) r f args

  let special ctx r f args =
    S.special (conv ctx) r f args

  let combine ctx r fe f args fc es =
    S.combine (conv ctx) r fe f args (Option.map C.unlift fc) es

  let threadenter ctx lval f args =
    S.threadenter (conv ctx) lval f args

  let threadspawn ctx lval f args fctx =
    S.threadspawn (conv ctx) lval f args (conv fctx)
end

(* see option ana.opt.equal *)
module OptEqual (S: Spec) = struct
  module D = struct include S.D let equal x y = x == y || equal x y end
  module G = struct include S.G let equal x y = x == y || equal x y end
  module C = struct include S.C let equal x y = x == y || equal x y end
  include (S : Spec with module D := D and module G := G and module C := C)
end

(** If dbg.slice.on, stops entering functions after dbg.slice.n levels. *)
module LevelSliceLifter (S:Spec)
  : Spec with module D = Lattice.Prod (S.D) (Lattice.Reverse (IntDomain.Lifted))
          and module G = S.G
          and module C = S.C
=
struct
  module D = Lattice.Prod (S.D) (Lattice.Reverse (IntDomain.Lifted))
  module G = S.G
  module C = S.C
  module V = S.V

  let name () = S.name ()^" level sliced"

  let start_level = ref (`Top)

  type marshal = S.marshal (* TODO: should hashcons table be in here to avoid relift altogether? *)
  let init marshal =
    if get_bool "dbg.slice.on" then
      start_level := `Lifted (Int64.of_int (get_int "dbg.slice.n"));
    S.init marshal

  let finalize = S.finalize

  let should_join (x,_) (y,_) = S.should_join x y

  let startstate v = (S.startstate v, !start_level)
  let exitstate  v = (S.exitstate  v, !start_level)
  let morphstate v (d,l) = (S.morphstate v d, l)

  let context fd (d,_) = S.context fd d

  let conv ctx =
    { ctx with local = fst ctx.local
             ; split = (fun d es -> ctx.split (d, snd ctx.local) es )
    }

  let lift_fun ctx f g h =
    f @@ h (g (conv ctx))

  let enter' ctx r f args =
    let liftmap = List.map (fun (x,y) -> (x, snd ctx.local), (y, snd ctx.local)) in
    lift_fun ctx liftmap S.enter ((|>) args % (|>) f % (|>) r)

  let lift ctx d = (d, snd ctx.local)
  let lift_start_level d = (d, !start_level)

  let sync ctx reason = lift_fun ctx (lift ctx) S.sync   ((|>) reason)
  let query' ctx (type a) (q: a Queries.t): a Queries.result =
    lift_fun ctx identity   S.query  (fun x -> x q)
  let assign ctx lv e = lift_fun ctx (lift ctx) S.assign ((|>) e % (|>) lv)
  let vdecl ctx v     = lift_fun ctx (lift ctx) S.vdecl  ((|>) v)
  let branch ctx e tv = lift_fun ctx (lift ctx) S.branch ((|>) tv % (|>) e)
  let body ctx f      = lift_fun ctx (lift ctx) S.body   ((|>) f)
  let return ctx r f  = lift_fun ctx (lift ctx) S.return ((|>) f % (|>) r)
  let asm ctx         = lift_fun ctx (lift ctx) S.asm    identity
  let skip ctx        = lift_fun ctx (lift ctx) S.skip   identity
  let special ctx r f args        = lift_fun ctx (lift ctx) S.special ((|>) args % (|>) f % (|>) r)
  let combine' ctx r fe f args fc es = lift_fun ctx (lift ctx) S.combine (fun p -> p r fe f args fc (fst es))

  let threadenter ctx lval f args = lift_fun ctx (List.map lift_start_level) S.threadenter ((|>) args % (|>) f % (|>) lval)
  let threadspawn ctx lval f args fctx = lift_fun ctx (lift ctx) S.threadspawn ((|>) (conv fctx) % (|>) args % (|>) f % (|>) lval)

  let leq0 = function
    | `Top -> false
    | `Lifted x -> x <= 0L
    | `Bot -> true

  let sub1 = function
    | `Lifted x -> `Lifted (Int64.sub x 1L)
    | x -> x

  let add1 = function
    | `Lifted x -> `Lifted (Int64.add x 1L)
    | x -> x

  let enter ctx r f args =
    let (d,l) = ctx.local in
    if leq0 l then
      [ctx.local, D.bot ()]
    else
      enter' {ctx with local=(d, sub1 l)} r f args

  let combine ctx r fe f args fc es =
    let (d,l) = ctx.local in
    let l = add1 l in
    if leq0 l then
      (d, l)
    else
      let d',_ = combine' ctx r fe f args fc es in
      (d', l)

  let query ctx (type a) (q: a Queries.t): a Queries.result =
    match q with
    | Queries.EvalFunvar e ->
      let (d,l) = ctx.local in
      if leq0 l then
        Queries.LS.empty ()
      else
        query' ctx (Queries.EvalFunvar e)
    | q -> query' ctx q
end


(** Limits the number of widenings per node. *)
module LimitLifter (S:Spec) =
struct
  include (S : module type of S with module D := S.D and type marshal = S.marshal)

  let name () = S.name ()^" limited"

  let limit = ref 0

  let init marshal =
    limit := get_int "dbg.limit.widen";
    S.init marshal

  module H = MyCFG.NodeH
  let h = H.create 13
  let incr k =
    H.modify_def 1 k (fun v ->
        if v >= !limit then failwith ("LimitLifter: Reached limit ("^string_of_int !limit^") for node "^Ana.sprint Node.pretty_plain_short (Option.get !MyCFG.current_node));
        v+1
      ) h;
  module D = struct
    include S.D
    let widen x y = Option.may incr !MyCFG.current_node; widen x y (* when is this None? *)
  end
end


(* widening on contexts, keeps contexts for calls only in D *)
module WidenContextLifterSide (S:Spec)
=
struct
  module DD =
  struct
    include S.D
    let printXml f d = BatPrintf.fprintf f "<value>%a</value>" printXml d
  end
  module M = MapDomain.MapBot (Basetype.Variables) (DD) (* should be CilFun -> S.C, but CilFun is not Groupable, and S.C is no Lattice *)

  module D = struct
    include Lattice.Prod (S.D) (M)
    let printXml f (d,m) = BatPrintf.fprintf f "\n%a<analysis name=\"widen-context\">\n%a\n</analysis>" S.D.printXml d M.printXml m
  end
  module G = S.G
  module C = S.C
  module V = S.V


  let name () = S.name ()^" with widened contexts"

  type marshal = S.marshal
  let init = S.init
  let finalize = S.finalize

  let should_join (x,_) (y,_) = S.should_join x y

  let inj f x = f x, M.bot ()

  let startstate = inj S.startstate
  let exitstate  = inj S.exitstate
  let morphstate v (d,m) = S.morphstate v d, m

  let context fd (d,m) = S.context fd d (* just the child analysis' context *)

  let conv ctx =
    { ctx with local = fst ctx.local
             ; split = (fun d es -> ctx.split (d, snd ctx.local) es )
    }
  let lift_fun ctx f g = g (f (conv ctx)), snd ctx.local

  let sync ctx reason = lift_fun ctx S.sync   ((|>) reason)
  let query ctx       = S.query (conv ctx)
  let assign ctx lv e = lift_fun ctx S.assign ((|>) e % (|>) lv)
  let vdecl ctx v     = lift_fun ctx S.vdecl  ((|>) v)
  let branch ctx e tv = lift_fun ctx S.branch ((|>) tv % (|>) e)
  let body ctx f      = lift_fun ctx S.body   ((|>) f)
  let return ctx r f  = lift_fun ctx S.return ((|>) f % (|>) r)
  let asm ctx         = lift_fun ctx S.asm    identity
  let skip ctx        = lift_fun ctx S.skip   identity
  let special ctx r f args       = lift_fun ctx S.special ((|>) args % (|>) f % (|>) r)

  let threadenter ctx lval f args = S.threadenter (conv ctx) lval f args |> List.map (fun d -> (d, snd ctx.local))
  let threadspawn ctx lval f args fctx = lift_fun ctx S.threadspawn ((|>) (conv fctx) % (|>) args % (|>) f % (|>) lval)

  let enter ctx r f args =
    let m = snd ctx.local in
    let d' v_cur =
      if ContextUtil.should_keep ~isAttr:GobContext ~keepOption:"ana.context.widen" ~keepAttr:"widen" ~removeAttr:"no-widen" f then (
        let v_old = M.find f.svar m in (* S.D.bot () if not found *)
        let v_new = S.D.widen v_old (S.D.join v_old v_cur) in
        Messages.(if tracing && not (S.D.equal v_old v_new) then tracel "widen-context" "enter results in new context for function %s\n" f.svar.vname);
        v_new, M.add f.svar v_new m
      )
      else
        v_cur, m
    in
    S.enter (conv ctx) r f args
    |> List.map (fun (c,v) -> (c,m), d' v) (* c: caller, v: callee *)

  let combine ctx r fe f args fc es = lift_fun ctx S.combine (fun p -> p r fe f args fc (fst es))
end


(** Lifts a [Spec] with a special bottom element that represent unreachable code. *)
module DeadCodeLifter (S:Spec)
  : Spec with module D = Dom (S.D)
          and module G = S.G
          and module C = S.C
=
struct
  module D = Dom (S.D)
  module G = S.G
  module C = S.C
  module V = S.V

  let name () = S.name ()^" lifted"

  type marshal = S.marshal
  let init = S.init
  let finalize = S.finalize

  let should_join x y =
    match x, y with
    | `Lifted a, `Lifted b -> S.should_join a b
    | _ -> true

  let startstate v = `Lifted (S.startstate v)
  let exitstate  v = `Lifted (S.exitstate  v)
  let morphstate v d = try `Lifted (S.morphstate v (D.unlift d)) with Deadcode -> d

  let context fd = S.context fd % D.unlift

  let conv ctx =
    { ctx with local = D.unlift ctx.local
             ; split = (fun d es -> ctx.split (D.lift d) es )
    }

  let lift_fun ctx f g h b =
    try f @@ h (g (conv ctx))
    with Deadcode -> b

  let sync ctx reason = lift_fun ctx D.lift   S.sync   ((|>) reason)      `Bot

  let enter ctx r f args =
    let liftmap = List.map (fun (x,y) -> D.lift x, D.lift y) in
    lift_fun ctx liftmap S.enter ((|>) args % (|>) f % (|>) r) []

  let query ctx (type a) (q: a Queries.t): a Queries.result =
    lift_fun ctx identity S.query (fun (x) -> x q) (Queries.Result.bot q)
  let assign ctx lv e = lift_fun ctx D.lift   S.assign ((|>) e % (|>) lv) `Bot
  let vdecl ctx v     = lift_fun ctx D.lift   S.vdecl  ((|>) v)            `Bot
  let branch ctx e tv = lift_fun ctx D.lift   S.branch ((|>) tv % (|>) e) `Bot
  let body ctx f      = lift_fun ctx D.lift   S.body   ((|>) f)            `Bot
  let return ctx r f  = lift_fun ctx D.lift   S.return ((|>) f % (|>) r)  `Bot
  let asm ctx         = lift_fun ctx D.lift   S.asm    identity           `Bot
  let skip ctx        = lift_fun ctx D.lift   S.skip   identity           `Bot
  let special ctx r f args       = lift_fun ctx D.lift S.special ((|>) args % (|>) f % (|>) r)        `Bot
  let combine ctx r fe f args fc es = lift_fun ctx D.lift S.combine (fun p -> p r fe f args fc (D.unlift es)) `Bot

  let threadenter ctx lval f args = lift_fun ctx (List.map D.lift) S.threadenter ((|>) args % (|>) f % (|>) lval) []
  let threadspawn ctx lval f args fctx = lift_fun ctx D.lift S.threadspawn ((|>) (conv fctx) % (|>) args % (|>) f % (|>) lval) `Bot
end

module type Increment =
sig
  val increment: increment_data option
<<<<<<< HEAD
end

(** Combined variables so that we can also use the more common [EqConstrSys]
    that uses only one kind of a variable. *)
module Var2 (LV:VarType) (GV:VarType)
  : VarType
    with type t = [ `L of LV.t  | `G of GV.t ]
=
struct
  type t = [ `L of LV.t  | `G of GV.t ] [@@deriving eq, ord, hash]
  let relift = function
    | `L x -> `L (LV.relift x)
    | `G x -> `G (GV.relift x)

  let pretty_trace () = function
    | `L a -> LV.pretty_trace () a
    | `G a -> GV.pretty_trace () a

  let printXml f = function
    | `L a -> LV.printXml f a
    | `G a -> GV.printXml f a

  let var_id = function
    | `L a -> LV.var_id a
    | `G a -> GV.var_id a

  let node = function
    | `L a -> LV.node a
    | `G a -> GV.node a

  let is_write_only = function
    | `L a -> LV.is_write_only a
    | `G a -> GV.is_write_only a
=======
>>>>>>> 4828e7b4
end

(** The main point of this file---generating a [GlobConstrSys] from a [Spec]. *)
module FromSpec (S:Spec) (Cfg:CfgBackward) (I: Increment)
  : sig
    include GlobConstrSys with module LVar = VarF (S.C)
                           and module GVar = GVarF (S.V)
                           and module D = S.D
                           and module G = GVarG (S.G) (S.C)
  end
=
struct
  type lv = MyCFG.node * S.C.t
  (* type gv = varinfo *)
  type ld = S.D.t
  (* type gd = S.G.t *)
  module LVar = VarF (S.C)
  module GVar = GVarF (S.V)
  module D = S.D
  module G = GVarG (S.G) (S.C)

  (* Two global invariants:
     1. S.V -> S.G  --  used for Spec
     2. fundec -> set of S.C  --  used for IterSysVars Node *)

  let sync ctx =
    match Cfg.prev ctx.prev_node with
    | _ :: _ :: _ -> S.sync ctx `Join
    | _ -> S.sync ctx `Normal

  let side_context sideg f c =
    if !GU.postsolving then
      sideg (GVar.contexts f) (G.create_contexts (G.CSet.singleton c))

  let common_ctx var edge prev_node pval (getl:lv -> ld) sidel getg sideg : (D.t, S.G.t, S.C.t, S.V.t) ctx * D.t list ref * (lval option * varinfo * exp list * D.t) list ref =
    let r = ref [] in
    let spawns = ref [] in
    (* now watch this ... *)
    let rec ctx =
      { ask     = (fun (type a) (q: a Queries.t) -> S.query ctx q)
      ; emit    = (fun _ -> failwith "emit outside MCP")
      ; node    = fst var
      ; prev_node = prev_node
      ; control_context = snd var |> Obj.obj
      ; context = snd var |> Obj.obj
      ; edge    = edge
      ; local   = pval
      ; global  = (fun g -> G.spec (getg (GVar.spec g)))
      ; spawn   = spawn
      ; split   = (fun (d:D.t) es -> assert (List.is_empty es); r := d::!r)
      ; sideg   = (fun g d -> sideg (GVar.spec g) (G.create_spec d))
      }
    and spawn lval f args =
      (* TODO: adjust ctx node/edge? *)
      (* TODO: don't repeat for all paths that spawn same *)
      let ds = S.threadenter ctx lval f args in
      List.iter (fun d ->
          spawns := (lval, f, args, d) :: !spawns;
          match Cilfacade.find_varinfo_fundec f with
          | fd ->
            let c = S.context fd d in
            sidel (FunctionEntry fd, c) d;
            ignore (getl (Function fd, c))
          | exception Not_found ->
            (* unknown function *)
            M.error ~category:Imprecise ~tags:[Category Unsound] "Created a thread from unknown function %s" f.vname
            (* actual implementation (e.g. invalidation) is done by threadenter *)
        ) ds
    in
    (* ... nice, right! *)
    let pval = sync ctx in
    { ctx with local = pval }, r, spawns

  let rec bigsqcup = function
    | []    -> D.bot ()
    | [x]   -> x
    | x::xs -> D.join x (bigsqcup xs)

  let thread_spawns ctx d spawns =
    if List.is_empty spawns then
      d
    else
      let rec ctx' =
        { ctx with
          ask = (fun (type a) (q: a Queries.t) -> S.query ctx' q)
        ; local = d
        }
      in
      (* TODO: don't forget path dependencies *)
      let one_spawn (lval, f, args, fd) =
        let rec fctx =
          { ctx with
            ask = (fun (type a) (q: a Queries.t) -> S.query fctx q)
          ; local = fd
          }
        in
        S.threadspawn ctx' lval f args fctx
      in
      bigsqcup (List.map one_spawn spawns)

  let common_join ctx d splits spawns =
    thread_spawns ctx (bigsqcup (d :: splits)) spawns

  let common_joins ctx ds splits spawns = common_join ctx (bigsqcup ds) splits spawns

  let tf_assign var edge prev_node lv e getl sidel getg sideg d =
    let ctx, r, spawns = common_ctx var edge prev_node d getl sidel getg sideg in
    common_join ctx (S.assign ctx lv e) !r !spawns

  let tf_vdecl var edge prev_node v getl sidel getg sideg d =
    let ctx, r, spawns = common_ctx var edge prev_node d getl sidel getg sideg in
    common_join ctx (S.vdecl ctx v) !r !spawns

  let normal_return r fd ctx sideg =
    let spawning_return = S.return ctx r fd in
    let nval = S.sync { ctx with local = spawning_return } `Return in
    nval

  let toplevel_kernel_return r fd ctx sideg =
    let st = if fd.svar.vname = MyCFG.dummy_func.svar.vname then ctx.local else S.return ctx r fd in
    let spawning_return = S.return {ctx with local = st} None MyCFG.dummy_func in
    let nval = S.sync { ctx with local = spawning_return } `Return in
    nval

  let tf_ret var edge prev_node ret fd getl sidel getg sideg d =
    let ctx, r, spawns = common_ctx var edge prev_node d getl sidel getg sideg in
    let d =
      if (CilType.Fundec.equal fd MyCFG.dummy_func ||
          List.mem fd.svar.vname (get_string_list "mainfun")) &&
         get_bool "kernel"
      then toplevel_kernel_return ret fd ctx sideg
      else normal_return ret fd ctx sideg
    in
    common_join ctx d !r !spawns

  let tf_entry var edge prev_node fd getl sidel getg sideg d =
    (* Side effect function context here instead of at sidel to FunctionEntry,
       because otherwise context for main functions (entrystates) will be missing or pruned during postsolving. *)
    let c: unit -> S.C.t = snd var |> Obj.obj in
    side_context sideg fd (c ());
    let ctx, r, spawns = common_ctx var edge prev_node d getl sidel getg sideg in
    common_join ctx (S.body ctx fd) !r !spawns

  let tf_test var edge prev_node e tv getl sidel getg sideg d =
    let ctx, r, spawns = common_ctx var edge prev_node d getl sidel getg sideg in
    common_join ctx (S.branch ctx e tv) !r !spawns

  let tf_normal_call ctx lv e (f:fundec) args  getl sidel getg sideg =
    let combine (cd, fc, fd) =
      if M.tracing then M.traceli "combine" "local: %a\n" S.D.pretty cd;
      (* Extra sync in case function has multiple returns.
         Each `Return sync is done before joining, so joined value may be unsound.
         Since sync is normally done before tf (in common_ctx), simulate it here for fd. *)
      (* TODO: don't do this extra sync here *)
      let fd =
        (* TODO: more accurate ctx? *)
        let rec sync_ctx = { ctx with
            ask = (fun (type a) (q: a Queries.t) -> S.query sync_ctx q);
            local = fd;
            prev_node = Function f
          }
        in
        sync sync_ctx
      in
      if M.tracing then M.trace "combine" "function: %a\n" S.D.pretty fd;
      let r = S.combine {ctx with local = cd} lv e f args fc fd in
      if M.tracing then M.traceu "combine" "combined local: %a\n" S.D.pretty r;
      r
    in
    let paths = S.enter ctx lv f args in
    let paths = List.map (fun (c,v) -> (c, S.context f v, v)) paths in
    List.iter (fun (c,fc,v) -> if not (S.D.is_bot v) then sidel (FunctionEntry f, fc) v) paths;
    let paths = List.map (fun (c,fc,v) -> (c, fc, if S.D.is_bot v then v else getl (Function f, fc))) paths in
    let paths = List.filter (fun (c,fc,v) -> not (D.is_bot v)) paths in
    let paths = List.map (Tuple3.map2 Option.some) paths in
    if M.tracing then M.traceli "combine" "combining\n";
    let paths = List.map combine paths in
    let r = List.fold_left D.join (D.bot ()) paths in
    if M.tracing then M.traceu "combine" "combined: %a\n" S.D.pretty r;
    r

  let tf_special_call ctx lv f args = S.special ctx lv f args

  let tf_proc var edge prev_node lv e args getl sidel getg sideg d =
    let ctx, r, spawns = common_ctx var edge prev_node d getl sidel getg sideg in
    let functions =
      match e with
      | Lval (Var v, NoOffset) ->
        (* Handle statically known function call directly.
           Allows deactivating base. *)
        [v]
      | _ ->
        (* Depends on base for query. *)
        let ls = ctx.ask (Queries.EvalFunvar e) in
        Queries.LS.fold (fun ((x,_)) xs -> x::xs) ls []
    in
    let one_function f =
      match f.vtype with
      | TFun (_, params, var_arg, _)  ->
        let arg_length = List.length args in
        let p_length = Option.map_default List.length 0 params in
        (* Check whether number of arguments fits. *)
        (* If params is None, the function or its parameters are not declared, so we still analyze the unknown function call. *)
        if Option.is_none params || p_length = arg_length || (var_arg && arg_length >= p_length) then
          begin Some (match Cilfacade.find_varinfo_fundec f with
              | fd when LibraryFunctions.use_special f.vname ->
                M.info ~category:Analyzer "Using special for defined function %s" f.vname;
                tf_special_call ctx lv f args
              | fd ->
                tf_normal_call ctx lv e fd args getl sidel getg sideg
              | exception Not_found ->
                tf_special_call ctx lv f args)
          end
        else begin
          let geq = if var_arg then ">=" else "" in
          M.warn ~tags:[CWE 685] "Potential call to function %a with wrong number of arguments (expected: %s%d, actual: %d). This call will be ignored." CilType.Varinfo.pretty f geq p_length arg_length;
          None
        end
      | _ ->
        M.warn  ~category:Call "Something that is not a function (%a) is called." CilType.Varinfo.pretty f;
        None
    in
    let funs = List.filter_map one_function functions in
    if [] = funs then begin
      M.warn ~category:Unsound "No suitable function to be called at call site. Continuing with state before call.";
      d (* because LevelSliceLifter *)
    end else
      common_joins ctx funs !r !spawns

  let tf_asm var edge prev_node getl sidel getg sideg d =
    let ctx, r, spawns = common_ctx var edge prev_node d getl sidel getg sideg in
    common_join ctx (S.asm ctx) !r !spawns

  let tf_skip var edge prev_node getl sidel getg sideg d =
    let ctx, r, spawns = common_ctx var edge prev_node d getl sidel getg sideg in
    common_join ctx (S.skip ctx) !r !spawns

  let tf var getl sidel getg sideg prev_node edge d =
    begin match edge with
      | Assign (lv,rv) -> tf_assign var edge prev_node lv rv
      | VDecl (v)      -> tf_vdecl var edge prev_node v
      | Proc (r,f,ars) -> tf_proc var edge prev_node r f ars
      | Entry f        -> tf_entry var edge prev_node f
      | Ret (r,fd)     -> tf_ret var edge prev_node r fd
      | Test (p,b)     -> tf_test var edge prev_node p b
      | ASM (_, _, _)  -> tf_asm var edge prev_node (* TODO: use ASM fields for something? *)
      | Skip           -> tf_skip var edge prev_node
    end getl sidel getg sideg d

  let tf var getl sidel getg sideg prev_node (_,edge) d (f,t) =
    let old_loc  = !Tracing.current_loc in
    let old_loc2 = !Tracing.next_loc in
    Tracing.current_loc := f;
    Tracing.next_loc := t;
    Fun.protect ~finally:(fun () ->
        Tracing.current_loc := old_loc;
        Tracing.next_loc := old_loc2
      ) (fun () ->
        let d       = tf var getl sidel getg sideg prev_node edge d in
        d
      )

  let tf (v,c) (edges, u) getl sidel getg sideg =
    let pval = getl (u,c) in
    let _, locs = List.fold_right (fun (f,e) (t,xs) -> f, (f,t)::xs) edges (Node.location v,[]) in
    List.fold_left2 (|>) pval (List.map (tf (v,Obj.repr (fun () -> c)) getl sidel getg sideg u) edges) locs

  let tf (v,c) (e,u) getl sidel getg sideg =
    let old_node = !current_node in
    let old_fd = Option.map Node.find_fundec old_node |? Cil.dummyFunDec in
    let new_fd = Node.find_fundec v in
    if not (CilType.Fundec.equal old_fd new_fd) then
      Timing.Program.enter new_fd.svar.vname;
    let old_context = !M.current_context in
    current_node := Some u;
    M.current_context := Some (Obj.repr c);
    Fun.protect ~finally:(fun () ->
        current_node := old_node;
        M.current_context := old_context;
        if not (CilType.Fundec.equal old_fd new_fd) then
          Timing.Program.exit new_fd.svar.vname
      ) (fun () ->
        let d       = tf (v,c) (e,u) getl sidel getg sideg in
        d
      )

  let system (v,c) =
    match v with
    | FunctionEntry _ ->
      None
    | _ ->
      let tf getl sidel getg sideg =
        let tf' eu = tf (v,c) eu getl sidel getg sideg in

        match NodeH.find_option CfgTools.node_scc_global v with
        | Some scc when NodeH.mem scc.prev v && NodeH.length scc.prev = 1 ->
          (* Limited to loops with only one entry node. Otherwise unsound as is. *)
          (* TODO: Is it possible to do soundly for multi-entry loops? *)
          let stricts = NodeH.find_default scc.prev v [] in
          let xs_stricts = List.map tf' stricts in
          if List.for_all S.D.is_bot xs_stricts then
            S.D.bot ()
          else
            let xs_strict = List.fold_left S.D.join (S.D.bot ()) xs_stricts in
            let equal = [%eq: (CilType.Location.t * Edge.t) list * Node.t] in
            let is_strict eu = List.exists (equal eu) stricts in
            let non_stricts = List.filter (neg is_strict) (Cfg.prev v) in
            let xs_non_stricts = List.map tf' non_stricts in
            List.fold_left S.D.join xs_strict xs_non_stricts
        | _ ->
          let xs = List.map tf' (Cfg.prev v) in
          List.fold_left S.D.join (S.D.bot ()) xs
      in
      Some tf

  let iter_vars getl getg vq fl fg =
    (* vars for Spec *)
    let rec ctx =
      { ask    = (fun (type a) (q: a Queries.t) -> S.query ctx q)
      ; emit   = (fun _ -> failwith "Cannot \"emit\" in query context.")
      ; node   = MyCFG.dummy_node (* TODO maybe ask should take a node (which could be used here) instead of a location *)
      ; prev_node = MyCFG.dummy_node
      ; control_context = (fun () -> ctx_failwith "No context in query context.")
      ; context = (fun () -> ctx_failwith "No context in query context.")
      ; edge    = MyCFG.Skip
      ; local  = S.startstate Cil.dummyFunDec.svar (* bot and top both silently raise and catch Deadcode in DeadcodeLifter *)
      ; global = (fun g -> G.spec (getg (GVar.spec g)))
      ; spawn  = (fun v d    -> failwith "Cannot \"spawn\" in query context.")
      ; split  = (fun d es   -> failwith "Cannot \"split\" in query context.")
      ; sideg  = (fun v g    -> failwith "Cannot \"split\" in query context.")
      }
    in
    let f v = fg (GVar.spec (Obj.obj v)) in
    S.query ctx (IterSysVars (vq, f));

    (* node vars for locals *)
    match vq with
    | Node {node; fundec} ->
      let fd = Option.default_delayed (fun () -> Node.find_fundec node) fundec in
      let cs = G.contexts (getg (GVar.contexts fd)) in
      G.CSet.iter (fun c ->
          fl (node, c)
        ) cs
    | _ ->
      ()

  let sys_change getl getg =
    let open CompareCIL in

    let c = match I.increment with
      | Some {changes; _} -> changes
      | None -> empty_change_info ()
    in
    List.(Printf.printf "change_info = { unchanged = %d; changed = %d; added = %d; removed = %d }\n" (length c.unchanged) (length c.changed) (length c.added) (length c.removed));

    let changed_funs = List.filter_map (function
        | {old = GFun (f, _); diff = None; _} ->
          print_endline ("Completely changed function: " ^ f.svar.vname);
          Some f
        | _ -> None
      ) c.changed
    in
    let part_changed_funs = List.filter_map (function
        | {old = GFun (f, _); diff = Some nd; _} ->
          print_endline ("Partially changed function: " ^ f.svar.vname);
          Some (f, nd.primObsoleteNodes, nd.unchangedNodes)
        | _ -> None
      ) c.changed
    in
    let removed_funs = List.filter_map (function
        | GFun (f, _) ->
          print_endline ("Removed function: " ^ f.svar.vname);
          Some f
        | _ -> None
      ) c.removed
    in

    let module HM = Hashtbl.Make (Var2 (LVar) (GVar)) in

    let mark_node hm f node =
      iter_vars getl getg (Node {node; fundec = Some f}) (fun v ->
          HM.replace hm (`L v) ()
        ) (fun v ->
          HM.replace hm (`G v) ()
        )
    in

    let reluctant = GobConfig.get_bool "incremental.reluctant.enabled" in
    let reanalyze_entry f =
      (* destabilize the entry points of a changed function when reluctant is off,
         or the function is to be force-reanalyzed  *)
      (not reluctant) || CompareCIL.VarinfoSet.mem f.svar c.exclude_from_rel_destab
    in
    let obsolete_ret = HM.create 103 in
    let obsolete_entry = HM.create 103 in
    let obsolete_prim = HM.create 103 in

    (* When reluctant is on:
       Only add function entry nodes to obsolete_entry if they are in force-reanalyze *)
    List.iter (fun f ->
        if reanalyze_entry f then
          (* collect function entry for eager destabilization *)
          mark_node obsolete_entry f (FunctionEntry f)
        else
          (* collect function return for reluctant analysis *)
          mark_node obsolete_ret f (Function f)
      ) changed_funs;
    (* Unknowns from partially changed functions need only to be collected for eager destabilization when reluctant is off *)
    (* We utilize that force-reanalyzed functions are always considered as completely changed (and not partially changed) *)
    if not reluctant then (
      List.iter (fun (f, pn, _) ->
          List.iter (fun n ->
              mark_node obsolete_prim f n
            ) pn;
          mark_node obsolete_ret f (Function f);
        ) part_changed_funs;
    );

    let obsolete = Enum.append (HM.keys obsolete_entry) (HM.keys obsolete_prim) |> List.of_enum in
    let reluctant = HM.keys obsolete_ret |> List.of_enum in

    let marked_for_deletion = HM.create 103 in

    let dummy_pseudo_return_node f =
      (* not the same as in CFG, but compares equal because of sid *)
      Node.Statement ({Cil.dummyStmt with sid = CfgTools.get_pseudo_return_id f})
    in
    let add_nodes_of_fun (functions: fundec list) (withEntry: fundec -> bool) =
      let add_stmts (f: fundec) =
        List.iter (fun s ->
            mark_node marked_for_deletion f (Statement s)
          ) f.sallstmts
      in
      List.iter (fun f ->
          if withEntry f then
            mark_node marked_for_deletion f (FunctionEntry f);
          mark_node marked_for_deletion f (Function f);
          add_stmts f;
          mark_node marked_for_deletion f (dummy_pseudo_return_node f)
        ) functions;
    in

    add_nodes_of_fun changed_funs reanalyze_entry;
    add_nodes_of_fun removed_funs (fun _ -> true);
    (* it is necessary to remove all unknowns for changed pseudo-returns because they have static ids *)
    let add_pseudo_return f un =
      let pseudo = dummy_pseudo_return_node f in
      if not (List.exists (Node.equal pseudo % fst) un) then
        mark_node marked_for_deletion f (dummy_pseudo_return_node f)
    in
    List.iter (fun (f,_,un) ->
        mark_node marked_for_deletion f (Function f);
        add_pseudo_return f un
      ) part_changed_funs;

    let delete = HM.keys marked_for_deletion |> List.of_enum in

    let restart = match I.increment with
      | Some data ->
        let restart = ref [] in
        List.iter (fun g ->
            iter_vars getl getg g (fun v ->
                restart := `L v :: !restart
              ) (fun v ->
                restart := `G v :: !restart
              )
          ) data.restarting;
        !restart
      | None -> []
    in

    {obsolete; delete; reluctant; restart}
end

(** Convert a non-incremental solver into an "incremental" solver.
    It will solve from scratch, perform standard postsolving and have no marshal data. *)
module EqIncrSolverFromEqSolver (Sol: GenericEqBoxSolver): GenericEqBoxIncrSolver =
  functor (Arg: IncrSolverArg) (S: EqConstrSys) (VH: Hashtbl.S with type key = S.v) ->
  struct
    module Sol = Sol (S) (VH)
    module Post = PostSolver.MakeList (PostSolver.ListArgFromStdArg (S) (VH) (Arg))

    type marshal = unit
    let copy_marshal () = ()
    let relift_marshal () = ()

    let solve box xs vs _ =
      let vh = Sol.solve box xs vs in
      Post.post xs vs vh;
      (vh, ())
  end


(** Translate a [GlobConstrSys] into a [EqConstrSys] *)
module EqConstrSysFromGlobConstrSys (S:GlobConstrSys)
  : EqConstrSys   with type v = Var2(S.LVar)(S.GVar).t
                   and type d = Lattice.Lift2(S.G)(S.D)(Printable.DefaultNames).t
                   and module Var = Var2(S.LVar)(S.GVar)
                   and module Dom = Lattice.Lift2(S.G)(S.D)(Printable.DefaultNames)
=
struct
  module Var = Var2(S.LVar)(S.GVar)
  module Dom =
  struct
    include Lattice.Lift2(S.G)(S.D)(Printable.DefaultNames)
    let printXml f = function
      | `Lifted1 a -> S.G.printXml f a
      | `Lifted2 a -> S.D.printXml f a
      | (`Bot | `Top) as x -> printXml f x
  end
  type v = Var.t
  type d = Dom.t

  let box f x y = if Dom.leq y x then Dom.narrow x y else Dom.widen x (Dom.join x y)

  let getG = function
    | `Lifted1 x -> x
    | `Bot -> S.G.bot ()
    | `Top -> failwith "EqConstrSysFromGlobConstrSys.getG: global variable has top value"
    | `Lifted2 _ -> failwith "EqConstrSysFromGlobConstrSys.getG: global variable has local value"

  let getL = function
    | `Lifted2 x -> x
    | `Bot -> S.D.bot ()
    | `Top -> failwith "EqConstrSysFromGlobConstrSys.getL: local variable has top value"
    | `Lifted1 _ -> failwith "EqConstrSysFromGlobConstrSys.getL: local variable has global value"

  let l, g = (fun x -> `L x), (fun x -> `G x)
  let lD, gD = (fun x -> `Lifted2 x), (fun x -> `Lifted1 x)

  let conv f get set =
    f (getL % get % l) (fun x v -> set (l x) (lD v))
      (getG % get % g) (fun x v -> set (g x) (gD v))
    |> lD

  let system = function
    | `G _ -> None
    | `L x -> Option.map conv (S.system x)

  let sys_change get =
    S.sys_change (getL % get % l) (getG % get % g)
end

(** Splits a [EqConstrSys] solution into a [GlobConstrSys] solution with given [Hashtbl.S] for the [EqConstrSys]. *)
module GlobConstrSolFromEqConstrSolBase (S: GlobConstrSys) (LH: Hashtbl.S with type key = S.LVar.t) (GH: Hashtbl.S with type key = S.GVar.t) (VH: Hashtbl.S with type key = Var2 (S.LVar) (S.GVar).t) =
struct
  let split_solution hm =
    let l' = LH.create 113 in
    let g' = GH.create 113 in
    let split_vars x d = match x with
      | `L x ->
        begin match d with
          | `Lifted2 d -> LH.replace l' x d
          (* | `Bot -> () *)
          (* Since Verify2 is broken and only checks existing keys, add it with local bottom value.
            This works around some cases, where Verify2 would not detect a problem due to completely missing variable. *)
          | `Bot -> LH.replace l' x (S.D.bot ())
          | `Top -> failwith "GlobConstrSolFromEqConstrSolBase.split_vars: local variable has top value"
          | `Lifted1 _ -> failwith "GlobConstrSolFromEqConstrSolBase.split_vars: local variable has global value"
        end
      | `G x ->
        begin match d with
          | `Lifted1 d -> GH.replace g' x d
          | `Bot -> ()
          | `Top -> failwith "GlobConstrSolFromEqConstrSolBase.split_vars: global variable has top value"
          | `Lifted2 _ -> failwith "GlobConstrSolFromEqConstrSolBase.split_vars: global variable has local value"
        end
    in
    VH.iter split_vars hm;
    (l', g')
end

(** Splits a [EqConstrSys] solution into a [GlobConstrSys] solution. *)
module GlobConstrSolFromEqConstrSol (S: GlobConstrSys) (LH: Hashtbl.S with type key = S.LVar.t) (GH: Hashtbl.S with type key = S.GVar.t) =
struct
  module S2 = EqConstrSysFromGlobConstrSys (S)
  module VH = Hashtbl.Make (S2.Var)

  include GlobConstrSolFromEqConstrSolBase (S) (LH) (GH) (VH)
end

(** Transforms a [GenericEqBoxIncrSolver] into a [GenericGlobSolver]. *)
module GlobSolverFromEqSolver (Sol:GenericEqBoxIncrSolverBase)
<<<<<<< HEAD
  (* : GenericGlobSolver *)
=======
>>>>>>> 4828e7b4
  = functor (S:GlobConstrSys) ->
    functor (LH:Hashtbl.S with type key=S.LVar.t) ->
    functor (GH:Hashtbl.S with type key=S.GVar.t) ->
    struct
      module EqSys = EqConstrSysFromGlobConstrSys (S)

      module VH : Hashtbl.S with type key=EqSys.v = Hashtbl.Make(EqSys.Var)
      module Sol' = Sol (EqSys) (VH)

      module Splitter = GlobConstrSolFromEqConstrSolBase (S) (LH) (GH) (VH) (* reuse EqSys and VH *)

      type marshal = Sol'.marshal

      let copy_marshal = Sol'.copy_marshal
      let relift_marshal = Sol'.relift_marshal

      let solve ls gs l old_data =
        let vs = List.map (fun (x,v) -> `L x, `Lifted2 v) ls
                 @ List.map (fun (x,v) -> `G x, `Lifted1 v) gs in
        let sv = List.map (fun x -> `L x) l in
        let hm, solver_data = Sol'.solve EqSys.box vs sv old_data in
        Splitter.split_solution hm, solver_data
    end


(** Add path sensitivity to a analysis *)
module PathSensitive2 (Spec:Spec)
  : Spec
    with module G = Spec.G
     and module C = Spec.C
     and module V = Spec.V
=
struct
  module D =
  struct
    (* TODO is it really worth it to check every time instead of just using sets and joining later? *)
    module C =
    struct
      type elt = Spec.D.t
      let cong = Spec.should_join
    end
    module J = SetDomain.Joined (Spec.D)
    include DisjointDomain.PairwiseSet (Spec.D) (J) (C)
    let name () = "PathSensitive (" ^ name () ^ ")"

    let printXml f x =
      let print_one x =
        BatPrintf.fprintf f "\n<path>%a</path>" Spec.D.printXml x
      in
      iter print_one x
  end

  module G = Spec.G
  module C = Spec.C
  module V = Spec.V

  let name () = "PathSensitive2("^Spec.name ()^")"

  type marshal = Spec.marshal
  let init = Spec.init
  let finalize = Spec.finalize

  let should_join x y = true

  let exitstate  v = D.singleton (Spec.exitstate  v)
  let startstate v = D.singleton (Spec.startstate v)
  let morphstate v d = D.map (Spec.morphstate v) d

  let context fd l =
    if D.cardinal l <> 1 then
      failwith "PathSensitive2.context must be called with a singleton set."
    else
      Spec.context fd @@ D.choose l

  let conv ctx x =
    let rec ctx' = { ctx with ask   = (fun (type a) (q: a Queries.t) -> Spec.query ctx' q)
                            ; local = x
                            ; split = (ctx.split % D.singleton) }
    in
    ctx'

  let map ctx f g =
    let h x xs =
      try D.add (g (f (conv ctx x))) xs
      with Deadcode -> xs
    in
    let d = D.fold h ctx.local (D.empty ()) in
    if D.is_bot d then raise Deadcode else d

  let fold' ctx f g h a =
    let k x a =
      try h a @@ g @@ f @@ conv ctx x
      with Deadcode -> a
    in
    D.fold k ctx.local a

  let assign ctx l e    = map ctx Spec.assign  (fun h -> h l e )
  let vdecl ctx v       = map ctx Spec.vdecl   (fun h -> h v)
  let body   ctx f      = map ctx Spec.body    (fun h -> h f   )
  let return ctx e f    = map ctx Spec.return  (fun h -> h e f )
  let branch ctx e tv   = map ctx Spec.branch  (fun h -> h e tv)
  let asm ctx           = map ctx Spec.asm     identity
  let skip ctx          = map ctx Spec.skip    identity
  let special ctx l f a = map ctx Spec.special (fun h -> h l f a)

  let threadenter ctx lval f args =
    let g xs ys = (List.map (fun y -> D.singleton y) ys) @ xs in
    fold' ctx Spec.threadenter (fun h -> h lval f args) g []
  let threadspawn ctx lval f args fctx =
    let fd1 = D.choose fctx.local in
    map ctx Spec.threadspawn (fun h -> h lval f args (conv fctx fd1))

  let sync ctx reason = map ctx Spec.sync (fun h -> h reason)

  let query ctx (type a) (q: a Queries.t): a Queries.result =
    (* TODO: handle Invariant path like PathSensitive3? *)
    (* join results so that they are sound for all paths *)
    let module Result = (val Queries.Result.lattice q) in
    fold' ctx Spec.query identity (fun x f -> Result.join x (f q)) (Result.bot ())

  let enter ctx l f a =
    let g xs ys = (List.map (fun (x,y) -> D.singleton x, D.singleton y) ys) @ xs in
    fold' ctx Spec.enter (fun h -> h l f a) g []

  let combine ctx l fe f a fc d =
    assert (D.cardinal ctx.local = 1);
    let cd = D.choose ctx.local in
    let k x y =
      if M.tracing then M.traceli "combine" "function: %a\n" Spec.D.pretty x;
      try
        let r = Spec.combine (conv ctx cd) l fe f a fc x in
        if M.tracing then M.traceu "combine" "combined function: %a\n" Spec.D.pretty r;
        D.add r y
      with Deadcode ->
        if M.tracing then M.traceu "combine" "combined function: dead\n";
        y
    in
    let d = D.fold k d (D.bot ()) in
    if D.is_bot d then raise Deadcode else d
end

module DeadBranchLifter (S: Spec): Spec =
struct
  include S

  let name () = "DeadBranch (" ^ S.name () ^ ")"

  (* Two global invariants:
     1. S.V -> S.G  --  used for S
     2. node -> (exp -> flat bool)  --  used for warnings *)

  module V =
  struct
    include Printable.Either (S.V) (Node)
    let s x = `Left x
    let node x = `Right x
    let is_write_only = function
      | `Left x -> S.V.is_write_only x
      | `Right _ -> true
  end

  module EM = MapDomain.MapBot (Basetype.CilExp) (Basetype.Bools)

  module G =
  struct
    include Lattice.Lift2 (S.G) (EM) (Printable.DefaultNames)

    let s = function
      | `Bot -> S.G.bot ()
      | `Lifted1 x -> x
      | _ -> failwith "DeadBranchLifter.s"
    let node = function
      | `Bot -> EM.bot ()
      | `Lifted2 x -> x
      | _ -> failwith "DeadBranchLifter.node"
    let create_s s = `Lifted1 s
    let create_node node = `Lifted2 node

    let printXml f = function
      | `Lifted1 x -> S.G.printXml f x
      | `Lifted2 x -> BatPrintf.fprintf f "<analysis name=\"dead-branch\">%a</analysis>" EM.printXml x
      | x -> BatPrintf.fprintf f "<analysis name=\"dead-branch-lifter\">%a</analysis>" printXml x
  end

  let conv (ctx: (_, G.t, _, V.t) ctx): (_, S.G.t, _, S.V.t) ctx =
    { ctx with
      global = (fun v -> G.s (ctx.global (V.s v)));
      sideg = (fun v g -> ctx.sideg (V.s v) (G.create_s g));
    }

  let query ctx (type a) (q: a Queries.t): a Queries.result =
    match q with
    | WarnGlobal g ->
      let g: V.t = Obj.obj g in
      begin match g with
        | `Left g ->
          S.query (conv ctx) (WarnGlobal (Obj.repr g))
        | `Right g ->
          let em = G.node (ctx.global (V.node g)) in
          EM.iter (fun exp tv ->
              match tv with
              | `Lifted tv ->
                let loc = Node.location g in (* TODO: looking up location now doesn't work nicely with incremental *)
                let cilinserted = if loc.synthetic then "(possibly inserted by CIL) " else "" in
                M.warn ~loc:(Node g) ~tags:[CWE (if tv then 571 else 570)] ~category:Deadcode "condition '%a' %sis always %B" d_exp exp cilinserted tv
              | `Bot when not (CilType.Exp.equal exp one) -> (* all branches dead *)
                M.error ~loc:(Node g) ~category:Analyzer ~tags:[Category Unsound] "both branches over condition '%a' are dead" d_exp exp
              | `Bot (* all branches dead, fine at our inserted Neg(1)-s because no Pos(1) *)
              | `Top -> (* may be both true and false *)
                ()
            ) em;
      end
    | InvariantGlobal g ->
      let g: V.t = Obj.obj g in
      begin match g with
        | `Left g ->
          S.query (conv ctx) (InvariantGlobal (Obj.repr g))
        | `Right g ->
          Queries.Result.top q
      end
    | IterSysVars (vq, vf) ->
      (* vars for S *)
      let vf' x = vf (Obj.repr (V.s (Obj.obj x))) in
      S.query (conv ctx) (IterSysVars (vq, vf'));

      (* node vars for dead branches *)
      begin match vq with
        | Node {node; _} ->
          vf (Obj.repr (V.node node))
        | _ ->
          ()
      end
    | _ ->
      S.query (conv ctx) q


  let branch ctx = S.branch (conv ctx)

  let branch ctx exp tv =
    if !GU.postsolving then (
      try
        let r = branch ctx exp tv in
        (* branch is live *)
        ctx.sideg (V.node ctx.prev_node) (G.create_node (EM.singleton exp (`Lifted tv))); (* record expression with reached tv *)
        r
      with Deadcode ->
        (* branch is dead *)
        ctx.sideg (V.node ctx.prev_node) (G.create_node (EM.singleton exp `Bot)); (* record expression without reached tv *)
        raise Deadcode
    )
    else (
      ctx.sideg (V.node ctx.prev_node) (G.create_node (EM.bot ())); (* create global variable during solving, to allow postsolving leq hack to pass verify *)
      branch ctx exp tv
    )

  let assign ctx = S.assign (conv ctx)
  let vdecl ctx = S.vdecl (conv ctx)
  let enter ctx = S.enter (conv ctx)
  let body ctx = S.body (conv ctx)
  let return ctx = S.return (conv ctx)
  let combine ctx = S.combine (conv ctx)
  let special ctx = S.special (conv ctx)
  let threadenter ctx = S.threadenter (conv ctx)
  let threadspawn ctx lv f args fctx = S.threadspawn (conv ctx) lv f args (conv fctx)
  let sync ctx = S.sync (conv ctx)
  let skip ctx = S.skip (conv ctx)
  let asm ctx = S.asm (conv ctx)
end

module CompareGlobSys (SpecSys: SpecSys) =
struct
  open SpecSys
  module Sys = EQSys
  module LH = LHT
  module GH = GHT

  open Spec
  module G = Sys.G

  module PP = Hashtbl.Make (Node)

  let compare_globals g1 g2 =
    let eq, le, gr, uk = ref 0, ref 0, ref 0, ref 0 in
    let f_eq () = incr eq in
    let f_le () = incr le in
    let f_gr () = incr gr in
    let f_uk () = incr uk in
    let f k v1 =
      let v2 = try GH.find g2 k with Not_found -> G.bot () in
      let b1 = G.leq v1 v2 in
      let b2 = G.leq v2 v1 in
      if b1 && b2 then
        f_eq ()
      else if b1 then begin
        if get_bool "dbg.compare_runs.diff" then
          ignore (Pretty.printf "Global %a is more precise using left:\n%a\n" Sys.GVar.pretty_trace k G.pretty_diff (v2,v1));
        f_le ()
      end else if b2 then begin
        if get_bool "dbg.compare_runs.diff" then
          ignore (Pretty.printf "Global %a is more precise using right:\n%a\n" Sys.GVar.pretty_trace k G.pretty_diff (v1,v2));
        f_gr ()
      end else begin
        if get_bool "dbg.compare_runs.diff" then (
          ignore (Pretty.printf "Global %a is incomparable (diff):\n%a\n" Sys.GVar.pretty_trace k G.pretty_diff (v1,v2));
          ignore (Pretty.printf "Global %a is incomparable (reverse diff):\n%a\n" Sys.GVar.pretty_trace k G.pretty_diff (v2,v1));
        );
        f_uk ()
      end
    in
    GH.iter f g1;
    Printf.printf "globals:\tequal = %d\tleft = %d\tright = %d\tincomparable = %d\n" !eq !le !gr !uk

  let compare_locals h1 h2 =
    let eq, le, gr, uk = ref 0, ref 0, ref 0, ref 0 in
    let f k v1 =
      if not (PP.mem h2 k) then () else
        let v2 = PP.find h2 k in
        let b1 = D.leq v1 v2 in
        let b2 = D.leq v2 v1 in
        if b1 && b2 then
          incr eq
        else if b1 then begin
          if get_bool "dbg.compare_runs.diff" then
            ignore (Pretty.printf "%a @@ %a is more precise using left:\n%a\n" Node.pretty_plain k CilType.Location.pretty (Node.location k) D.pretty_diff (v2,v1));
          incr le
        end else if b2 then begin
          if get_bool "dbg.compare_runs.diff" then
            ignore (Pretty.printf "%a @@ %a is more precise using right:\n%a\n" Node.pretty_plain k CilType.Location.pretty (Node.location k) D.pretty_diff (v1,v2));
          incr gr
        end else begin
          if get_bool "dbg.compare_runs.diff" then (
            ignore (Pretty.printf "%a @@ %a is incomparable (diff):\n%a\n" Node.pretty_plain k CilType.Location.pretty (Node.location k) D.pretty_diff (v1,v2));
            ignore (Pretty.printf "%a @@ %a is incomparable (reverse diff):\n%a\n" Node.pretty_plain k CilType.Location.pretty (Node.location k) D.pretty_diff (v2,v1));
          );
          incr uk
        end
    in
    PP.iter f h1;
    (* let k1 = Set.of_enum @@ PP.keys h1 in
    let k2 = Set.of_enum @@ PP.keys h2 in
    let o1 = Set.cardinal @@ Set.diff k1 k2 in
    let o2 = Set.cardinal @@ Set.diff k2 k1 in
    Printf.printf "locals: \tequal = %d\tleft = %d[%d]\tright = %d[%d]\tincomparable = %d\n" !eq !le o1 !gr o2 !uk *)
    Printf.printf "locals: \tequal = %d\tleft = %d\tright = %d\tincomparable = %d\n" !eq !le !gr !uk

  let compare_locals_ctx h1 h2 =
    let eq, le, gr, uk, no2, no1 = ref 0, ref 0, ref 0, ref 0, ref 0, ref 0 in
    let f_eq () = incr eq in
    let f_le () = incr le in
    let f_gr () = incr gr in
    let f_uk () = incr uk in
    let f k v1 =
      if not (LH.mem h2 k) then incr no2 else
        let v2 = LH.find h2 k in
        let b1 = D.leq v1 v2 in
        let b2 = D.leq v2 v1 in
        if b1 && b2 then
          f_eq ()
        else if b1 then begin
          if get_bool "dbg.compare_runs.diff" then
            ignore (Pretty.printf "%a is more precise using left:\n%a\n" Sys.LVar.pretty_trace k D.pretty_diff (v2,v1));
          f_le ()
        end else if b2 then begin
          if get_bool "dbg.compare_runs.diff" then
            ignore (Pretty.printf "%a is more precise using right:\n%a\n" Sys.LVar.pretty_trace k D.pretty_diff (v1,v2));
          f_gr ()
        end else begin
          if get_bool "dbg.compare_runs.diff" then (
            ignore (Pretty.printf "%a is incomparable (diff):\n%a\n" Sys.LVar.pretty_trace k D.pretty_diff (v1,v2));
            ignore (Pretty.printf "%a is incomparable (reverse diff):\n%a\n" Sys.LVar.pretty_trace k D.pretty_diff (v2,v1));
          );
          f_uk ()
        end
    in
    LH.iter f h1;
    let f k v2 =
      if not (LH.mem h1 k) then incr no1
    in
    LH.iter f h2;
    (* let k1 = Set.of_enum @@ PP.keys h1 in *)
    (* let k2 = Set.of_enum @@ PP.keys h2 in *)
    (* let o1 = Set.cardinal @@ Set.diff k1 k2 in *)
    (* let o2 = Set.cardinal @@ Set.diff k2 k1 in *)
    Printf.printf "locals_ctx:\tequal = %d\tleft = %d\tright = %d\tincomparable = %d\tno_ctx_in_right = %d\tno_ctx_in_left = %d\n" !eq !le !gr !uk !no2 !no1

  let compare (name1,name2) (l1,g1) (l2,g2) =
    let one_ctx (n,_) v h =
      PP.replace h n (try D.join v (PP.find h n) with Not_found -> v);
      h
    in
    (* these contain results where the contexts per node have been joined *)
    let h1 = PP.create 113 in
    let h2 = PP.create 113 in
    let _  = LH.fold one_ctx l1 h1 in
    let _  = LH.fold one_ctx l2 h2 in
    Printf.printf "\nComparing GlobConstrSys precision of %s (left) with %s (right):\n" name1 name2;
    compare_globals g1 g2;
    compare_locals h1 h2;
    compare_locals_ctx l1 l2;
    print_newline ();
end

module CompareHashtbl (Var: VarType) (Dom: Lattice.S) (VH: Hashtbl.S with type key = Var.t) =
struct
  module Var =
  struct
    include Printable.Std
    include Var

    let pretty = pretty_trace
    include Printable.SimplePretty (
      struct
        type nonrec t = t
        let pretty = pretty
      end
      )
  end

  include PrecCompare.MakeHashtbl (Var) (Dom) (VH)
end

module CompareEqSys (Sys: EqConstrSys) (VH: Hashtbl.S with type key = Sys.Var.t) =
struct
  module Compare = CompareHashtbl (Sys.Var) (Sys.Dom) (VH)

  let compare (name1, name2) vh1 vh2 =
    Printf.printf "\nComparing EqConstrSys precision of %s (left) with %s (right):\n" name1 name2;
    let verbose = get_bool "dbg.compare_runs.diff" in
    let (_, msg) = Compare.compare ~verbose ~name1 vh1 ~name2 vh2 in
    ignore (Pretty.printf "EqConstrSys comparison summary: %t\n" (fun () -> msg));
    print_newline ();
end

module CompareGlobal (GVar: VarType) (G: Lattice.S) (GH: Hashtbl.S with type key = GVar.t) =
struct
  module Compare = CompareHashtbl (GVar) (G) (GH)

  let compare (name1, name2) vh1 vh2 =
    Printf.printf "\nComparing globals precision of %s (left) with %s (right):\n" name1 name2;
    let verbose = get_bool "dbg.compare_runs.diff" in
    let (_, msg) = Compare.compare ~verbose ~name1 vh1 ~name2 vh2 in
    ignore (Pretty.printf "Globals comparison summary: %t\n" (fun () -> msg));
    print_newline ();
end

module CompareNode (C: Printable.S) (D: Lattice.S) (LH: Hashtbl.S with type key = VarF (C).t) =
struct
  module Node =
  struct
    include Node
    let var_id _ = "nodes"
    let node x = x
    let is_write_only _ = false
  end
  module NH = Hashtbl.Make (Node)

  module Compare = CompareHashtbl (Node) (D) (NH)

  let join_contexts (lh: D.t LH.t): D.t NH.t =
    let nh = NH.create 113 in
    LH.iter (fun (n, _) d ->
        let d' = try D.join (NH.find nh n) d with Not_found -> d in
        NH.replace nh n d'
      ) lh;
    nh

  let compare (name1, name2) vh1 vh2 =
    Printf.printf "\nComparing nodes precision of %s (left) with %s (right):\n" name1 name2;
    let vh1' = join_contexts vh1 in
    let vh2' = join_contexts vh2 in
    let verbose = get_bool "dbg.compare_runs.diff" in
    let (_, msg) = Compare.compare ~verbose ~name1 vh1' ~name2 vh2' in
    ignore (Pretty.printf "Nodes comparison summary: %t\n" (fun () -> msg));
    print_newline ();
end

(** [EqConstrSys] where [current_var] indicates the variable whose right-hand side is currently being evaluated. *)
module CurrentVarEqConstrSys (S: EqConstrSys) =
struct
  let current_var = ref None

  module S =
  struct
    include S

    let system x =
      match S.system x with
      | None -> None
      | Some f ->
        let f' get set =
          let old_current_var = !current_var in
          current_var := Some x;
          Fun.protect ~finally:(fun () ->
              current_var := old_current_var
            ) (fun () ->
              f get set
            )
        in
        Some f'
  end
end<|MERGE_RESOLUTION|>--- conflicted
+++ resolved
@@ -435,7 +435,6 @@
 module type Increment =
 sig
   val increment: increment_data option
-<<<<<<< HEAD
 end
 
 (** Combined variables so that we can also use the more common [EqConstrSys]
@@ -469,8 +468,6 @@
   let is_write_only = function
     | `L a -> LV.is_write_only a
     | `G a -> GV.is_write_only a
-=======
->>>>>>> 4828e7b4
 end
 
 (** The main point of this file---generating a [GlobConstrSys] from a [Spec]. *)
@@ -827,21 +824,21 @@
     List.(Printf.printf "change_info = { unchanged = %d; changed = %d; added = %d; removed = %d }\n" (length c.unchanged) (length c.changed) (length c.added) (length c.removed));
 
     let changed_funs = List.filter_map (function
-        | {old = GFun (f, _); diff = None; _} ->
+        | {old = {def = Some (Fun f); _}; diff = None; _} ->
           print_endline ("Completely changed function: " ^ f.svar.vname);
           Some f
         | _ -> None
       ) c.changed
     in
     let part_changed_funs = List.filter_map (function
-        | {old = GFun (f, _); diff = Some nd; _} ->
+        | {old = {def = Some (Fun f); _}; diff = Some nd; _} ->
           print_endline ("Partially changed function: " ^ f.svar.vname);
           Some (f, nd.primObsoleteNodes, nd.unchangedNodes)
         | _ -> None
       ) c.changed
     in
     let removed_funs = List.filter_map (function
-        | GFun (f, _) ->
+        | {def = Some (Fun f); _} ->
           print_endline ("Removed function: " ^ f.svar.vname);
           Some f
         | _ -> None
@@ -878,16 +875,18 @@
           (* collect function return for reluctant analysis *)
           mark_node obsolete_ret f (Function f)
       ) changed_funs;
-    (* Unknowns from partially changed functions need only to be collected for eager destabilization when reluctant is off *)
+    (* Primary changed unknowns from partially changed functions need only to be collected for eager destabilization when reluctant is off *)
+    (* The return nodes of partially changed functions are collected in obsolete_ret for reluctant analysis *)
     (* We utilize that force-reanalyzed functions are always considered as completely changed (and not partially changed) *)
-    if not reluctant then (
-      List.iter (fun (f, pn, _) ->
+    List.iter (fun (f, pn, _) ->
+        if not reluctant then (
           List.iter (fun n ->
               mark_node obsolete_prim f n
-            ) pn;
-          mark_node obsolete_ret f (Function f);
-        ) part_changed_funs;
-    );
+            ) pn
+        )
+        else
+          mark_node obsolete_ret f (Function f)
+      ) part_changed_funs;
 
     let obsolete = Enum.append (HM.keys obsolete_entry) (HM.keys obsolete_prim) |> List.of_enum in
     let reluctant = HM.keys obsolete_ret |> List.of_enum in
@@ -1054,10 +1053,6 @@
 
 (** Transforms a [GenericEqBoxIncrSolver] into a [GenericGlobSolver]. *)
 module GlobSolverFromEqSolver (Sol:GenericEqBoxIncrSolverBase)
-<<<<<<< HEAD
-  (* : GenericGlobSolver *)
-=======
->>>>>>> 4828e7b4
   = functor (S:GlobConstrSys) ->
     functor (LH:Hashtbl.S with type key=S.LVar.t) ->
     functor (GH:Hashtbl.S with type key=S.GVar.t) ->
