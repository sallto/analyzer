(** Signatures for analyzers, analysis specifications, and result output.  *)

open Prelude
open GoblintCil
open Pretty
open GobConfig

module GU = Goblintutil
module M  = Messages

(** Analysis starts from lists of functions: start functions, exit functions, and
  * other functions. *)
type fundecs = fundec list * fundec list * fundec list

module type SysVar =
sig
  type t
  val is_write_only: t -> bool
end

module type VarType =
sig
  include Hashtbl.HashedType
  include SysVar with type t := t
  val pretty_trace: unit -> t -> doc
  val compare : t -> t -> int

  val printXml : 'a BatInnerIO.output -> t -> unit
  val var_id   : t -> string
  val node      : t -> MyCFG.node
  val relift    : t -> t (* needed only for incremental+hashcons to re-hashcons contexts after loading *)
end

module Var =
struct
  type t = Node.t [@@deriving eq, ord, hash]
  let relift x = x

  let printXml f n =
    let l = Node.location n in
    BatPrintf.fprintf f "<call id=\"%s\" file=\"%s\" fun=\"%s\" line=\"%d\" order=\"%d\" column=\"%d\">\n" (Node.show_id n) l.file (Node.find_fundec n).svar.vname l.line l.byte l.column

  let var_id = Node.show_id
end


module VarF (LD: Printable.S) =
struct
  type t = Node.t * LD.t [@@deriving eq, ord, hash]
  let relift (n,x) = n, LD.relift x

  let getLocation (n,d) = Node.location n

  let pretty_trace () ((n,c) as x) =
    if get_bool "dbg.trace.context" then dprintf "(%a, %a) on %a \n" Node.pretty_trace n LD.pretty c CilType.Location.pretty (getLocation x)
    (* if get_bool "dbg.trace.context" then dprintf "(%a, %d) on %a" Node.pretty_trace n (LD.tag c) CilType.Location.pretty (getLocation x) *)
    else dprintf "%a on %a" Node.pretty_trace n CilType.Location.pretty (getLocation x)

  let printXml f (n,c) =
    Var.printXml f n;
    BatPrintf.fprintf f "<context>\n";
    LD.printXml f c;
    BatPrintf.fprintf f "</context>\n"

  let var_id (n,_) = Var.var_id n
  let node (n,_) = n
  let is_write_only _ = false
end

module type SpecSysVar =
sig
  include Printable.S
  include SysVar with type t := t
end

module GVarF (V: SpecSysVar) =
struct
  include Printable.Either (V) (CilType.Fundec)
  let spec x = `Left x
  let contexts x = `Right x

  (* from Basetype.Variables *)
  let var_id = show
  let node _ = MyCFG.Function Cil.dummyFunDec
  let pretty_trace = pretty
  let is_write_only = function
    | `Left x -> V.is_write_only x
    | `Right _ -> true
end

module GVarG (G: Lattice.S) (C: Printable.S) =
struct
  module CSet =
  struct
    include SetDomain.Make (
      struct
        include C
        let printXml f c = BatPrintf.fprintf f "<value>%a</value>" printXml c (* wrap in <value> for HTML printing *)
      end
      )
  end

  include Lattice.Lift2 (G) (CSet) (Printable.DefaultNames)

  let spec = function
    | `Bot -> G.bot ()
    | `Lifted1 x -> x
    | _ -> failwith "GVarG.spec"
  let contexts = function
    | `Bot -> CSet.bot ()
    | `Lifted2 x -> x
    | _ -> failwith "GVarG.contexts"
  let create_spec spec = `Lifted1 spec
  let create_contexts contexts = `Lifted2 contexts

  let printXml f = function
    | `Lifted1 x -> G.printXml f x
    | `Lifted2 x -> BatPrintf.fprintf f "<analysis name=\"fromspec-contexts\">%a</analysis>" CSet.printXml x
    | x -> BatPrintf.fprintf f "<analysis name=\"fromspec\">%a</analysis>" printXml x
end


exception Deadcode

(** [Dom (D)] produces D lifted where bottom means dead-code *)
module Dom (LD: Lattice.S) =
struct
  include Lattice.Lift (LD) (struct
      let bot_name = "Dead code"
      let top_name = "Totally unknown and messed up"
    end)

  let lift (x:LD.t) : t = `Lifted x

  let unlift x =
    match x with
    | `Lifted x -> x
    | _ -> raise Deadcode

  let printXml f = function
    | `Top -> BatPrintf.fprintf f "<value>%s</value>" (XmlUtil.escape top_name)
    | `Bot -> ()
    | `Lifted x -> LD.printXml f x
end


module ResultNode: Printable.S with type t = MyCFG.node =
struct
  include Printable.Std

  include Node

  let name () = "resultnode"

  let show a =
    (* Not using Node.location here to have updated locations in incremental analysis.
       See: https://github.com/goblint/analyzer/issues/290#issuecomment-881258091. *)
    let x = UpdateCil.getLoc a in
    let f = Node.find_fundec a in
    CilType.Location.show x ^ "(" ^ f.svar.vname ^ ")"

  include Printable.SimpleShow (
    struct
      type nonrec t = t
      let show = show
    end
    )
end

module type ResultConf =
sig
  val result_name: string
end

module Result (Range: Printable.S) (C: ResultConf) =
struct
  include Hashtbl.Make (ResultNode)
  type nonrec t = Range.t t (* specialize polymorphic type for Range values *)

  let pretty () mapping =
    let f key st dok =
      dok ++ dprintf "%a ->@?  @[%a@]\n" ResultNode.pretty key Range.pretty st
    in
    let content () = fold f mapping nil in
    let defline () = dprintf "OTHERS -> Not available\n" in
    dprintf "@[Mapping {\n  @[%t%t@]}@]" content defline

  include C

  let printXml f xs =
    let print_one n v =
      (* Not using Node.location here to have updated locations in incremental analysis.
         See: https://github.com/goblint/analyzer/issues/290#issuecomment-881258091. *)
      let loc = UpdateCil.getLoc n in
      BatPrintf.fprintf f "<call id=\"%s\" file=\"%s\" line=\"%d\" order=\"%d\" column=\"%d\">\n" (Node.show_id n) loc.file loc.line loc.byte loc.column;
      BatPrintf.fprintf f "%a</call>\n" Range.printXml v
    in
    iter print_one xs

  let printJson f xs =
    let print_one n v =
      (* Not using Node.location here to have updated locations in incremental analysis.
         See: https://github.com/goblint/analyzer/issues/290#issuecomment-881258091. *)
      let loc = UpdateCil.getLoc n in
      BatPrintf.fprintf f "{\n\"id\": \"%s\", \"file\": \"%s\", \"line\": \"%d\", \"byte\": \"%d\", \"column\": \"%d\", \"states\": %s\n},\n" (Node.show_id n) loc.file loc.line loc.byte loc.column (Yojson.Safe.to_string (Range.to_yojson v))
    in
    iter print_one xs

  let printXmlWarning f () =
    let one_text f Messages.Piece.{loc; text = m; _} =
      match loc with
      | Some loc ->
        let l = Messages.Location.to_cil loc in
        BatPrintf.fprintf f "\n<text file=\"%s\" line=\"%d\" column=\"%d\">%s</text>" l.file l.line l.column (GU.escape m)
      | None ->
        () (* TODO: not outputting warning without location *)
    in
    let one_w f (m: Messages.Message.t) = match m.multipiece with
      | Single piece  -> one_text f piece
      | Group {group_text = n; pieces = e} ->
        BatPrintf.fprintf f "<group name=\"%s\">%a</group>\n" n (BatList.print ~first:"" ~last:"" ~sep:"" one_text) e
    in
    let one_w f x = BatPrintf.fprintf f "\n<warning>%a</warning>" one_w x in
    List.iter (one_w f) !Messages.Table.messages_list

  let output table gtable gtfxml (file: file) =
    let out = Messages.get_out result_name !GU.out in
    match get_string "result" with
    | "pretty" -> ignore (fprintf out "%a\n" pretty (Lazy.force table))
    | "fast_xml" ->
      let module SH = BatHashtbl.Make (Basetype.RawStrings) in
      let file2funs = SH.create 100 in
      let funs2node = SH.create 100 in
      iter (fun n _ -> SH.add funs2node (Node.find_fundec n).svar.vname n) (Lazy.force table);
      iterGlobals file (function
          | GFun (fd,loc) -> SH.add file2funs loc.file fd.svar.vname
          | _ -> ()
        );
      let p_node f n = BatPrintf.fprintf f "%s" (Node.show_id n) in
      let p_nodes f xs =
        List.iter (BatPrintf.fprintf f "<node name=\"%a\"/>\n" p_node) xs
      in
      let p_funs f xs =
        let one_fun n =
          BatPrintf.fprintf f "<function name=\"%s\">\n%a</function>\n" n p_nodes (SH.find_all funs2node n)
        in
        List.iter one_fun xs
      in
      let write_file f fn =
        Messages.xml_file_name := fn;
        BatPrintf.printf "Writing xml to temp. file: %s\n%!" fn;
        BatPrintf.fprintf f "<run>";
        BatPrintf.fprintf f "<parameters>%s</parameters>" Goblintutil.command_line;
        BatPrintf.fprintf f "<statistics>";
        let timing_ppf = BatFormat.formatter_of_out_channel f in
        Timing.Default.print timing_ppf;
        Format.pp_print_flush timing_ppf ();
        BatPrintf.fprintf f "</statistics>";
        BatPrintf.fprintf f "<result>\n";
        BatEnum.iter (fun b -> BatPrintf.fprintf f "<file name=\"%s\" path=\"%s\">\n%a</file>\n" (Filename.basename b) b p_funs (SH.find_all file2funs b)) (BatEnum.uniq @@ SH.keys file2funs);
        BatPrintf.fprintf f "%a" printXml (Lazy.force table);
        gtfxml f gtable;
        printXmlWarning f ();
        BatPrintf.fprintf f "</result></run>\n";
        BatPrintf.fprintf f "%!"
      in
      if get_bool "g2html" then
        BatFile.with_temporary_out ~mode:[`create;`text;`delete_on_exit] write_file
      else
        let f = BatIO.output_channel out in
        write_file f (get_string "outfile")
    | "json" ->
      let open BatPrintf in
      let module SH = BatHashtbl.Make (Basetype.RawStrings) in
      let file2funs = SH.create 100 in
      let funs2node = SH.create 100 in
      iter (fun n _ -> SH.add funs2node (Node.find_fundec n).svar.vname n) (Lazy.force table);
      iterGlobals file (function
          | GFun (fd,loc) -> SH.add file2funs loc.file fd.svar.vname
          | _ -> ()
        );
      let p_enum p f xs = BatEnum.print ~first:"[\n  " ~last:"\n]" ~sep:",\n  " p f xs in
      let p_list p f xs = BatList.print ~first:"[\n  " ~last:"\n]" ~sep:",\n  " p f xs in
      (*let p_kv f (k,p,v) = fprintf f "\"%s\": %a" k p v in*)
      (*let p_obj f xs = BatList.print ~first:"{\n  " ~last:"\n}" ~sep:",\n  " p_kv xs in*)
      let p_node f n = BatPrintf.fprintf f "\"%s\"" (Node.show_id n) in
      let p_fun f x = fprintf f "{\n  \"name\": \"%s\",\n  \"nodes\": %a\n}" x (p_list p_node) (SH.find_all funs2node x) in
      (*let p_fun f x = p_obj f [ "name", BatString.print, x; "nodes", p_list p_node, SH.find_all funs2node x ] in*)
      let p_file f x = fprintf f "{\n  \"name\": \"%s\",\n  \"path\": \"%s\",\n  \"functions\": %a\n}" (Filename.basename x) x (p_list p_fun) (SH.find_all file2funs x) in
      let write_file f fn =
        printf "Writing json to temp. file: %s\n%!" fn;
        fprintf f "{\n  \"parameters\": \"%s\",\n  " Goblintutil.command_line;
        fprintf f "\"files\": %a,\n  " (p_enum p_file) (SH.keys file2funs);
        fprintf f "\"results\": [\n  %a\n]\n" printJson (Lazy.force table);
        (*gtfxml f gtable;*)
        (*printXmlWarning f ();*)
        fprintf f "}\n";
      in
      if get_bool "g2html" then
        BatFile.with_temporary_out ~mode:[`create;`text;`delete_on_exit] write_file
      else
        let f = BatIO.output_channel out in
        write_file f (get_string "outfile")
    | "sarif" ->
      let open BatPrintf in
      printf "Writing Sarif to file: %s\n%!" (get_string "outfile");
      Yojson.Safe.to_channel ~std:true out (Sarif.to_yojson (List.rev !Messages.Table.messages_list));
    | "json-messages" ->
      let json = `Assoc [
          ("files", Preprocessor.dependencies_to_yojson ());
          ("messages", Messages.Table.to_yojson ());
        ]
      in
      Yojson.Safe.to_channel ~std:true out json
    | "none" -> ()
    | s -> failwith @@ "Unsupported value for option `result`: "^s
end


(** Reference to top-level Control Spec context first-class module. *)
let control_spec_c: (module Printable.S) ref =
  let module Failwith = Printable.Failwith (
    struct
      let message = "uninitialized control_spec_c"
    end
    )
  in
  ref (module Failwith: Printable.S)

(** Top-level Control Spec context as static module, which delegates to {!control_spec_c}.
    This allows using top-level context values inside individual analyses. *)
module ControlSpecC: Printable.S =
struct
  type t = Obj.t (** represents [(val !control_spec_c).t] *)

  (* The extra level of indirection allows calls to this static module to go to a dynamic first-class module. *)

  let name () =
    let module C = (val !control_spec_c) in
    C.name ()

  let equal x y =
    let module C = (val !control_spec_c) in
    C.equal (Obj.obj x) (Obj.obj y)
  let compare x y =
    let module C = (val !control_spec_c) in
    C.compare (Obj.obj x) (Obj.obj y)
  let hash x =
    let module C = (val !control_spec_c) in
    C.hash (Obj.obj x)
  let tag x =
    let module C = (val !control_spec_c) in
    C.tag (Obj.obj x)

  let show x =
    let module C = (val !control_spec_c) in
    C.show (Obj.obj x)
  let pretty () x =
    let module C = (val !control_spec_c) in
    C.pretty () (Obj.obj x)
  let printXml f x =
    let module C = (val !control_spec_c) in
    C.printXml f (Obj.obj x)
  let to_yojson x =
    let module C = (val !control_spec_c) in
    C.to_yojson (Obj.obj x)

  let arbitrary () =
    let module C = (val !control_spec_c) in
    QCheck.map ~rev:Obj.obj Obj.repr (C.arbitrary ())
  let relift x =
    let module C = (val !control_spec_c) in
    Obj.repr (C.relift (Obj.obj x))
end


(* Experiment to reduce the number of arguments on transfer functions and allow
   sub-analyses. The list sub contains the current local states of analyses in
   the same order as written in the dependencies list (in MCP).

   The foreign states when calling special_fn or enter are joined if the foreign
   analysis tries to be path-sensitive in these functions. First try to only
   depend on simple analyses.

   It is not clear if we need pre-states, post-states or both on foreign analyses.
*)
type ('d,'g,'c,'v) ctx =
  { ask      : 'a. 'a Queries.t -> 'a Queries.result (* Inlined Queries.ask *)
  ; emit     : Events.t -> unit
  ; node     : MyCFG.node
  ; prev_node: MyCFG.node
  ; control_context : unit -> ControlSpecC.t (** top-level Control Spec context, raises [Ctx_failure] if missing *)
  ; context  : unit -> 'c (** current Spec context, raises [Ctx_failure] if missing *)
  ; edge     : MyCFG.edge
  ; local    : 'd
  ; global   : 'v -> 'g
  ; spawn    : lval option -> varinfo -> exp list -> unit
  ; split    : 'd -> Events.t list -> unit
  ; sideg    : 'v -> 'g -> unit
  }

exception Ctx_failure of string
(** Failure from ctx, e.g. global initializer *)

let ctx_failwith s = raise (Ctx_failure s) (* TODO: use everywhere in ctx *)

(** Convert [ctx] to [Queries.ask]. *)
let ask_of_ctx ctx: Queries.ask = { Queries.f = fun (type a) (q: a Queries.t) -> ctx.ask q }


module type Spec =
sig
  module D : Lattice.S
  module G : Lattice.S
  module C : Printable.S
  module V: SpecSysVar (** Global constraint variables. *)

  val name : unit -> string

  (** Auxiliary data (outside of solution domains) that needs to be marshaled and unmarshaled.
      This includes:
      * hashtables,
      * varinfos (create_var),
      * RichVarinfos. *)
  type marshal

  (** Initialize using unmarshaled auxiliary data (if present). *)
  val init : marshal option -> unit

  (** Finalize and return auxiliary data to be marshaled. *)
  val finalize : unit -> marshal
  (* val finalize : G.t -> unit *)

  val startstate : varinfo -> D.t
  val morphstate : varinfo -> D.t -> D.t
  val exitstate  : varinfo -> D.t

  val should_join : D.t -> D.t -> bool
  val context : fundec -> D.t -> C.t

  val sync  : (D.t, G.t, C.t, V.t) ctx -> [`Normal | `Join | `Return] -> D.t
  val query : (D.t, G.t, C.t, V.t) ctx -> 'a Queries.t -> 'a Queries.result
  val assign: (D.t, G.t, C.t, V.t) ctx -> lval -> exp -> D.t
  val vdecl : (D.t, G.t, C.t, V.t) ctx -> varinfo -> D.t
  val branch: (D.t, G.t, C.t, V.t) ctx -> exp -> bool -> D.t
  val body  : (D.t, G.t, C.t, V.t) ctx -> fundec -> D.t
  val return: (D.t, G.t, C.t, V.t) ctx -> exp option  -> fundec -> D.t
  val asm   : (D.t, G.t, C.t, V.t) ctx -> D.t
  val skip  : (D.t, G.t, C.t, V.t) ctx -> D.t


  val special : (D.t, G.t, C.t, V.t) ctx -> lval option -> varinfo -> exp list -> D.t
  val enter   : (D.t, G.t, C.t, V.t) ctx -> lval option -> fundec -> exp list -> (D.t * D.t) list
  val combine : (D.t, G.t, C.t, V.t) ctx -> lval option -> exp -> fundec -> exp list -> C.t option -> D.t -> Queries.ask -> D.t

  (** Returns initial state for created thread. *)
  val threadenter : (D.t, G.t, C.t, V.t) ctx -> lval option -> varinfo -> exp list -> D.t list

  (** Updates the local state of the creator thread using initial state of created thread. *)
  val threadspawn : (D.t, G.t, C.t, V.t) ctx -> lval option -> varinfo -> exp list -> (D.t, G.t, C.t, V.t) ctx -> D.t
end

module type MCPA =
sig
  include Printable.S
  val may_race: t -> t -> bool
  val should_print: t -> bool (** Whether value should be printed in race output. *)
end

module type MCPSpec =
sig
  include Spec
  val event : (D.t, G.t, C.t, V.t) ctx -> Events.t -> (D.t, G.t, C.t, V.t) ctx -> D.t

  module A: MCPA
  val access: (D.t, G.t, C.t, V.t) ctx -> Queries.access -> A.t
end

type increment_data = {
  server: bool;

<<<<<<< HEAD
  old_data: analyzed_data option;
  changes: CompareGlobals.change_info
=======
  solver_data: Obj.t;
  changes: CompareCIL.change_info;

  (* Globals for which the constraint
     system unknowns should be restarted *)
  restarting: VarQuery.t list;
>>>>>>> cc90b36e
}

(** Abstract incremental change to constraint system.
    @param 'v constrain system variable type *)
type 'v sys_change_info = {
  obsolete: 'v list; (** Variables to destabilize. *)
  delete: 'v list; (** Variables to delete. *)
  reluctant: 'v list; (** Variables to solve reluctantly. *)
  restart: 'v list; (** Variables to restart. *)
}

(** A side-effecting system. *)
module type MonSystem =
sig
  type v    (* variables *)
  type d    (* values    *)
  type 'a m (* basically a monad carrier *)

  (** Variables must be hashable, comparable, etc.  *)
  module Var : VarType with type t = v

  (** Values must form a lattice. *)
  module Dom : Lattice.S with type t = d

  (** The system in functional form. *)
  val system : v -> ((v -> d) -> (v -> d -> unit) -> d) m

  val sys_change: (v -> d) -> v sys_change_info
  (** Compute incremental constraint system change from old solution. *)
end

(** Any system of side-effecting equations over lattices. *)
module type EqConstrSys = MonSystem with type 'a m := 'a option

(** A side-effecting system with globals. *)
module type GlobConstrSys =
sig
  module LVar : VarType
  module GVar : VarType

  module D : Lattice.S
  module G : Lattice.S
  val system : LVar.t -> ((LVar.t -> D.t) -> (LVar.t -> D.t -> unit) -> (GVar.t -> G.t) -> (GVar.t -> G.t -> unit) -> D.t) option
  val sys_change: (LVar.t -> D.t) -> (GVar.t -> G.t) -> [`L of LVar.t | `G of GVar.t] sys_change_info
end

(** A solver is something that can translate a system into a solution (hash-table).
    Incremental solver has data to be marshaled. *)
module type GenericEqIncrSolverBase =
  functor (S:EqConstrSys) ->
  functor (H:Hashtbl.S with type key=S.v) ->
  sig
    type marshal

    val copy_marshal: marshal -> marshal
    val relift_marshal: marshal -> marshal

    (** The hash-map that is the first component of [solve xs vs] is a local solution for interesting variables [vs],
        reached from starting values [xs].
        As a second component the solver returns data structures for incremental serialization. *)
    val solve : (S.v*S.d) list -> S.v list -> marshal option -> S.d H.t * marshal
  end

(** (Incremental) solver argument, indicating which postsolving should be performed by the solver. *)
module type IncrSolverArg =
sig
  val should_prune: bool
  val should_verify: bool
  val should_warn: bool
  val should_save_run: bool
end

(** An incremental solver takes the argument about postsolving. *)
module type GenericEqIncrSolver =
  functor (Arg: IncrSolverArg) ->
    GenericEqIncrSolverBase

(** A solver is something that can translate a system into a solution (hash-table) *)
module type GenericEqSolver =
  functor (S:EqConstrSys) ->
  functor (H:Hashtbl.S with type key=S.v) ->
  sig
    (** The hash-map that is the first component of [solve xs vs] is a local solution for interesting variables [vs],
        reached from starting values [xs]. *)
    val solve : (S.v*S.d) list -> S.v list -> S.d H.t
  end

(** A solver is something that can translate a system into a solution (hash-table) *)
module type GenericGlobSolver =
  functor (S:GlobConstrSys) ->
  functor (LH:Hashtbl.S with type key=S.LVar.t) ->
  functor (GH:Hashtbl.S with type key=S.GVar.t) ->
  sig
    type marshal

    val copy_marshal: marshal -> marshal
    val relift_marshal: marshal -> marshal

    (** The hash-map that is the first component of [solve xs vs] is a local solution for interesting variables [vs],
        reached from starting values [xs].
        As a second component the solver returns data structures for incremental serialization. *)
    val solve : (S.LVar.t*S.D.t) list -> (S.GVar.t*S.G.t) list -> S.LVar.t list -> marshal option -> (S.D.t LH.t * S.G.t GH.t) * marshal
  end

module ResultType2 (S:Spec) =
struct
  open S
  include Printable.Prod3 (C) (D) (CilType.Fundec)
  let show (es,x,f:t) = D.show x
  let pretty () (_,x,_) = D.pretty () x
  let printXml f (c,d,fd) =
    BatPrintf.fprintf f "<context>\n%a</context>\n%a" C.printXml c D.printXml d
end

module StdV =
struct
  let is_write_only _ = false
end

module VarinfoV =
struct
  include CilType.Varinfo (* TODO: or Basetype.Variables? *)
  include StdV
end

module EmptyV =
struct
  include Printable.Empty
  include StdV
end

module UnitA =
struct
  include Printable.Unit
  let may_race _ _ = true
  let should_print _ = false
end


(** Relatively safe default implementations of some boring Spec functions. *)
module DefaultSpec =
struct
  module G = Lattice.Unit
  module V = EmptyV

  type marshal = unit
  let init _ = ()
  let finalize () = ()
  (* no inits nor finalize -- only analyses like Mutex, Base, ... need
     these to do postprocessing or other imperative hacks. *)

  let should_join _ _ = true
  (* hint for path sensitivity --- MCP no longer overrides this so if you want
    your analysis to be path sensitive, do override this. To obtain a behavior
    where all paths are kept apart, set this to D.equal x y                    *)

  let vdecl ctx _ = ctx.local

  let asm x =
    ignore (M.info ~category:Unsound "ASM statement ignored.");
    x.local (* Just ignore. *)

  let skip x = x.local (* Just ignore. *)

  let query _ (type a) (q: a Queries.t) = Queries.Result.top q
  (* Don't know anything --- most will want to redefine this. *)

  let event ctx _ _ = ctx.local

  let morphstate v d = d
  (* Only for those who track thread IDs. *)

  let sync ctx _ = ctx.local
  (* Most domains do not have a global part. *)

  let context fd x = x
  (* Everything is context sensitive --- override in MCP and maybe elsewhere*)

  module A = UnitA
  let access _ _ = ()
end

(* Even more default implementations. Most transfer functions acting as identity functions. *)
module IdentitySpec =
struct
  include DefaultSpec
  let assign ctx (lval:lval) (rval:exp) =
    ctx.local

  let branch ctx (exp:exp) (tv:bool) =
    ctx.local

  let body ctx (f:fundec) =
    ctx.local

  let return ctx (exp:exp option) (f:fundec) =
    ctx.local

  let enter ctx (lval: lval option) (f:fundec) (args:exp list) =
    [ctx.local, ctx.local]

  let combine ctx (lval:lval option) fexp (f:fundec) (args:exp list) fc au (f_ask: Queries.ask) =
    au

  let special ctx (lval: lval option) (f:varinfo) (arglist:exp list) =
    ctx.local

  let threadenter ctx lval f args = [ctx.local]
  let threadspawn ctx lval f args fctx = ctx.local
end


module type SpecSys =
sig
  module Spec: Spec
  module EQSys: GlobConstrSys with module LVar = VarF (Spec.C)
                               and module GVar = GVarF (Spec.V)
                               and module D = Spec.D
                               and module G = GVarG (Spec.G) (Spec.C)
  module LHT: BatHashtbl.S with type key = EQSys.LVar.t
  module GHT: BatHashtbl.S with type key = EQSys.GVar.t
end

module type SpecSysSol =
sig
  module SpecSys: SpecSys
  open SpecSys

  val gh: EQSys.G.t GHT.t
  val lh: SpecSys.Spec.D.t LHT.t (* explicit SpecSys to avoid spurious module cycle *)
end<|MERGE_RESOLUTION|>--- conflicted
+++ resolved
@@ -479,17 +479,12 @@
 type increment_data = {
   server: bool;
 
-<<<<<<< HEAD
-  old_data: analyzed_data option;
-  changes: CompareGlobals.change_info
-=======
   solver_data: Obj.t;
-  changes: CompareCIL.change_info;
+  changes: CompareGlobals.change_info;
 
   (* Globals for which the constraint
      system unknowns should be restarted *)
   restarting: VarQuery.t list;
->>>>>>> cc90b36e
 }
 
 (** Abstract incremental change to constraint system.
