(** Deadlock analysis using data race detection. *)

open Prelude.Ana
open Analyses

module Mutex = MutexAnalysis

module Spec =
struct
  include Analyses.DefaultSpec

  let name () = "oslo"
  module MSpec = Mutex.Spec
  module D = MSpec.D
  module G = MSpec.G
  module C = MSpec.C

  let extra_var = Goblintutil.create_var (makeGlobalVar "__deadlock_variable" intType)
  let gate_var = Goblintutil.create_var (makeGlobalVar "__gatelock_variable" intType)

  let init     () = MSpec.init ()
  let finalize () = MSpec.finalize ()

  let sync = MSpec.sync

  (* transfer functions *)
  let assign ctx (lval:lval) (rval:exp) : D.t = MSpec.assign ctx lval rval
  let branch ctx (exp:exp) (tv:bool) : D.t = MSpec.branch ctx exp tv
  let body ctx (f:fundec) : D.t = MSpec.body ctx f
  let return ctx (exp:exp option) (f:fundec) : D.t =  MSpec.return ctx exp f
  let enter ctx (lval: lval option) (f:varinfo) (args:exp list) : (D.t * D.t) list = MSpec.enter ctx lval f args
  let combine ctx (lval:lval option) fexp (f:varinfo) (args:exp list) fc (au:D.t) : D.t = MSpec.combine ctx lval fexp f args fc au

  let fake_unlock = Goblintutil.create_var (makeGlobalVar "pthread_mutex_unlock" intType)

  let add_access may must tid = true
  let add_gatelock may must tid = true

  let special ctx (lval: lval option) (f:varinfo) (arglist:exp list) : D.t =
    let thread = Obj.obj (List.assoc "thread-id-location" ctx.presub) in
    let maylocks = Obj.obj (List.assoc "maylocks" ctx.presub) in
    match (LibraryFunctions.classify f.vname arglist, f.vname) with
    | `Lock (failing, rw, _), _ when add_access ctx.local maylocks thread ->
      if add_gatelock ctx.local maylocks thread then begin
        let nd = MSpec.special ctx None f [AddrOf (Var gate_var, NoOffset)] in
        let nd = MSpec.assign (swap_st ctx nd) (Var extra_var, NoOffset) one in
        let nd = MSpec.special (swap_st ctx nd) None fake_unlock [AddrOf (Var gate_var, NoOffset)] in
        MSpec.special (swap_st ctx nd) lval f arglist
      end else
        MSpec.assign ctx (Var extra_var, NoOffset) one
    | _ -> MSpec.special ctx lval f arglist

  let startstate v = MSpec.startstate v
<<<<<<< HEAD
  let threadenter ctx lval f args = MSpec.threadenter ctx lval f args
  let threadcombine ctx lval f args fctx = MSpec.threadcombine ctx lval f args fctx
=======
  let threadenter ctx f args = MSpec.threadenter ctx f args
  let threadspawn ctx f args fctx = MSpec.threadspawn ctx f args fctx
>>>>>>> 93101727
  let exitstate  v = MSpec.exitstate  v
end

let _ =
  MCP.register_analysis ~dep:["thread-id-location";"maylocks"] (module Spec : Spec)<|MERGE_RESOLUTION|>--- conflicted
+++ resolved
@@ -51,13 +51,8 @@
     | _ -> MSpec.special ctx lval f arglist
 
   let startstate v = MSpec.startstate v
-<<<<<<< HEAD
   let threadenter ctx lval f args = MSpec.threadenter ctx lval f args
-  let threadcombine ctx lval f args fctx = MSpec.threadcombine ctx lval f args fctx
-=======
-  let threadenter ctx f args = MSpec.threadenter ctx f args
-  let threadspawn ctx f args fctx = MSpec.threadspawn ctx f args fctx
->>>>>>> 93101727
+  let threadspawn ctx lval f args fctx = MSpec.threadspawn ctx lval f args fctx
   let exitstate  v = MSpec.exitstate  v
 end
 
