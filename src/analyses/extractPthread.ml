(** Tracking of pthread lib code. Output to promela. *)

open Prelude.Ana
open Analyses
open Cil
open BatteriesExceptionless
open Option.Infix
open PthreadDomain

class uniqueVarPrinterClass =
  object (self)
    inherit defaultCilPrinterClass as super

    method! pVar (v : varinfo) =
      text v.vname ++ chr '_' ++ text (string_of_int v.vid)

    method! pExp () =
      function
      | Const (CInt (i, _, _)) ->
        (* Fix the constants with long/unsigned suffixes, e.g. 1LL *)
        text @@ string_of_int @@ Z.to_int i
      | x ->
        super#pExp () x
  end

let printer = new uniqueVarPrinterClass

(* Typealiases for better readability *)

type thread_id = int

type thread_name = string

type mutex_id = int

type mutex_name = string

type cond_var_id = int

type cond_var_name = string

type fun_name = string

module Resource = struct
  type resource_type =
    | Thread
    | Function
  [@@deriving show]

  type resource_name = string

  type t = resource_type * resource_name

  let make t n : t = (t, n)

  let res_type = fst

  let res_name = snd

  let show t =
    let str_res_type = show_resource_type @@ res_type t in
    let str_res_name = res_name t in
    str_res_type ^ ":" ^ str_res_name
end

module Action = struct
  type thread =
    { tid : thread_id
    ; f : varinfo  (** a function being called *)
    }

  type cond_wait =
    { cond_var_id : cond_var_id
    ; mid : mutex_id
    }

  (** uniquely identifies the function call
   ** created/defined by `fun_ctx` function *)
  type fun_call_id = string

  (** ADT of all possible edge actions types *)
  type t =
    | Call of fun_call_id
    | Assign of string * string
    | Cond of string (* pred *)
    | ThreadCreate of thread
    | ThreadJoin of thread_id
    | ThreadExit
    | MutexInit of mutex_id
    | MutexLock of mutex_id
    | MutexUnlock of mutex_id
    | CondVarInit of cond_var_id
    | CondVarBroadcast of cond_var_id
    | CondVarSignal of cond_var_id
    | CondVarWait of cond_wait
    | Nop
end

(** type of a node in CFG *)
type node = PthreadDomain.Pred.Base.t

(** type of a single edge in CFG *)
type edge = node * Action.t * node

module Tbls = struct
  module type SymTblGen = sig
    type k

    type v

    val make_new_val : (k, v) Hashtbl.t -> k -> v
  end

  module type TblGen = sig
    type k

    type v
  end

  module SymTbl (G : SymTblGen) = struct
    let table = (Hashtbl.create 123 : (G.k, G.v) Hashtbl.t)

    let get k =
      (* in case there is no value for the key, populate the table with the next value (id) *)
      let new_value_thunk () =
        let new_val = G.make_new_val table k in
        Hashtbl.replace table k new_val ;
        new_val
      in
      Hashtbl.find table k |> Option.default_delayed new_value_thunk


    let get_key v =
      table |> Hashtbl.filter (( = ) v) |> Hashtbl.keys |> Enum.get


    let to_list () = table |> Hashtbl.enum |> List.of_enum
  end

  module Tbl (G : TblGen) = struct
    let table = (Hashtbl.create 123 : (G.k, G.v) Hashtbl.t)

    let add k v = Hashtbl.replace table k v

    let get k = Hashtbl.find table k

    let get_key v = table |> Hashtbl.enum |> List.of_enum |> List.assoc_inv v
  end

  let all_keys_count table =
    table |> Hashtbl.keys |> List.of_enum |> List.length


  module ThreadTidTbl = SymTbl (struct
      type k = thread_name

      type v = thread_id

      let make_new_val table k = all_keys_count table
    end)

  module FunNameToTids = struct
    include Tbl (struct
        type k = fun_name

        type v = thread_id Set.t
      end)

    let extend k v = Hashtbl.modify_def Set.empty k (Set.add v) table

    let get_fun_for_tid v =
      Hashtbl.keys table
      |> List.of_enum
      |> List.find (fun k ->
          Option.get @@ Hashtbl.find table k |> Set.exists (( = ) v))
  end

  module MutexMidTbl = SymTbl (struct
      type k = mutex_name

      type v = mutex_id

      let make_new_val table k = all_keys_count table
    end)

  module CondVarIdTbl = SymTbl (struct
      type k = cond_var_name

      type v = cond_var_id

      let make_new_val table k = all_keys_count table
    end)

  (* context hash to differentiate function calls *)
  module CtxTbl = SymTbl (struct
      type k = int

      type v = int

      let make_new_val table k = all_keys_count table
    end)

  module FunCallTbl = SymTbl (struct
      type k = fun_name * string (* fun and target label *)

      type v = int

      let make_new_val table k = all_keys_count table
    end)

  module NodeTbl = SymTbl (struct
      (* table from sum type to negative line number for new intermediate node (-1 to -4 have special meanings) *)
      type k = int (* stmt sid *)

      type v = MyCFG.node

      (* function for creating a new intermediate node (will generate a new sid every time!) *)
      let make_new_val table k =
        (* TODO: all same key occurrences instead *)
        let line = -5 - all_keys_count table in
        let loc = { !Tracing.current_loc with line } in
        MyCFG.Statement
          { (mkStmtOneInstr @@ Set (var dummyFunDec.svar, zero, loc, loc)) with
            sid = new_sid ()
          }
    end)
end

let promela_main : fun_name = "mainfun"

(* assign tid: promela_main -> 0 *)
let _ = Tbls.ThreadTidTbl.get promela_main

let fun_ctx ctx f =
  let ctx_hash =
    match PthreadDomain.Ctx.to_int ctx with
    | Some i ->
      i |> i64_to_int |> Tbls.CtxTbl.get |> string_of_int
    | None ->
      "TOP"
  in
  f.vname ^ "_" ^ ctx_hash


module Tasks = SetDomain.Make (Lattice.Prod (Queries.LS) (PthreadDomain.D))
module rec Env : sig
  type t

  val get : (PthreadDomain.D.t, Tasks.t, PthreadDomain.D.t, _) ctx -> t

  val d : t -> PthreadDomain.D.t

  val node : t -> MyCFG.node

  val resource : t -> Resource.t
end = struct
  type t =
    { d : PthreadDomain.D.t
    ; node : MyCFG.node
    ; resource : Resource.t
    }

  let get ctx =
    let d : PthreadDomain.D.t = ctx.local in
    let node = Option.get !MyCFG.current_node in
    let fundec = Node.find_fundec node in
    let thread_name =
      let cur_tid =
        Int64.to_int @@ Option.get @@ PthreadDomain.Tid.to_int d.tid
      in
      Option.get @@ Tbls.ThreadTidTbl.get_key cur_tid
    in
    let resource =
      let is_main_fun =
        promela_main
        |> GobConfig.get_string_list
        |> List.mem fundec.svar.vname
      in
      let is_thread_fun =
        let fun_of_thread = Edges.fun_for_thread thread_name in
        Some fundec.svar = fun_of_thread
      in
      let open Resource in
      if is_thread_fun || is_main_fun
      then Resource.make Thread thread_name
      else Resource.make Function (fun_ctx d.ctx fundec.svar)
    in
    { d; node; resource }


  let d env = env.d

  let node env = env.node

  let resource env = env.resource
end

and Edges : sig
  val table : (Resource.t, edge Set.t) Hashtbl.t

  val add : ?dst:Node.t -> ?d:PthreadDomain.D.t -> Env.t -> Action.t -> unit

  val get : Resource.t -> edge Set.t

  val filter_map_actions : (Action.t -> 'a option) -> 'a list

  val fun_for_thread : thread_name -> varinfo option
end = struct
  let table = Hashtbl.create 199

  (** [add] adds an edge for the current environment resource id (Thread or Function)
   ** [dst] destination node
   ** [d] domain
   ** [env] environment
   ** [action] edge action of type `Action.t` *)
  let add ?dst ?d env action =
    let open PthreadDomain in
    let preds =
      let env_d = Env.d env in
      (d |? env_d).pred
    in
    let add_edge_for_node node =
      let env_node = Env.node env in
      let env_res = Env.resource env in
      let action_edge = (node, action, Node.location (dst |? env_node)) in
      Hashtbl.modify_def Set.empty env_res (Set.add action_edge) table
    in
    Pred.iter add_edge_for_node preds


  let get res_id = Hashtbl.find_default table res_id Set.empty

  let filter_map_actions f =
    let action_of_edge (_, action, _) = action in
    let all_edges =
      table
      |> Hashtbl.values
      |> List.of_enum
      |> List.map Set.elements
      |> List.concat
    in
    List.filter_map (f % action_of_edge) all_edges


  let fun_for_thread thread_name =
    let open Action in
    let get_funs = function
      | ThreadCreate t when Tbls.ThreadTidTbl.get_key t.tid = Some thread_name
        ->
        Some t.f
      | _ ->
        None
    in
    List.hd @@ filter_map_actions get_funs
end

module Variable = struct
  type t = varinfo

  let is_integral v = match v.vtype with TInt _ -> true | _ -> false

  let is_global v = v.vglob

  let is_mem v = v.vaddrof

  let make_from_lhost = function
    | Var v when is_integral v && not (is_mem v) ->
      Some v
    | _ ->
      None


  let make_from_lval (lhost, _) = make_from_lhost lhost

  let show = sprint (fun () -> printer#pVar)

  let show_def v = "int " ^ show v ^ ";"
end

module Variables = struct
  type var_state =
    | Top of Variable.t
    | Var of Variable.t

  let table = ref (Hashtbl.create 123 : (thread_id, var_state Set.t) Hashtbl.t)

  let get_globals () =
    Hashtbl.values !table
    |> List.of_enum
    |> List.map Set.elements
    |> List.flatten
    |> List.filter_map (function
        | Var v when Variable.is_global v ->
          Some v
        | Top v when Variable.is_global v ->
          Some v
        | _ ->
          None)
    |> List.unique


  let get_locals tid =
    Hashtbl.find !table tid
    |> Option.default Set.empty
    |> Set.filter_map (function
        (* no globals *)
        | Var v when not (Variable.is_global v) ->
          Some v
        | Top v when not (Variable.is_global v) ->
          Some v
        | _ ->
          None)
    |> Set.enum
    |> List.of_enum


  let is_top tid var =
    let contains_top_of s = Set.exists (function Top x -> x.vid = var.vid | _ -> false) s in
    if Variable.is_global var
    then
      !table
      |> Hashtbl.values
      |> List.of_enum
      |> List.exists contains_top_of
    else
      contains_top_of @@ Hashtbl.find_default !table tid Set.empty


  let add tid var =
    if not (is_top tid var)
    then Hashtbl.modify_def Set.empty tid (Set.add (Var var)) !table


  let add_top tid var =
    Hashtbl.modify_def Set.empty tid (Set.remove (Var var)) !table ;
    Hashtbl.modify_def Set.empty tid (Set.add (Top var)) !table


  (* is a local var for thread tid or a global
   * var must not be set to top *)
  let valid_var tid var =
    let contains_var_of s = Set.exists (function Var x -> x.vid = var.vid | _ -> false) s in
    if Variable.is_global var
    then
      !table
      |> Hashtbl.values
      |> List.of_enum
      |> List.exists contains_var_of
    else
      contains_var_of @@ Hashtbl.find_default !table tid Set.empty


  (* all vars on rhs should be already registered, otherwise -> do not add this var *)
  let rec all_vars_are_valid ctx = function
    | Const _ ->
      true
    | Lval l ->
      let open PthreadDomain in
      let d = Env.d @@ Env.get ctx in
      let tid = Int64.to_int @@ Option.get @@ Tid.to_int d.tid in

      l
      |> Variable.make_from_lval
      |> Option.map @@ valid_var tid
      |> Option.default false
    | UnOp (_, e, _) ->
      all_vars_are_valid ctx e
    | BinOp (_, a, b, _) ->
      all_vars_are_valid ctx a && all_vars_are_valid ctx b
    | _ ->
      false
end

(** promela source code *)
type promela_src = string

module Codegen = struct
  (** [PmlResTbl] module maps resources to unique ids used as prefix for edge labeling  *)
  module PmlResTbl = struct
    module FunTbl = Tbls.SymTbl (struct
        type k = fun_name

        type v = int

        let make_new_val table k = Tbls.all_keys_count table
      end)

    let get res =
      let prefix =
        if Resource.res_type res = Resource.Thread then "T" else "F"
      in
      let id =
        match res with
        | Resource.Thread, thread_name ->
          Tbls.ThreadTidTbl.get thread_name
        | Resource.Function, fun_name ->
          FunTbl.get fun_name
      in
      prefix ^ string_of_int id
  end

  module AdjacencyMatrix = struct
    module HashtblN = Hashtbl.Make (PthreadDomain.Pred.Base)

    let make () = HashtblN.create 97

    (** build adjacency matrix for all nodes of this process *)
    let populate a2bs edges =
      Set.iter
        (fun ((a, _, _) as edge) ->
           HashtblN.modify_def Set.empty a (Set.add edge) a2bs)
        edges ;
      a2bs


    let nodes a2bs = HashtblN.keys a2bs |> List.of_enum

    let items a2bs = HashtblN.enum a2bs |> List.of_enum

    let in_edges a2bs node =
      let get_b (_, _, b) = b in
      HashtblN.filter (Set.mem node % Set.map get_b) a2bs
      |> HashtblN.values
      |> List.of_enum
      |> List.concat_map Set.elements


    let out_edges a2bs node =
      try HashtblN.find a2bs node |> Set.elements with Not_found -> []
  end

  module Action = struct
    include Action

    let extract_thread_create = function ThreadCreate x -> Some x | _ -> None

    let to_pml = function
      | Call fname ->
        "goto Fun_" ^ fname ^ ";"
      | Assign (a, b) ->
        a ^ " = " ^ b ^ ";"
      | Cond cond ->
        cond ^ " -> "
      | ThreadCreate t ->
        "ThreadCreate(" ^ string_of_int t.tid ^ ");"
      | ThreadJoin tid ->
        "ThreadWait(" ^ string_of_int tid ^ ");"
      | ThreadExit ->
        "ThreadExit();"
      | MutexInit mid ->
        "MutexInit(" ^ string_of_int mid ^ ");"
      | MutexLock mid ->
        "MutexLock(" ^ string_of_int mid ^ ");"
      | MutexUnlock mid ->
        "MutexUnlock(" ^ string_of_int mid ^ ");"
      | CondVarInit id ->
        "CondVarInit(" ^ string_of_int id ^ ");"
      | CondVarBroadcast id ->
        "CondVarBroadcast(" ^ string_of_int id ^ ");"
      | CondVarSignal id ->
        "CondVarSignal(" ^ string_of_int id ^ ");"
      | CondVarWait cond_var_wait ->
        "CondVarWait("
        ^ string_of_int cond_var_wait.cond_var_id
        ^ ", "
        ^ string_of_int cond_var_wait.mid
        ^ "); "
      | Nop ->
        ""
  end


  module Writer = struct
    let write desc ext content =
      let dir = Goblintutil.create_dir (Fpath.v "pml-result") in
      let path = Fpath.to_string @@ Fpath.append dir  (Fpath.v ("pthread." ^ ext)) in
      output_file ~filename:path ~text:content ;
      print_endline @@ "saved " ^ desc ^ " as " ^ path
  end

  let tabulate = ( ^ ) "\t"

  let define = ( ^ ) "#define "

  let goto_str = ( ^ ) "goto "

  let escape xs =
    let last = Option.get @@ List.last xs in
    let rest = List.take (List.length xs - 1) xs in
    List.map (fun s -> s ^ " \\") rest @ [ last ]


  let if_clause stmts =
    [ "if" ] @ List.map (( ^ ) "::" % tabulate) stmts @ [ "fi" ]


  let run ?arg f = "run " ^ f ^ "(" ^ Option.default "" arg ^ ");"

  let string_of_node = PthreadDomain.Pred.string_of_elt

  let save_promela_model () =
    let threads =
      List.unique @@ Edges.filter_map_actions Action.extract_thread_create
    in

    let thread_count = List.length threads + 1 in
    let mutex_count = List.length @@ Tbls.MutexMidTbl.to_list () in
    let cond_var_count = List.length @@ Tbls.CondVarIdTbl.to_list () in

    let current_thread_name = ref "" in
    let called_funs_done = ref Set.empty in

    let rec process_def res =
      print_endline @@ Resource.show res ;
      let res_type = Resource.res_type res in
      let res_name = Resource.res_name res in
      let is_thread = res_type = Resource.Thread in
      (* if we already generated code for this function, we just return [] *)
      if res_type = Resource.Function && Set.mem res_name !called_funs_done
      then []
      else
        let res_id = PmlResTbl.get res in
        (* set the name of the current thread
         * (this function is also run for functions, which need a reference to the thread for checking branching on return vars *)
        if is_thread
        then (
          current_thread_name := res_name ;
          called_funs_done := Set.empty )
        else called_funs_done := Set.add res_name !called_funs_done ;
        (* build adjacency matrix for all nodes of this process *)
        let a2bs =
          let edges = Edges.get res in
          AdjacencyMatrix.populate (AdjacencyMatrix.make ()) edges
        in
        let nodes = AdjacencyMatrix.nodes a2bs in
        let out_edges = AdjacencyMatrix.out_edges a2bs in
        let in_edges = AdjacencyMatrix.in_edges a2bs in

        let is_end_node = List.is_empty % out_edges in
        let is_start_node = List.is_empty % in_edges in
        let label n = res_id ^ "_" ^ string_of_node n in
        let end_label = res_id ^ "_end" in
        let goto = goto_str % label in
        let goto_start_node =
          match List.find is_start_node nodes with
          | Some node ->
            goto node
          | None ->
            ""
        in
        let called_funs = ref [] in
        let str_edge (a, action, b) =
          let target_label = if is_end_node b then end_label else label b in
          match action with
          | Action.Call fun_name when fun_name = "exit" ->
            "exit();"
          | Action.Call fun_name ->
            called_funs := fun_name :: !called_funs ;
            let pc =
              string_of_int @@ Tbls.FunCallTbl.get (fun_name, target_label)
            in
            "mark(" ^ pc ^ "); " ^ Action.to_pml action
          | _ ->
            Action.to_pml action ^ " " ^ goto_str target_label
        in
        let walk_edges (node, out_edges) =
          let edges = Set.map str_edge out_edges |> Set.elements in
          let body = match edges with
            | _::_::_ -> if_clause edges
            | _ -> edges
          in
          (label node ^ ":") :: body
        in
        let body =
          let return =
            let end_stmt =
              match res with
              | Thread, "mainfun" ->
                "exit()"
              | Thread, _ ->
                "ThreadExit()"
              | Function, f ->
                "ret_" ^ f ^ "()"
            in
            end_label ^ ": " ^ end_stmt
          in
          goto_start_node
          :: (List.concat_map walk_edges @@ AdjacencyMatrix.items a2bs)
          @ [ return ]
        in
        let head =
          match res with
          | Thread, name ->
            let tid = Tbls.ThreadTidTbl.get name in
            let defs =
              let local_defs =
                Variables.get_locals tid
                |> List.map Variable.show_def
                |> List.unique
              in
              let stack_def = [ "int stack[20];"; "int sp = -1;" ] in

              [ stack_def; local_defs ]
              |> List.flatten
              |> List.map tabulate
              |> String.concat "\n"
            in
            "proctype "
            ^ name
            ^ "(byte tid)"
            ^ " provided (canRun("
            ^ string_of_int tid
            ^ ")) {\n"
            ^ defs
            ^ "\n"
          | Function, name ->
            "Fun_" ^ name ^ ":"
        in
        let called_fun_ids =
          List.map (fun fname -> (Resource.Function, fname)) !called_funs
        in
        let funs = List.concat_map process_def called_fun_ids in
        ("" :: head :: List.map tabulate body)
        @ funs
        @ [ (if is_thread then "}" else "") ]
    in
    (* used for macros oneIs, allAre, noneAre... *)
    let checkStatus =
      "("
      ^ ( String.concat " op2 "
          @@ List.of_enum
          @@ (0 --^ thread_count)
             /@ fun i -> "status[" ^ string_of_int i ^ "] op1 v" )
      ^ ")"
    in
    let allTasks =
      "("
      ^ ( String.concat " && "
          @@ List.of_enum
          @@ ((0 --^ thread_count) /@ fun i -> "prop(" ^ string_of_int i ^ ")") )
      ^ ")"
    in

    (* sort definitions so that inline functions come before the threads *)
    let process_defs =
      Edges.table
      |> Hashtbl.keys
      |> List.of_enum
      |> List.filter (fun res -> Resource.res_type res = Resource.Thread)
      |> List.unique
      |> List.sort (compareBy PmlResTbl.get)
      |> List.concat_map process_def
    in
    let fun_ret_defs =
      let fun_map fun_calls =
        match List.hd fun_calls with
        | None ->
          []
        | Some ((name, _), _) ->
          let dec_sp ((_, target_label), id) =
            "(stack[sp] == "
            ^ string_of_int id
            ^ ") -> sp--; "
            ^ goto_str target_label
          in
          let if_branches = List.map dec_sp fun_calls in
          let body = (define "ret_" ^ name ^ "()") :: if_clause if_branches in
          escape body
      in
      Tbls.FunCallTbl.to_list ()
      |> List.group (compareBy (fst % fst))
      |> List.concat_map fun_map
    in
    let globals = List.map Variable.show_def @@ Variables.get_globals () in
    let promela =
      let empty_line = "" in
      let defs =
        [ define "thread_count " ^ string_of_int thread_count
        ; define "mutex_count " ^ string_of_int mutex_count
        ; define "cond_var_count " ^ string_of_int cond_var_count
        ; empty_line
        ; define "checkStatus(op1, v, op2) " ^ checkStatus
        ; empty_line
        ; define "allTasks(prop) " ^ allTasks
        ; empty_line
        ; "#include \"../spin/pthread.base.pml\""
        ; empty_line
        ]
      in
      let init =
        let run_threads =
          (* NOTE: assumes no args are passed to the thread func *)
          List.map
            (fun t ->
               let tid = Action.(t.tid) in
               let thread_name = Option.get @@ Tbls.ThreadTidTbl.get_key tid in
               let tid_str = string_of_int tid in
               run thread_name ~arg:tid_str)
            threads
        in
        let run_main = run promela_main ~arg:"0" in
        let init_body = (run_main :: run_threads) @ [ "setReady(0);" ] in
        [ "init {" ] @ List.map tabulate init_body @ [ "}" ]
      in
      let body =
        let separator = [ empty_line ] in
        List.flatten
          [ defs
          ; init
          ; separator
          ; fun_ret_defs
          ; separator
          ; globals
          ; process_defs
          ]
      in
      String.concat "\n" body
    in
    let dot_graph =
      let dot_thread tid =
        let show_edge (a, action, b) =
          let show_node x =
            "\"" ^ Resource.res_name tid ^ "_" ^ string_of_node x ^ "\""
          in
          show_node a
          ^ "\t->\t"
          ^ show_node b
          ^ "\t[label=\""
          ^ Action.to_pml action
          ^ "\"]"
        in
        let subgraph_head =
          "subgraph \"cluster_" ^ Resource.res_name tid ^ "\" {"
        in
        let subgraph_tail =
          "label = \"" ^ Resource.res_name tid ^ "\";\n  }\n"
        in
        let edges_decls = Set.elements @@ Set.map show_edge @@ Edges.get tid in
        (subgraph_head :: edges_decls) @ [ subgraph_tail ]
      in
      let lines =
        Hashtbl.keys Edges.table
        |> List.of_enum
        |> List.unique
        |> List.map dot_thread
        |> List.concat
      in
      String.concat "\n  " ("digraph file {" :: lines) ^ "}"
    in

    Writer.write "promela model" "pml" promela ;
    Writer.write "graph" "dot" dot_graph ;
    print_endline
      "Copy spin/pthread_base.pml to same folder and then do: spin -a \
       pthread.pml && cc -o pan pan.c && ./pan -a"
end


module Spec : Analyses.MCPSpec = struct
  (* Spec implementation *)
  include Analyses.DefaultSpec

  module List = BatList
  module V = VarinfoV

  (** Domains *)
  module D = PthreadDomain.D

  module C = D

  (** Set of created tasks to spawn when going multithreaded *)
  module Tasks = SetDomain.Make (Lattice.Prod (Queries.LS) (D))

  module G = Tasks

  let tasks_var =
    Goblintutil.create_var (makeGlobalVar "__GOBLINT_PTHREAD_TASKS" voidPtrType)


  module ExprEval = struct
    let eval_ptr ctx exp =
      let mayPointTo ctx exp =
        let a = ctx.ask (Queries.MayPointTo exp) in
        if (not (Queries.LS.is_top a)) && Queries.LS.cardinal a > 0 then
          let top_elt = (dummyFunDec.svar, `NoOffset) in
          let a' =
            if Queries.LS.mem top_elt a
            then (* UNSOUND *)
              Queries.LS.remove top_elt a
            else a
          in
          Queries.LS.elements a'
        else
          []
      in
      List.map fst @@ mayPointTo ctx exp


    let eval_var ctx exp =
      match exp with
      | Lval (Mem e, _) ->
        eval_ptr ctx e
      | Lval (Var v, _) ->
        [ v ]
      | _ ->
        eval_ptr ctx exp


    let eval_ptr_id ctx exp get =
      List.map (get % Variable.show) @@ eval_ptr ctx exp


    let eval_var_id ctx exp get =
      List.map (get % Variable.show) @@ eval_var ctx exp
  end

  let name () = "extract-pthread"

  let assign ctx (lval : lval) (rval : exp) : D.t =
    let should_ignore_assigns = GobConfig.get_bool "ana.extract-pthread.ignore_assign" in
    if PthreadDomain.D.is_bot ctx.local || should_ignore_assigns
    then ctx.local
    else if Option.is_none !MyCFG.current_node
    then (
      (* it is global var assignment *)
      let var_opt = Variable.make_from_lval lval in
      if Variables.all_vars_are_valid ctx rval
      (* TODO: handle the assignment of the global *)
      then Option.may (Variables.add (-1)) var_opt
      else Option.may (Variables.add_top (-1)) var_opt ;
      ctx.local )
    else
      let env = Env.get ctx in
      let d = Env.d env in
      let tid = Int64.to_int @@ Option.get @@ Tid.to_int d.tid in

      let var_opt = Variable.make_from_lval lval in

      if Option.is_none var_opt || (not @@ Variables.all_vars_are_valid ctx rval)
      then (
        (* set lhs var to TOP *)
        Option.may (Variables.add_top tid) var_opt ;
        ctx.local )
      else
        let var = Option.get var_opt in

        let lhs_str = Variable.show var in
        let rhs_str = sprint printer#pExp rval in
        Edges.add env @@ Action.Assign (lhs_str, rhs_str) ;

        Variables.add tid var ;

        { d with pred = Pred.of_node @@ Env.node env }


  let branch ctx (exp : exp) (tv : bool) : D.t =
    if PthreadDomain.D.is_bot ctx.local
    then ctx.local
    else
      let env = Env.get ctx in
      let d = Env.d env in
      let tid = Int64.to_int @@ Option.get @@ Tid.to_int d.tid in
      let is_valid_var =
        Option.default false
        % Option.map (Variables.valid_var tid)
        % Variable.make_from_lhost
      in
      let var_str = Variable.show % Option.get % Variable.make_from_lhost in
      let pred_str op lhs rhs =
        let cond_str = lhs ^ " " ^ sprint d_binop op ^ " " ^ rhs in
        if tv then cond_str else "!(" ^ cond_str ^ ")"
      in

      let add_action pred_str =
        match Env.node env with
        | MyCFG.Statement { skind = If (e, bt, bf, loc, _); _ } ->
          let intermediate_node =
            let then_stmt =
              List.hd
              @@
              if List.is_empty bt.bstmts
              then
                let le = List.nth bf.bstmts (List.length bf.bstmts - 1) in
                le.succs
              else bt.bstmts
            in
            let else_stmt =
              List.hd
              @@
              if List.is_empty bf.bstmts
              then
                let le = List.nth bt.bstmts (List.length bt.bstmts - 1) in
                le.succs
              else bf.bstmts
            in
            Tbls.NodeTbl.get (if tv then then_stmt else else_stmt).sid
          in
          Edges.add ~dst:intermediate_node env (Action.Cond pred_str) ;
          { ctx.local with pred = Pred.of_node intermediate_node }
        | _ ->
          failwith "branch: current_node is not an If"
      in

      let handle_binop op lhs rhs =
        match (lhs, rhs) with
        | Lval (lhost, _), Const (CInt (i, _, _))
        | Const (CInt (i, _, _)), Lval (lhost, _)
          when is_valid_var lhost ->
          add_action @@ pred_str op (var_str lhost) (Z.to_string i)
        | Lval (lhostA, _), Lval (lhostB, _)
          when is_valid_var lhostA && is_valid_var lhostB ->
          add_action @@ pred_str op (var_str lhostA) (var_str lhostB)
        | _ ->
          ctx.local
      in
      let handle_unop x tv =
        match x with
        | Lval (lhost, _) when is_valid_var lhost ->
          let pred = (if tv then "" else "!") ^ var_str lhost in
          add_action pred
        | _ ->
          ctx.local
      in
      match exp with
      | BinOp (op, a, b, _) ->
        handle_binop op (stripCasts a) (stripCasts b)
      | UnOp (LNot, a, _) ->
        handle_unop a (not tv)
      | Const (CInt _) ->
        handle_unop exp tv
      | _ ->
        ctx.local


  let body ctx (f : fundec) : D.t =
    (* enter is not called for spawned threads -> initialize them here *)
    let context_hash = Int64.of_int (if not !Goblintutil.global_initialization then ControlSpecC.hash (ctx.control_context ()) else 37) in
    { ctx.local with ctx = Ctx.of_int context_hash }


  let return ctx (exp : exp option) (f : fundec) : D.t = ctx.local

  let enter ctx (lval : lval option) (f : fundec) (args : exp list) :
    (D.t * D.t) list =
    (* on function calls (also for main); not called for spawned threads *)
    let d_caller = ctx.local in
    let d_callee =
      if D.is_bot ctx.local
      then ctx.local
      else
        { ctx.local with
          pred = Pred.of_node (MyCFG.Function f)
        ; ctx = Ctx.top ()
        }
    in
    (* set predecessor set to start node of function *)
    [ (d_caller, d_callee) ]


<<<<<<< HEAD
  let combine
      ctx
      ?(longjmpthrough = false)
      (lval : lval option)
      fexp
      (f : fundec)
      (args : exp list)
      fc
      (au : D.t) : D.t =
=======
  let combine ctx (lval : lval option) fexp (f : fundec) (args : exp list) fc (au : D.t) (f_ask: Queries.ask) : D.t =
>>>>>>> fe667243
    if D.any_is_bot ctx.local || D.any_is_bot au
    then ctx.local
    else
      let d_caller = ctx.local in
      let d_callee = au in
      (* check if the callee has some relevant edges, i.e. advanced from the entry point
       * if not, we generate no edge for the call and keep the predecessors from the caller *)
      (* set should never be empty *)
      if Pred.is_bot d_callee.pred then failwith "d_callee.pred is bot!" ;
      if Pred.equal d_callee.pred @@ Pred.of_node @@ MyCFG.Function f
      then
        (* set current node as new predecessor, since something interesting happend during the call *)
        { d_callee with pred = d_caller.pred; ctx = d_caller.ctx }
      else
        let env = Env.get ctx in
        (* write out edges with call to f coming from all predecessor nodes of the caller *)
        ( if Ctx.to_int d_callee.ctx <> None
          then
            let last_pred = d_caller.pred in
            let action = Action.Call (fun_ctx d_callee.ctx f.svar) in
            Edges.add ~d:{ d_caller with pred = last_pred } env action ) ;
        (* set current node as new predecessor, since something interesting happend during the call *)
        { d_callee with
          pred = Pred.of_node @@ Env.node env
        ; ctx = d_caller.ctx
        }


  let special ctx (lval : lval option) (f : varinfo) (arglist : exp list) : D.t =
    if D.any_is_bot ctx.local then
      ctx.local
    else
      let env = Env.get ctx in
      let d = Env.d env in
      let tid = Int64.to_int @@ Option.get @@ Tid.to_int d.tid in

      let add_actions (actions : Action.t list) =
        let add_failed_assign_action () =
          lval
          >>= Variable.make_from_lval
          >>= fun var ->
          Variables.add tid var ;

          Option.some
          @@ Action.Assign (Variable.show var, "-1")
        in

        List.iter (Edges.add env) actions ;

        let should_assume_success =
          GobConfig.get_bool "ana.extract-pthread.assume_success"
        in
        if not should_assume_success
        then Option.may (Edges.add env) @@ add_failed_assign_action () ;

        if List.is_empty actions
        then d
        else { d with pred = Pred.of_node @@ Env.node env }
      in
      let add_action action = add_actions [ action ] in

      let arglist' = List.map (stripCasts % constFold false) arglist in
      match (LibraryFunctions.find f).special arglist', f.vname, arglist with
      | ThreadCreate { thread; start_routine = func; _ }, _, _ ->
        let funs_ls =
          let ls = ctx.ask (Queries.ReachableFrom func) in
          Queries.LS.filter
            (fun (v, o) ->
               let lval = (Var v, Lval.CilLval.to_ciloffs o) in
               isFunctionType (typeOfLval lval))
            ls
        in
        let thread_fun =
          funs_ls
          |> Queries.LS.elements
          |> List.map fst
          |> List.unique ~eq:(fun a b -> a.vid = b.vid)
          |> List.hd
        in

        let add_task tid =
          let tasks =
            let f_d:PthreadDomain.D.t =
              { tid = Tid.of_int @@ Int64.of_int tid
              ; pred = Pred.of_node (ctx.prev_node)
              ; ctx = Ctx.top ()
              }
            in
            Tasks.singleton (funs_ls, f_d)
          in
          ctx.sideg tasks_var tasks ;
        in
        let thread_create tid =
          let fun_name = Variable.show thread_fun in
          let add_visited_edges fun_tids =
            let existing_tid = List.hd @@ Set.elements fun_tids in
            let resource_from_tid tid =
              Resource.make Resource.Thread
              @@ Option.get
              @@ Tbls.ThreadTidTbl.get_key tid
            in
            let edges = Edges.get @@ resource_from_tid existing_tid in

            let launches_child_thread =
              let is_thread_create = function
                | _, Action.ThreadCreate _, _ ->
                  true
                | _ ->
                  false
              in
              Set.exists is_thread_create edges
            in

            if launches_child_thread
            then
              failwith
                "Unsupported use case! Thread is not allowed to launch a \
                 child thread" ;

            Hashtbl.add Edges.table (resource_from_tid tid) edges
          in

          add_task tid ;

          (* multiple threads may be launched with the same function entrypoint
           * but functions are visited only once
           * Want to have add the visited edges to the new thread that visits
           * the same function *)
          Option.may add_visited_edges @@ Tbls.FunNameToTids.get fun_name ;
          Tbls.FunNameToTids.extend fun_name tid ;

          Action.ThreadCreate { f = thread_fun; tid }
        in

        add_actions
        @@ List.map thread_create
        @@ ExprEval.eval_ptr_id ctx thread Tbls.ThreadTidTbl.get

      | ThreadJoin { thread; ret_var = thread_ret }, _, _ ->
        add_actions
        @@ List.map (fun tid -> Action.ThreadJoin tid)
        @@ ExprEval.eval_var_id ctx thread Tbls.ThreadTidTbl.get
      | Lock { lock = mutex; _ }, _, _ ->
        add_actions
        @@ List.map (fun mid -> Action.MutexLock mid)
        @@ ExprEval.eval_ptr_id ctx mutex Tbls.MutexMidTbl.get
      | Unlock mutex, _, _ ->
        add_actions
        @@ List.map (fun mid -> Action.MutexUnlock mid)
        @@ ExprEval.eval_ptr_id ctx mutex Tbls.MutexMidTbl.get
      | ThreadExit _, _ , _ ->
        add_action Action.ThreadExit
      | Abort, _, _ ->
        add_action (Action.Call "exit")
      | Unknown, "pthread_mutex_init", [ mutex; mutex_attr ] ->
        (* TODO: reentrant mutex handling *)
        add_actions
        @@ List.map (fun mid -> Action.MutexInit mid)
        @@ ExprEval.eval_ptr_id ctx mutex Tbls.MutexMidTbl.get
      | Unknown, "pthread_cond_init", [ cond_var; cond_var_attr ] ->
        add_actions
        @@ List.map (fun id -> Action.CondVarInit id)
        @@ ExprEval.eval_ptr_id ctx cond_var Tbls.CondVarIdTbl.get
      | Broadcast cond_var, _, _ ->
        add_actions
        @@ List.map (fun id -> Action.CondVarBroadcast id)
        @@ ExprEval.eval_ptr_id ctx cond_var Tbls.CondVarIdTbl.get
      | Signal cond_var, _, _ ->
        add_actions
        @@ List.map (fun id -> Action.CondVarSignal id)
        @@ ExprEval.eval_ptr_id ctx cond_var Tbls.CondVarIdTbl.get
      | Wait {cond = cond_var; mutex = mutex}, _, _ ->
        let cond_vars = ExprEval.eval_ptr ctx cond_var in
        let mutex_vars = ExprEval.eval_ptr ctx mutex in
        let cond_var_action (v, m) =
          let open Action in
          CondVarWait
            { cond_var_id = Tbls.CondVarIdTbl.get @@ Variable.show v
            ; mid = Tbls.MutexMidTbl.get @@ Variable.show m
            }
        in
        add_actions
        @@ List.map cond_var_action
        @@ List.cartesian_product cond_vars mutex_vars
      | _ -> ctx.local

  let startstate v =
    let open D in
    make
      (Tid.of_int 0L)
      (Pred.of_node (MyCFG.Function (emptyFunction "main")))
      (Ctx.top ())


  let threadenter ctx lval f args =
    let d : D.t = ctx.local in
    let tasks = ctx.global tasks_var in
    (* TODO: optimize finding *)
    let tasks_f =
      Tasks.filter
        (fun (fs, f_d) -> Queries.LS.exists (fun (ls_f, _) -> ls_f = f) fs)
        tasks
    in
    let f_d = snd (Tasks.choose tasks_f) in
    [ { f_d with pred = d.pred } ]


  let threadspawn ctx lval f args fctx = ctx.local

  let exitstate v = D.top ()

  let finalize = Codegen.save_promela_model

end

let _ = MCP.register_analysis ~dep:[ "base" ] (module Spec : MCPSpec)<|MERGE_RESOLUTION|>--- conflicted
+++ resolved
@@ -1057,7 +1057,6 @@
     [ (d_caller, d_callee) ]
 
 
-<<<<<<< HEAD
   let combine
       ctx
       ?(longjmpthrough = false)
@@ -1066,10 +1065,8 @@
       (f : fundec)
       (args : exp list)
       fc
-      (au : D.t) : D.t =
-=======
-  let combine ctx (lval : lval option) fexp (f : fundec) (args : exp list) fc (au : D.t) (f_ask: Queries.ask) : D.t =
->>>>>>> fe667243
+      (au : D.t)
+      (f_ask: Queries.ask) : D.t =
     if D.any_is_bot ctx.local || D.any_is_bot au
     then ctx.local
     else
