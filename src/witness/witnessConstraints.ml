(** An analysis specification for witnesses. *)

open Prelude.Ana
open Analyses


(** Add path sensitivity to a analysis *)
module PathSensitive3 (Spec:Spec)
  : Spec
    (* with type D.t = SetDomain.ToppedSet(Spec.D)(N).t
     and module G = Spec.G
     and module C = Spec.C *)
=
struct
  (* module I = IntDomain.Integers *)
  module I =
  struct
    include Spec.D
    (* assumes Hashcons inside PathSensitive *)
    let to_int = tag
    let name () = "D"
    let printXml f d = BatPrintf.fprintf f "<value>%a</value>" printXml d
  end
  module CC =
  struct
    include Spec.C
    let name () = "C"
    let printXml f c = BatPrintf.fprintf f "<value>%a</value>" printXml c
  end
  module VI = Printable.Prod3 (Node) (CC) (I)
  module VIE = Printable.Prod (VI) (MyARG.InlineEdgePrintable)
  module VIES = SetDomain.Make (VIE)
  (* even though R is just a set and in solver's [widen old (join old new)] would join the sets of predecessors
     instead of keeping just the last, we are saved by set's narrow bringing that back down to the latest predecessors *)
  module R =
  struct
    include VIES
    (* new predecessors are always the right ones for the latest evaluation *)
    let widen x y = y
    let narrow x y = y
  end

  module SpecDMap (R: Lattice.S) =
  struct
    module C =
    struct
      type elt = Spec.D.t
      let cong = Spec.should_join
    end
    module J = MapDomain.Joined (Spec.D) (R)
    include DisjointDomain.PairwiseMap (Spec.D) (R) (J) (C)
  end

  module Dom =
  struct
    include SpecDMap (R)

    let name () = "PathSensitive (" ^ name () ^ ")"

    let printXml f x =
      let print_one x r =
        (* BatPrintf.fprintf f "\n<path>%a</path>" Spec.D.printXml x *)
        BatPrintf.fprintf f "\n<path>%a<analysis name=\"witness\">%a</analysis></path>" Spec.D.printXml x R.printXml r
      in
      iter print_one x

    let map_keys f m =
      fold (fun e r acc ->
          add (f e) r acc
        ) m (empty ())
    let choose_key m = fst (choose m)
    let fold_keys f m a = fold (fun e _ acc -> f e acc) m a
  end

  (* Additional dependencies component between values before and after sync.
     This is required because some analyses (e.g. region) do sideg through local domain diff and sync.
     sync is automatically applied in FromSpec before any transition, so previous values may change (diff is flushed).
     We now use Sync for every tf such that threadspawn after tf could look up state before tf. *)
  module SyncSet =
  struct
    include SetDomain.Make (Spec.D)
    (* new predecessors are always the right ones for the latest evaluation *)
    let widen x y = y
    let narrow x y = y
  end
  module Sync = SpecDMap (SyncSet)
  module D =
  struct
    include Lattice.Prod (Dom) (Sync)

    let printXml f (d, _) = Dom.printXml f d
  end

  module G = Spec.G
  module C = Spec.C
  module V = Spec.V

  let name () = "PathSensitive3("^Spec.name ()^")"

  type marshal = Spec.marshal
  let init = Spec.init
  let finalize = Spec.finalize

  let should_join x y = true

  let exitstate  v = (Dom.singleton (Spec.exitstate  v) (R.bot ()), Sync.bot ())
  let startstate v = (Dom.singleton (Spec.startstate v) (R.bot ()), Sync.bot ())
  let morphstate v (d, _) = (Dom.map_keys (Spec.morphstate v) d, Sync.bot ())

  let context fd (l, _) =
    if Dom.cardinal l <> 1 then
      failwith "PathSensitive3.context must be called with a singleton set."
    else
      Spec.context fd @@ Dom.choose_key l

  let conv ctx x =
    (* TODO: R.bot () isn't right here *)
    let rec ctx' = { ctx with ask   = (fun (type a) (q: a Queries.t) -> Spec.query ctx' q)
                            ; local = x
                            ; split = (ctx.split % (fun x -> (Dom.singleton x (R.bot ()), Sync.bot ()))) }
    in
    ctx'

  let step n c i e = R.singleton ((n, c, i), e)
  let step n c i e sync =
    match Sync.find i sync with
    | syncs ->
      SyncSet.fold (fun xsync acc ->
          R.join acc (step n c xsync e)
        ) syncs (R.bot ())
    | exception Not_found ->
      M.debug ~category:Witness ~tags:[Category Analyzer] "PathSensitive3 sync predecessor not found";
      R.bot ()
  let step_ctx ctx x e =
    try
      step ctx.prev_node (ctx.context ()) x e (snd ctx.local)
    with Ctx_failure _ ->
      R.bot ()
  let step_ctx_edge ctx x = step_ctx ctx x (CFGEdge ctx.edge)

  let map ctx f g =
    (* we now use Sync for every tf such that threadspawn after tf could look up state before tf *)
    let h x (xs, sync) =
      try
        let x' = g (f (conv ctx x)) in
        (Dom.add x' (step_ctx_edge ctx x) xs, Sync.add x' (SyncSet.singleton x) sync)
      with Deadcode -> (xs, sync)
    in
<<<<<<< HEAD
    let d = Dom.fold h (fst ctx.local) (Dom.empty ()) |> Dom.reduce |> Dom.join_reduce in
    if Dom.is_bot d then raise Deadcode else (d, Sync.bot ())

  let fold ctx f g h a =
    let k x a =
      try h a @@ g @@ f @@ conv ctx x
      with Deadcode -> a
    in
    let d = Dom.fold k (fst ctx.local) a in
    if Dom.is_bot d then raise Deadcode else (d, Sync.bot ())
=======
    let d = Dom.fold_keys h (fst ctx.local) (Dom.empty (), Sync.bot ()) in
    if Dom.is_bot (fst d) then raise Deadcode else d
>>>>>>> 9eb6bad5

  let fold' ctx f g h a =
    let k x a =
      try h a x @@ g @@ f @@ conv ctx x
      with Deadcode -> a
    in
    Dom.fold_keys k (fst ctx.local) a

  let fold'' ctx f g h a =
    let k x r a =
      try h a x r @@ g @@ f @@ conv ctx x
      with Deadcode -> a
    in
    Dom.fold k (fst ctx.local) a

  let assign ctx l e    = map ctx Spec.assign  (fun h -> h l e )
  let vdecl ctx v       = map ctx Spec.vdecl   (fun h -> h v)
  let body   ctx f      = map ctx Spec.body    (fun h -> h f   )
  let return ctx e f    = map ctx Spec.return  (fun h -> h e f )
  let branch ctx e tv   = map ctx Spec.branch  (fun h -> h e tv)
  let asm ctx           = map ctx Spec.asm     identity
  let skip ctx          = map ctx Spec.skip    identity
  let special ctx l f a = map ctx Spec.special (fun h -> h l f a)

  (* TODO: do additional witness things here *)
  let threadenter ctx lval f args =
    let g xs x' ys =
      let ys' = List.map (fun y ->
          (* R.bot () isn't right here? doesn't actually matter? *)
          let yr = R.bot () in
          (* keep left syncs so combine gets them for no-inline case *)
          (Dom.singleton y yr, Sync.bot ())
        ) ys
      in
      ys' @ xs
    in
    fold' ctx Spec.threadenter (fun h -> h lval f args) g []
  let threadspawn ctx lval f args fctx =
    let fd1 = Dom.choose_key (fst fctx.local) in
    map ctx Spec.threadspawn (fun h -> h lval f args (conv fctx fd1))

  let sync ctx reason =
    fold'' ctx Spec.sync (fun h -> h reason) (fun (a, async) x r a' ->
        (Dom.add a' r a, Sync.add a' (SyncSet.singleton x) async)
      ) (Dom.empty (), Sync.bot ())
    (* TODO: join_reduce here? what about correspondance with Sync? *)

  let query ctx (type a) (q: a Queries.t): a Queries.result =
    match q with
    | Queries.IterPrevVars f ->
      Dom.iter (fun x r ->
          R.iter (function ((n, c, j), e) ->
              f (I.to_int x) (n, Obj.repr c, I.to_int j) e
            ) r
        ) (fst ctx.local);
      (* check that sync mappings don't leak into solution (except Function) *)
      (* TODO: disabled because we now use and leave Sync for every tf,
         such that threadspawn after tf could look up state before tf *)
      (* begin match ctx.node with
           | Function _ -> () (* returns post-sync in FromSpec *)
           | _ -> assert (Sync.is_bot (snd ctx.local));
         end; *)
      ()
    | Queries.IterVars f ->
      Dom.iter (fun x r ->
          f (I.to_int x)
        ) (fst ctx.local);
      ()
    | Queries.Invariant ({path=Some i; _} as c) ->
      (* TODO: optimize indexing, using inner hashcons somehow? *)
      (* let (d, _) = List.at (S.elements s) i in *)
      let (d, _) = List.find (fun (x, _) -> I.to_int x = i) (Dom.bindings (fst ctx.local)) in
      Spec.query (conv ctx d) (Invariant c)
    | _ ->
      (* join results so that they are sound for all paths *)
      let module Result = (val Queries.Result.lattice q) in
      fold' ctx Spec.query identity (fun x _ f -> Result.join x (f q)) (Result.bot ())

  let should_inline f =
    (* (* inline __VERIFIER_error because Control requires the corresponding FunctionEntry node *)
    not (Svcomp.is_special_function f) || Svcomp.is_error_function f *)
    (* TODO: don't inline __VERIFIER functions for CPAchecker, but inlining needed for WP *)
    true

  let enter ctx l f a =
    let g xs x' ys =
      let ys' = List.map (fun (x,y) ->
          (* R.bot () isn't right here? doesn't actually matter? *)
          let yr =
            if should_inline f then
              step_ctx ctx x' (InlineEntry a)
            else
              R.bot ()
          in
          (* keep left syncs so combine gets them for no-inline case *)
          ((Dom.singleton x (R.bot ()), snd ctx.local), (Dom.singleton y yr, Sync.bot ()))
        ) ys
      in
      ys' @ xs
    in
    fold' ctx Spec.enter (fun h -> h l f a) g []

  let combine ctx l fe f a fc d =
    assert (Dom.cardinal (fst ctx.local) = 1);
    let cd = Dom.choose_key (fst ctx.local) in
    let k x (y, sync) =
      let r =
        if should_inline f then
          let nosync = (Sync.singleton x (SyncSet.singleton x)) in
          (* returns already post-sync in FromSpec *)
          step (Function f) (Option.get fc) x (InlineReturn l) nosync (* fc should be Some outside of MCP *)
        else
          step_ctx_edge ctx cd
      in
      try
        let x' = Spec.combine (conv ctx cd) l fe f a fc x in
        (Dom.add x' r y, Sync.add x' (SyncSet.singleton x) sync)
      with Deadcode -> (y, sync)
    in
<<<<<<< HEAD
    let d = Dom.fold k (fst d) (Dom.bot ()) |> Dom.join_reduce in
    if Dom.is_bot d then raise Deadcode else (d, Sync.bot ())
=======
    let d = Dom.fold_keys k (fst d) (Dom.bot (), Sync.bot ()) in
    if Dom.is_bot (fst d) then raise Deadcode else d
>>>>>>> 9eb6bad5
end<|MERGE_RESOLUTION|>--- conflicted
+++ resolved
@@ -146,21 +146,8 @@
         (Dom.add x' (step_ctx_edge ctx x) xs, Sync.add x' (SyncSet.singleton x) sync)
       with Deadcode -> (xs, sync)
     in
-<<<<<<< HEAD
-    let d = Dom.fold h (fst ctx.local) (Dom.empty ()) |> Dom.reduce |> Dom.join_reduce in
-    if Dom.is_bot d then raise Deadcode else (d, Sync.bot ())
-
-  let fold ctx f g h a =
-    let k x a =
-      try h a @@ g @@ f @@ conv ctx x
-      with Deadcode -> a
-    in
-    let d = Dom.fold k (fst ctx.local) a in
-    if Dom.is_bot d then raise Deadcode else (d, Sync.bot ())
-=======
     let d = Dom.fold_keys h (fst ctx.local) (Dom.empty (), Sync.bot ()) in
     if Dom.is_bot (fst d) then raise Deadcode else d
->>>>>>> 9eb6bad5
 
   let fold' ctx f g h a =
     let k x a =
@@ -206,7 +193,6 @@
     fold'' ctx Spec.sync (fun h -> h reason) (fun (a, async) x r a' ->
         (Dom.add a' r a, Sync.add a' (SyncSet.singleton x) async)
       ) (Dom.empty (), Sync.bot ())
-    (* TODO: join_reduce here? what about correspondance with Sync? *)
 
   let query ctx (type a) (q: a Queries.t): a Queries.result =
     match q with
@@ -280,11 +266,6 @@
         (Dom.add x' r y, Sync.add x' (SyncSet.singleton x) sync)
       with Deadcode -> (y, sync)
     in
-<<<<<<< HEAD
-    let d = Dom.fold k (fst d) (Dom.bot ()) |> Dom.join_reduce in
-    if Dom.is_bot d then raise Deadcode else (d, Sync.bot ())
-=======
     let d = Dom.fold_keys k (fst d) (Dom.bot (), Sync.bot ()) in
     if Dom.is_bot (fst d) then raise Deadcode else d
->>>>>>> 9eb6bad5
 end