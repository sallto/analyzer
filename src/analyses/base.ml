(** Value analysis.  *)

open Prelude.Ana
open Analyses
open GobConfig
module A = Analyses
module H = Hashtbl
module Q = Queries

module GU = Goblintutil
module ID = ValueDomain.ID
module IdxDom = ValueDomain.IndexDomain
module IntSet = SetDomain.Make (IntDomain.Integers)
module AD = ValueDomain.AD
module Addr = ValueDomain.Addr
module Offs = ValueDomain.Offs
module LF = LibraryFunctions
module CArrays = ValueDomain.CArrays
module BI = IntOps.BigIntOps

let is_global (a: Q.ask) (v: varinfo): bool =
  v.vglob || match a (Q.MayEscape v) with `Bool tv -> tv | _ -> false

let is_static (v:varinfo): bool = v.vstorage == Static

let precious_globs = ref []
let is_precious_glob v = List.exists (fun x -> v.vname = Json.string x) !precious_globs

let privatization = ref false
let is_private (a: Q.ask) (_,_) (v: varinfo): bool =
  !privatization &&
  (not (ThreadFlag.is_multi a) && is_precious_glob v ||
   match a (Q.IsPublic v) with `Bool tv -> not tv | _ ->
   if M.tracing then M.tracel "osek" "isPrivate yields top(!!!!)";
   false)

module MainFunctor(RVEval:BaseDomain.ExpEvaluator) =
struct
  include Analyses.DefaultSpec

  exception Top

  module VD     = BaseDomain.VD
  module CPA    = BaseDomain.CPA
  module Dep    = BaseDomain.PartDeps

  module Dom    = BaseDomain.DomFunctor(RVEval)

  module G      = BaseDomain.VD
  module D      = Dom
  module C      = Dom
  module V      = Basetype.Variables


  let name () = "base"
  let startstate v = CPA.bot (), Dep.bot ()
  let exitstate  v = CPA.bot (), Dep.bot ()


  let morphstate v (cpa,dep) = cpa, dep

  type cpa = CPA.t
  type extra = (varinfo * Offs.t * bool) list
  type store = D.t
  type value = VD.t
  type address = AD.t
  type glob_fun  = V.t -> G.t
  type glob_diff = (V.t * G.t) list

  (**************************************************************************
   * Helpers
   **************************************************************************)

  (* hack for char a[] = {"foo"} or {'f','o','o', '\000'} *)
  let char_array : (lval, bytes) Hashtbl.t = Hashtbl.create 500

  let hash    (x,_)             = Hashtbl.hash x
  let equal   (x1,_) (y1,_) = CPA.equal x1 y1
  let leq     (x1,_) (y1,_) = CPA.leq   x1 y1
  let compare (x1,_) (y1,_) = CPA.compare x1 y1


  (**************************************************************************
   * Initializing my variables
   **************************************************************************)

  let return_varstore = ref dummyFunDec.svar
  let return_varinfo () = !return_varstore
  let return_var () = AD.from_var (return_varinfo ())
  let return_lval (): lval = (Var (return_varinfo ()), NoOffset)

  let heap_var ctx =
    let info = match (ctx.ask Q.HeapVar) with
      | `Varinfo (`Lifted vinfo) -> vinfo
      | _ -> failwith("Ran without a malloc analysis.") in
    info

  let init () =
    privatization := get_bool "exp.privatization";
    precious_globs := get_list "exp.precious_globs";
    return_varstore := Goblintutil.create_var @@ makeVarinfo false "RETURN" voidType

  (**************************************************************************
   * Abstract evaluation functions
   **************************************************************************)

  let iDtoIdx n =
    match ID.to_int n with
    | None -> IdxDom.top ()
    | Some n -> IdxDom.of_int (Cilfacade.ptrdiff_ikind ()) n

  let unop_ID = function
    | Neg  -> ID.neg
    | BNot -> ID.bitnot
    | LNot -> ID.lognot

  (* Evaluating Cil's unary operators. *)
  let evalunop op typ = function
    | `Int v1 -> `Int (ID.cast_to (Cilfacade.get_ikind typ) (unop_ID op v1))
    | `Bot -> `Bot
    | _ -> VD.top ()

  let binop_ID (result_ik: Cil.ikind) = function
    | PlusA -> ID.add
    | MinusA -> ID.sub
    | Mult -> ID.mul
    | Div -> ID.div
    | Mod -> ID.rem
    | Lt -> ID.lt
    | Gt -> ID.gt
    | Le -> ID.le
    | Ge -> ID.ge
    | Eq -> ID.eq
    | Ne -> ID.ne
    | BAnd -> ID.bitand
    | BOr -> ID.bitor
    | BXor -> ID.bitxor
    | Shiftlt -> ID.shift_left
    | Shiftrt -> ID.shift_right
    | LAnd -> ID.logand
    | LOr -> ID.logor
    | b -> (fun x y -> (ID.top_of result_ik))

  (* Evaluate binop for two abstract values: *)
  let evalbinop (op: binop) (t1:typ) (a1:value) (t2:typ) (a2:value) (t:typ) :value =
    let result_ik = Cilfacade.get_ikind t in
    if M.tracing then M.tracel "eval" "evalbinop %a %a %a\n" d_binop op VD.pretty a1 VD.pretty a2;
    (* We define a conversion function for the easy cases when we can just use
     * the integer domain operations. *)
    let bool_top ik = ID.(join (of_int ik BI.zero) (of_int ik BI.one)) in
    (* An auxiliary function for ptr arithmetic on array values. *)
    let addToAddr n (addr:Addr.t) =
      let typeOffsetOpt o t =
        try
          Some (typeOffset t o)
        with Errormsg.Error ->
          None
      in
      (* adds n to the last offset *)
      let rec addToOffset n (t:typ option) = function
        | `Index (i, `NoOffset) ->
          (* If we have arrived at the last Offset and it is an Index, we add our integer to it *)
          `Index(IdxDom.add i (iDtoIdx n), `NoOffset)
        | `Field (f, `NoOffset) ->
          (* If we have arrived at the last Offset and it is a Field,
           * then check if we're subtracting exactly its offsetof.
           * If so, n cancels out f exactly.
           * This is to better handle container_of hacks. *)
          let n_offset = iDtoIdx n in
          begin match t with
            | Some t ->
              let (f_offset_bits, _) = bitsOffset t (Field (f, NoOffset)) in
              let f_offset = IdxDom.of_int (Cilfacade.ptrdiff_ikind ()) (BI.of_int (f_offset_bits / 8)) in
              begin match IdxDom.(to_bool (eq f_offset (neg n_offset))) with
                | Some true -> `NoOffset
                | _ -> `Field (f, `Index (n_offset, `NoOffset))
              end
            | None -> `Field (f, `Index (n_offset, `NoOffset))
          end
        | `Index (i, o) ->
          let t' = BatOption.bind t (typeOffsetOpt (Index (integer 0, NoOffset))) in (* actual index value doesn't matter for typeOffset *)
          `Index(i, addToOffset n t' o)
        | `Field (f, o) ->
          let t' = BatOption.bind t (typeOffsetOpt (Field (f, NoOffset))) in
          `Field(f, addToOffset n t' o)
        | `NoOffset -> `Index(iDtoIdx n, `NoOffset)
      in
      let default = function
        | Addr.NullPtr when GU.opt_predicate (BI.equal BI.zero) (ID.to_int n) -> Addr.NullPtr
        | Addr.SafePtr | Addr.NullPtr when get_bool "exp.ptr-arith-safe" -> Addr.SafePtr
        | _ -> Addr.UnknownPtr
      in
      match Addr.to_var_offset addr with
      | [x, o] -> Addr.from_var_offset (x, addToOffset n (Some x.vtype) o)
      | _ -> default addr
    in
    (* The main function! *)
    match a1,a2 with
    (* For the integer values, we apply the domain operator *)
    | `Int v1, `Int v2 -> `Int (ID.cast_to result_ik (binop_ID result_ik op v1 v2))
    (* For address +/- value, we try to do some elementary ptr arithmetic *)
    | `Address p, `Int n
    | `Int n, `Address p when op=Eq || op=Ne ->
      `Int (match ID.to_bool n, AD.to_bool p with
          | Some a, Some b -> ID.of_bool (Cilfacade.get_ikind t) (op=Eq && a=b || op=Ne && a<>b)
          | _ -> bool_top (Cilfacade.get_ikind t))
    | `Address p, `Int n  -> begin
        match op with
        (* For array indexing e[i] and pointer addition e + i we have: *)
        | IndexPI | PlusPI ->
          `Address (AD.map (addToAddr n) p)
        (* Pointer subtracted by a value (e-i) is very similar *)
        | MinusPI -> let n = ID.neg n in
          `Address (AD.map (addToAddr n) p)
        | Mod -> `Int (ID.top_of (Cilfacade.ptrdiff_ikind ())) (* we assume that address is actually casted to int first*)
        | _ -> `Address AD.top_ptr
      end
    (* If both are pointer values, we can subtract them and well, we don't
     * bother to find the result in most cases, but it's an integer. *)
    | `Address p1, `Address p2 -> begin
        let eq x y = if AD.is_definite x && AD.is_definite y then Some (AD.Addr.equal (AD.choose x) (AD.choose y)) else None in
        match op with
        (* TODO use ID.of_incl_list [0; 1] for all comparisons *)
        | MinusPP ->
          (* when subtracting pointers to arrays, per 6.5.6 of C-standard if we subtract two pointers to the same array, the difference *)
          (* between them is the difference in subscript *)
          begin
            let rec calculateDiffFromOffset x y =
              match x, y with
              | `Field ((xf:Cil.fieldinfo), xo), `Field((yf:Cil.fieldinfo), yo)
                when  xf.floc = yf.floc && xf.fname = yf.fname && Cil.typeSig xf.ftype = Cil.typeSig yf.ftype && xf.fbitfield = yf.fbitfield && xf.fattr = yf.fattr ->
                calculateDiffFromOffset xo yo
              | `Index (i, `NoOffset), `Index(j, `NoOffset) ->
                begin
                  let diff = ValueDomain.IndexDomain.sub i j in
                  let ik = Cilfacade.get_ikind t in
                  match ValueDomain.IndexDomain.to_int diff with
                  | Some z -> `Int(ID.of_int ik z)
                  | _ -> `Int (ID.top_of ik)
                end
              | `Index (xi, xo), `Index(yi, yo) when xi = yi ->
                calculateDiffFromOffset xo yo
              | _ -> `Int (ID.top_of result_ik)
            in
            if AD.is_definite p1 && AD.is_definite p2 then
              match Addr.to_var_offset (AD.choose p1), Addr.to_var_offset (AD.choose p2) with
              | [x, xo], [y, yo] when x.vid = y.vid ->
                calculateDiffFromOffset xo yo
              | _ ->
                `Int (ID.top_of result_ik)
            else
              `Int (ID.top_of result_ik)
          end
        | Eq ->
          let ik = Cilfacade.get_ikind t in
          `Int (if AD.is_bot (AD.meet p1 p2) then ID.of_int ik BI.zero else match eq p1 p2 with Some x when x -> ID.of_int ik BI.one | _ -> bool_top ik)
        | Ne ->
          let ik = Cilfacade.get_ikind t in
          `Int (if AD.is_bot (AD.meet p1 p2) then ID.of_int ik BI.one else match eq p1 p2 with Some x when x -> ID.of_int ik BI.zero | _ -> bool_top ik)
        | _ -> VD.top ()
      end
    (* For other values, we just give up! *)
    | `Bot, _ -> `Bot
    | _, `Bot -> `Bot
    | _ -> VD.top ()

  (* Auxiliary function to append an additional offset to a given offset. *)
  let rec add_offset ofs add =
    match ofs with
    | `NoOffset -> add
    | `Field (fld, `NoOffset) -> `Field (fld, add)
    | `Field (fld, ofs) -> `Field (fld, add_offset ofs add)
    | `Index (exp, `NoOffset) -> `Index (exp, add)
    | `Index (exp, ofs) -> `Index (exp, add_offset ofs add)

  (* We need the previous function with the varinfo carried along, so we can
   * map it on the address sets. *)
  let add_offset_varinfo add ad =
    match Addr.to_var_offset ad with
    | [x,ofs] -> Addr.from_var_offset (x, add_offset ofs add)
    | _ -> ad

  (* evaluate value using our "query functions" *)
  let eval_rv_pre (ask: Q.ask) exp pr =
    let binop op e1 e2 =
      let equality () =
        match ask (Q.ExpEq (e1,e2)) with
        | `Bool x ->
          if M.tracing then M.tracel "query" "ExpEq (%a, %a) = %b\n" d_exp e1 d_exp e2 x;
          Some x
        | _ -> None
      in
      let ptrdiff_ikind = match !ptrdiffType with TInt (ik,_) -> ik | _ -> assert false in
      match op with
      | MinusA when equality () = Some true ->
        let ik = Cilfacade.get_ikind (Cil.typeOf exp) in
        Some (`Int (ID.of_int ik BI.zero))
      | MinusPI
      | MinusPP when equality () = Some true -> Some (`Int (ID.of_int ptrdiff_ikind BI.zero))
      | MinusPI
      | MinusPP when equality () = Some false -> Some (`Int (ID.of_excl_list ptrdiff_ikind [BI.zero]))
      | Le
      | Ge when equality () = Some true ->
        let ik = Cilfacade.get_ikind (Cil.typeOf exp) in
        Some (`Int (ID.of_bool ik true))
      | Lt
      | Gt when equality () = Some true ->
          let ik = Cilfacade.get_ikind (Cil.typeOf exp) in
          Some (`Int (ID.of_bool ik false))
      | Eq -> (match equality () with Some tv ->
          let ik = Cilfacade.get_ikind (Cil.typeOf exp) in
          Some (`Int (ID.of_bool ik tv)) | None -> None)
      | Ne -> (match equality () with Some tv ->
          let ik = Cilfacade.get_ikind (Cil.typeOf exp) in
          Some (`Int (ID.of_bool ik (not tv))) | None -> None)
      | _ -> None
    in
    match exp with
    | BinOp (op,arg1,arg2,_) -> binop op arg1 arg2
    | _ -> None


  (**************************************************************************
   * State functions
   **************************************************************************)

  let globalize ?(privates=false) a (cpa,dep): cpa * glob_diff  =
    (* For each global variable, we create the diff *)
    let add_var (v: varinfo) (value) (cpa,acc) =
      if M.tracing then M.traceli "globalize" ~var:v.vname "Tracing for %s\n" v.vname;
      let res =
        if is_global a v && ((privates && not (is_precious_glob v)) || not (is_private a (cpa,dep) v)) then begin
          if M.tracing then M.tracec "globalize" "Publishing its value: %a\n" VD.pretty value;
          (CPA.remove v cpa, (v,value) :: acc)
        end else
          (cpa,acc)
      in
      if M.tracing then M.traceu "globalize" "Done!\n";
      res
    in
    (* We fold over the local state, and collect the globals *)
    CPA.fold add_var cpa (cpa, [])

  let sync' privates multi ctx: D.t * glob_diff =
    let cpa,dep = ctx.local in
    let privates = privates || (!GU.earlyglobs && not multi) in
    let cpa, diff = if !GU.earlyglobs || multi then globalize ~privates:privates ctx.ask ctx.local else (cpa,[]) in
    (cpa, dep), diff

  let sync ctx = sync' false (ThreadFlag.is_multi ctx.ask) ctx

  let publish_all ctx =
    List.iter (fun ((x,d)) -> ctx.sideg x d) (snd (sync' true true ctx))

  (** [get st addr] returns the value corresponding to [addr] in [st]
   *  adding proper dependencies.
   *  For the exp argument it is always ok to put None. This means not using precise information about
   *  which part of an array is involved.  *)
  let rec get ?(full=false) a (gs: glob_fun) (st,dep: store) (addrs:address) (exp:exp option): value =
    let at = AD.get_type addrs in
    let firstvar = if M.tracing then try (List.hd (AD.to_var_may addrs)).vname with _ -> "" else "" in
    let get_global x = gs x in
    if M.tracing then M.traceli "get" ~var:firstvar "Address: %a\nState: %a\n" AD.pretty addrs CPA.pretty st;
    (* Finding a single varinfo*offset pair *)
    let res =
      let f_addr (x, offs) =
        (* get hold of the variable value, either from local or global state *)
        let var = if (!GU.earlyglobs || ThreadFlag.is_multi a) && is_global a x then
            match CPA.find x st with
            | `Bot -> (if M.tracing then M.tracec "get" "Using global invariant.\n"; get_global x)
            | x -> (if M.tracing then M.tracec "get" "Using privatized version.\n"; x)
          else begin
            if M.tracing then M.tracec "get" "Singlethreaded mode.\n";
            CPA.find x st
          end
        in

        let v = VD.eval_offset a (fun x -> get a gs (st,dep) x exp) var offs exp (Some (Var x, Offs.to_cil_offset offs)) x.vtype in
        if M.tracing then M.tracec "get" "var = %a, %a = %a\n" VD.pretty var AD.pretty (AD.from_var_offset (x, offs)) VD.pretty v;
        if full then v else match v with
          | `Blob (c,s,_) -> c
          | x -> x
      in
      let f x =
        match Addr.to_var_offset x with
        | [x] -> f_addr x                    (* normal reference *)
        | _ when x = Addr.NullPtr -> VD.bot () (* null pointer *)
        | _ -> `Int (ID.top_of IChar)       (* string pointer *)
      in
      (* We form the collecting function by joining *)
      let c x = match x with (* If address type is arithmetic, and our value is an int, we cast to the correct ik *)
        | `Int _ when Cil.isArithmeticType at -> VD.cast at x
        | _ -> x
      in
      let f x a = VD.join (c @@ f x) a in      (* Finally we join over all the addresses in the set. If any of the
       * addresses is a topped value, joining will fail. *)
      try AD.fold f addrs (VD.bot ()) with SetDomain.Unsupported _ -> VD.top ()
    in
    if M.tracing then M.traceu "get" "Result: %a\n" VD.pretty res;
    res

  let is_always_unknown variable = variable.vstorage = Extern || Ciltools.is_volatile_tp variable.vtype


  (**************************************************************************
   * Auxiliary functions for function calls
   **************************************************************************)

  (* The normal haskell zip that throws no exception *)
  let rec zip x y = match x,y with
    | (x::xs), (y::ys) -> (x,y) :: zip xs ys
    | _ -> []

  (* From a list of values, presumably arguments to a function, simply extract
   * the pointer arguments. *)
  let get_ptrs (vals: value list): address list =
    let f x acc = match x with
      | `Address adrs when AD.is_top adrs ->
        M.warn_each "Unknown address given as function argument"; acc
      | `Address adrs when AD.to_var_may adrs = [] -> acc
      | `Address adrs ->
        let typ = AD.get_type adrs in
        if isFunctionType typ then acc else adrs :: acc
      | `Top -> M.warn_each "Unknown value type given as function argument"; acc
      | _ -> acc
    in
    List.fold_right f vals []

  (* Get the list of addresses accessable immediately from a given address, thus
   * all pointers within a structure should be considered, but we don't follow
   * pointers. We return a flattend representation, thus simply an address (set). *)
  let reachable_from_address (ask: Q.ask) (gs:glob_fun) st (adr: address): address =
    if M.tracing then M.tracei "reachability" "Checking for %a\n" AD.pretty adr;
    let empty = AD.empty () in
    let rec reachable_from_value (value: value) =
      if M.tracing then M.trace "reachability" "Checking value %a\n" VD.pretty value;
      match value with
      | `Top ->
        let typ = AD.get_type adr in
        let warning = "Unknown value in " ^ AD.short 40 adr ^ " could be an escaped pointer address!" in
        if VD.is_immediate_type typ then () else M.warn_each warning; empty
      | `Bot -> (*M.debug "A bottom value when computing reachable addresses!";*) empty
      | `Address adrs when AD.is_top adrs ->
        let warning = "Unknown address in " ^ AD.short 40 adr ^ " has escaped." in
        M.warn_each warning; empty
      (* The main thing is to track where pointers go: *)
      | `Address adrs -> adrs
      (* Unions are easy, I just ingore the type info. *)
      | `Union (t,e) -> reachable_from_value e
      (* For arrays, we ask to read from an unknown index, this will cause it
       * join all its values. *)
      | `Array a -> reachable_from_value (ValueDomain.CArrays.get ask a (ExpDomain.top (), ValueDomain.ArrIdxDomain.top ()))
      | `Blob (e,_,_) -> reachable_from_value e
      | `List e -> reachable_from_value (`Address (ValueDomain.Lists.entry_rand e))
      | `Struct s -> ValueDomain.Structs.fold (fun k v acc -> AD.join (reachable_from_value v) acc) s empty
      | `Int _ -> empty
    in
    let res = reachable_from_value (get ask gs st adr None) in
    if M.tracing then M.traceu "reachability" "Reachable addresses: %a\n" AD.pretty res;
    res

  (* The code for getting the variables reachable from the list of parameters.
   * This section is very confusing, because I use the same construct, a set of
   * addresses, as both AD elements abstracting individual (ambiguous) addresses
   * and the workset of visited addresses. *)
  let reachable_vars (ask: Q.ask) (args: address list) (gs:glob_fun) (st: store): address list =
    if M.tracing then M.traceli "reachability" "Checking reachable arguments from [%a]!\n" (d_list ", " AD.pretty) args;
    let empty = AD.empty () in
    (* We begin looking at the parameters: *)
    let argset = List.fold_right (AD.join) args empty in
    let workset = ref argset in
    (* And we keep a set of already visited variables *)
    let visited = ref empty in
    while not (AD.is_empty !workset) do
      visited := AD.union !visited !workset;
      (* ok, let's visit all the variables in the workset and collect the new variables *)
      let visit_and_collect var (acc: address): address =
        let var = AD.singleton var in (* Very bad hack! Pathetic really! *)
        AD.union (reachable_from_address ask gs st var) acc in
      let collected = AD.fold visit_and_collect !workset empty in
      (* And here we remove the already visited variables *)
      workset := AD.diff collected !visited
    done;
    (* Return the list of elements that have been visited. *)
    if M.tracing then M.traceu "reachability" "All reachable vars: %a\n" AD.pretty !visited;
    List.map AD.singleton (AD.elements !visited)

  let drop_non_ptrs (st:CPA.t) : CPA.t =
    if CPA.is_top st then st else
      let rec replace_val = function
        | `Address _ as v -> v
        | `Blob (v,s,o) ->
          begin match replace_val v with
            | `Blob (`Top,_,_)
            | `Top -> `Top
            | t -> `Blob (t,s,o)
          end
        | `Struct s ->
          let one_field fl vl st =
            match replace_val vl with
            | `Top -> st
            | v    -> ValueDomain.Structs.replace st fl v
          in
          `Struct (ValueDomain.Structs.fold one_field (ValueDomain.Structs.top ()) s)
        | _ -> `Top
      in
      CPA.map replace_val st

  let drop_ints (st:CPA.t) : CPA.t =
    if CPA.is_top st then st else
      let rec replace_val = function
        | `Int _       -> `Top
        | `Array n     -> `Array (ValueDomain.CArrays.map replace_val n)
        | `Struct n    -> `Struct (ValueDomain.Structs.map replace_val n)
        | `Union (f,v) -> `Union (f,replace_val v)
        | `Blob (n,s,o)  -> `Blob (replace_val n,s,o)
        | `Address x -> `Address (ValueDomain.AD.map ValueDomain.Addr.drop_ints x)
        | x -> x
      in
      CPA.map replace_val st

  let drop_interval32 = CPA.map (function `Int x -> `Int (ID.no_interval32 x) | x -> x)

  let context (cpa,dep) =
    let f t f (cpa,dep) = if t then f cpa, dep else cpa, dep in
    (cpa,dep) |>
    f !GU.earlyglobs (CPA.filter (fun k v -> not (V.is_global k) || is_precious_glob k))
    %> f (get_bool "exp.addr-context") drop_non_ptrs
    %> f (get_bool "exp.no-int-context") drop_ints
    %> f (get_bool "exp.no-interval32-context") drop_interval32

  let context_cpa (cpa,dep) = fst @@ context (cpa,dep)

  let convertToQueryLval x =
    let rec offsNormal o =
      let toInt i =
        match IdxDom.to_int i with
        | Some x ->
          (* TODO: Handle values outside of int64 *)
          let x = BI.to_int64 x in
          Const (CInt64 (x,IInt, None))
        | _ -> mkCast (Const (CStr "unknown")) intType

      in
      match o with
      | `NoOffset -> `NoOffset
      | `Field (f,o) -> `Field (f,offsNormal o)
      | `Index (i,o) -> `Index (toInt i,offsNormal o)
    in
    match x with
    | ValueDomain.AD.Addr.Addr (v,o) ->[v,offsNormal o]
    | _ -> []

  let addrToLvalSet a =
    let add x y = Q.LS.add y x in
    try
      AD.fold (fun e c -> List.fold_left add c (convertToQueryLval e)) a (Q.LS.empty ())
    with SetDomain.Unsupported _ -> Q.LS.top ()

  let reachable_top_pointers_types ctx (ps: AD.t) : Queries.TS.t =
    let module TS = Queries.TS in
    let empty = AD.empty () in
    let reachable_from_address (adr: address) =
      let with_type t = function
        | (ad,ts,true) ->
          begin match unrollType t with
            | TPtr (p,_) ->
              (ad, TS.add (unrollType p) ts, false)
            | _ ->
              (ad, ts, false)
          end
        | x -> x
      in
      let with_field (a,t,b) = function
        | `Top -> (AD.empty (), TS.top (), false)
        | `Bot -> (a,t,false)
        | `Lifted f -> with_type f.ftype (a,t,b)
      in
      let rec reachable_from_value (value: value) =
        match value with
        | `Top -> (empty, TS.top (), true)
        | `Bot -> (empty, TS.bot (), false)
        | `Address adrs when AD.is_top adrs -> (empty,TS.bot (), true)
        | `Address adrs -> (adrs,TS.bot (), AD.has_unknown adrs)
        | `Union (t,e) -> with_field (reachable_from_value e) t
        | `Array a -> reachable_from_value (ValueDomain.CArrays.get ctx.ask a (ExpDomain.top(), ValueDomain.ArrIdxDomain.top ()))
        | `Blob (e,_,_) -> reachable_from_value e
        | `List e -> reachable_from_value (`Address (ValueDomain.Lists.entry_rand e))
        | `Struct s ->
          let join_tr (a1,t1,_) (a2,t2,_) = AD.join a1 a2, TS.join t1 t2, false in
          let f k v =
            join_tr (with_type k.ftype (reachable_from_value v))
          in
          ValueDomain.Structs.fold f s (empty, TS.bot (), false)
        | `Int _ -> (empty, TS.bot (), false)
      in
      reachable_from_value (get ctx.ask ctx.global ctx.local adr None)
    in
    let visited = ref empty in
    let work = ref ps in
    let collected = ref (TS.empty ()) in
    while not (AD.is_empty !work) do
      let next = ref empty in
      let do_one a =
        let (x,y,_) = reachable_from_address (AD.singleton a) in
        collected := TS.union !collected y;
        next := AD.union !next x
      in
      if not (AD.is_top !work) then
        AD.iter do_one !work;
      visited := AD.union !visited !work;
      work := AD.diff !next !visited
    done;
    !collected

  (* The evaluation function as mutually recursive eval_lv & eval_rv *)
  let rec eval_rv (a: Q.ask) (gs:glob_fun) (st: store) (exp:exp): value =
    let rec do_offs def = function (* for types that only have one value *)
      | Field (fd, offs) -> begin
          match Goblintutil.is_blessed (TComp (fd.fcomp, [])) with
          | Some v -> do_offs (`Address (AD.singleton (Addr.from_var_offset (v,convert_offset a gs st (Field (fd, offs)))))) offs
          | None -> do_offs def offs
        end
      | Index (_, offs) -> do_offs def offs
      | NoOffset -> def
    in
    (* we have a special expression that should evaluate to top ... *)
    if exp = MyCFG.unknown_exp then VD.top () else
      (* First we try with query functions --- these are currently more precise.
       * Ideally we would meet both values, but we fear types might not match. (bottom) *)
      match eval_rv_pre a exp st with
      | Some x -> x
      | None ->
        (* query functions were no help ... now try with values*)
        match constFold true exp with
        (* Integer literals *)
        (* seems like constFold already converts CChr to CInt64 *)
        | Const (CChr x) -> eval_rv a gs st (Const (charConstToInt x)) (* char becomes int, see Cil doc/ISO C 6.4.4.4.10 *)
        | Const (CInt64 (num,ikind,str)) ->
          (match str with Some x -> M.tracel "casto" "CInt64 (%s, %a, %s)\n" (Int64.to_string num) d_ikind ikind x | None -> ());
          `Int (ID.cast_to ikind (IntDomain.of_const (num,ikind,str)))
        (* String literals *)
        | Const (CStr x) -> `Address (AD.from_string x) (* normal 8-bit strings, type: char* *)
        | Const (CWStr xs as c) -> (* wide character strings, type: wchar_t* *)
          let x = Pretty.sprint 80 (d_const () c) in (* escapes, see impl. of d_const in cil.ml *)
          let x = String.sub x 2 (String.length x - 3) in (* remove surrounding quotes: L"foo" -> foo *)
          `Address (AD.from_string x) (* `Address (AD.str_ptr ()) *)
        (* Variables and address expressions *)
        | Lval (Var v, ofs) -> do_offs (get a gs st (eval_lv a gs st (Var v, ofs)) (Some exp)) ofs
        (*| Lval (Mem e, ofs) -> do_offs (get a gs st (eval_lv a gs st (Mem e, ofs))) ofs*)
        | Lval (Mem e, ofs) ->
          (*M.tracel "cast" "Deref: lval: %a\n" d_plainlval lv;*)
          let rec contains_vla (t:typ) = match t with
            | TPtr (t, _) -> contains_vla t
            | TArray(t, None, args) -> true
            | TArray(t, Some exp, args) when isConstant exp -> contains_vla t
            | TArray(t, Some exp, args) -> true
            | _ -> false
          in
          let b = Mem e, NoOffset in (* base pointer *)
          let t = typeOfLval b in (* static type of base *)
          let p = eval_lv a gs st b in (* abstract base addresses *)
          let v = (* abstract base value *)
            let open Addr in
            (* pre VLA: *)
            (* let cast_ok = function Addr a -> sizeOf t <= sizeOf (get_type_addr a) | _ -> false in *)
            let cast_ok = function
              | Addr a ->
                begin
                  match Cil.isInteger (sizeOf t), Cil.isInteger (sizeOf (get_type_addr a)) with
                  | Some i1, Some i2 -> Int64.compare i1 i2 <= 0
                  | _ ->
                    if contains_vla t || contains_vla (get_type_addr a) then
                      begin
                        (* TODO: Is this ok? *)
                        M.warn "Casting involving a VLA is assumed to work";
                        true
                      end
                    else
                      false
                end
              | _ -> false
            in
            if AD.for_all cast_ok p then
              get a gs st p (Some exp)  (* downcasts are safe *)
            else
              VD.top () (* upcasts not! *)
          in
          let v' = VD.cast t v in (* cast to the expected type (the abstract type might be something other than t since we don't change addresses upon casts!) *)
          M.tracel "cast" "Ptr-Deref: cast %a to %a = %a!\n" VD.pretty v d_type t VD.pretty v';
          let v' = VD.eval_offset a (fun x -> get a gs st x (Some exp)) v' (convert_offset a gs st ofs) (Some exp) None t in (* handle offset *)
          let v' = do_offs v' ofs in (* handle blessed fields? *)
          v'
        (* Binary operators *)
        (* Eq/Ne when both values are equal and casted to the same type *)
        | BinOp (op, (CastE (t1, e1) as c1), (CastE (t2, e2) as c2), typ) when typeSig t1 = typeSig t2 && (op = Eq || op = Ne) ->
          let a1 = eval_rv a gs st e1 in
          let a2 = eval_rv a gs st e2 in
          let both_arith_type = isArithmeticType (typeOf e1) && isArithmeticType (typeOf e2) in
          let is_safe = (VD.equal a1 a2 || VD.is_safe_cast t1 (typeOf e1) && VD.is_safe_cast t2 (typeOf e2)) && not both_arith_type in
          M.tracel "cast" "remove cast on both sides for %a? -> %b\n" d_exp exp is_safe;
          if is_safe then ( (* we can ignore the casts if the values are equal anyway, or if the casts can't change the value *)
            let e1 = if isArithmeticType (typeOf e1) then c1 else e1 in
            let e2 = if isArithmeticType (typeOf e2) then c2 else e2 in
            eval_rv a gs st (BinOp (op, e1, e2, typ))
          )
          else
            let a1 = eval_rv a gs st c1 in
            let a2 = eval_rv a gs st c2 in
            evalbinop op t1 a1 t2 a2 typ
        | BinOp (op,arg1,arg2,typ) ->
          let a1 = eval_rv a gs st arg1 in
          let a2 = eval_rv a gs st arg2 in
          let t1 = typeOf arg1 in
          let t2 = typeOf arg2 in
          evalbinop op t1 a1 t2 a2 typ
        (* Unary operators *)
        | UnOp (op,arg1,typ) ->
          let a1 = eval_rv a gs st arg1 in
          evalunop op typ a1
        (* The &-operator: we create the address abstract element *)
        | AddrOf lval -> `Address (eval_lv a gs st lval)
        (* CIL's very nice implicit conversion of an array name [a] to a pointer
         * to its first element [&a[0]]. *)
        | StartOf lval ->
          let array_ofs = `Index (IdxDom.of_int (Cilfacade.ptrdiff_ikind ()) BI.zero, `NoOffset) in
          let array_start ad =
            match Addr.to_var_offset ad with
            | [x, offs] -> Addr.from_var_offset (x, add_offset offs array_ofs)
            | _ -> ad
          in
          `Address (AD.map array_start (eval_lv a gs st lval))
        | CastE (t, Const (CStr x)) -> (* VD.top () *) eval_rv a gs st (Const (CStr x)) (* TODO safe? *)
        | CastE  (t, exp) ->
          let v = eval_rv a gs st exp in
          VD.cast ~torg:(typeOf exp) t v
        | _ -> VD.top ()
  (* A hackish evaluation of expressions that should immediately yield an
   * address, e.g. when calling functions. *)
  and eval_fv a (gs:glob_fun) st (exp:exp): AD.t =
    match exp with
    | Lval lval -> eval_lv a gs st lval
    | _ -> eval_tv a gs st exp
  (* Used also for thread creation: *)
  and eval_tv a (gs:glob_fun) st (exp:exp): AD.t =
    match (eval_rv a gs st exp) with
    | `Address x -> x
    | _          -> M.bailwith "Problems evaluating expression to function calls!"
  and eval_int a gs st exp =
    match eval_rv a gs st exp with
    | `Int x -> x
    | _ -> ID.top_of (Cilfacade.get_ikind (Cil.typeOf exp))
  (* A function to convert the offset to our abstract representation of
   * offsets, i.e.  evaluate the index expression to the integer domain. *)
  and convert_offset a (gs:glob_fun) (st: store) (ofs: offset) =
    match ofs with
    | NoOffset -> `NoOffset
    | Field (fld, ofs) -> `Field (fld, convert_offset a gs st ofs)
    | Index (exp, ofs) ->
      let exp_rv = eval_rv a gs st exp in
      match exp_rv with
      | `Int i -> `Index (iDtoIdx i, convert_offset a gs st ofs)
      | `Top   -> `Index (IdxDom.top (), convert_offset a gs st ofs)
      | `Bot -> `Index (IdxDom.bot (), convert_offset a gs st ofs)
      | _ -> M.bailwith "Index not an integer value"
  (* Evaluation of lvalues to our abstract address domain. *)
  and eval_lv (a: Q.ask) (gs:glob_fun) st (lval:lval): AD.t =
    let rec do_offs def = function
      | Field (fd, offs) -> begin
          match Goblintutil.is_blessed (TComp (fd.fcomp, [])) with
          | Some v -> do_offs (AD.singleton (Addr.from_var_offset (v,convert_offset a gs st (Field (fd, offs))))) offs
          | None -> do_offs def offs
        end
      | Index (_, offs) -> do_offs def offs
      | NoOffset -> def
    in
    match lval with
    | Var x, NoOffset when (not x.vglob) && Goblintutil.is_blessed x.vtype<> None ->
      begin match Goblintutil.is_blessed x.vtype with
        | Some v -> AD.singleton (Addr.from_var v)
        | _ ->  AD.singleton (Addr.from_var_offset (x, convert_offset a gs st NoOffset))
      end
    (* The simpler case with an explicit variable, e.g. for [x.field] we just
     * create the address { (x,field) } *)
    | Var x, ofs ->
      if x.vglob
      then AD.singleton (Addr.from_var_offset (x, convert_offset a gs st ofs))
      else do_offs (AD.singleton (Addr.from_var_offset (x, convert_offset a gs st ofs))) ofs
    (* The more complicated case when [exp = & x.field] and we are asked to
     * evaluate [(\*exp).subfield]. We first evaluate [exp] to { (x,field) }
     * and then add the subfield to it: { (x,field.subfield) }. *)
    | Mem n, ofs -> begin
        match (eval_rv a gs st n) with
        | `Address adr -> do_offs (AD.map (add_offset_varinfo (convert_offset a gs st ofs)) adr) ofs
        | `Bot -> AD.bot ()
        | _ ->  let str = Pretty.sprint ~width:80 (Pretty.dprintf "%a " d_lval lval) in
          M.debug ("Failed evaluating "^str^" to lvalue"); do_offs AD.unknown_ptr ofs
      end

  (* run eval_rv from above and keep a result that is bottom *)
  (* this is needed for global variables *)
  let eval_rv_keep_bot = eval_rv

  (* run eval_rv from above, but change bot to top to be sound for programs with undefined behavior. *)
  (* Previously we only gave sound results for programs without undefined behavior, so yielding bot for accessing an uninitialized array was considered ok. Now only [invariant] can yield bot/Deadcode if the condition is known to be false but evaluating an expression should not be bot. *)
  let eval_rv (a: Q.ask) (gs:glob_fun) (st: store) (exp:exp): value =
    try
      let r = eval_rv a gs st exp in
      if M.tracing then M.tracel "eval" "eval_rv %a = %a\n" d_exp exp VD.pretty r;
      if VD.is_bot r then VD.top_value (typeOf exp) else r
    with IntDomain.ArithmeticOnIntegerBot _ ->
    ValueDomain.Compound.top_value (typeOf exp)

  (* Evaluate an expression containing only locals. This is needed for smart joining the partitioned arrays where ctx is not accessible. *)
  (* This will yield `Top for expressions containing any access to globals, and does not make use of the query system. *)
  (* Wherever possible, don't use this but the query system or normal eval_rv instead. *)
  let eval_exp x (exp:exp) =
    (* Since ctx is not available here, we need to make some adjustments *)
    let knownothing = fun _ -> `Top in (* our version of ask *)
    let gs = fun _ -> `Top in (* the expression is guaranteed to not contain globals *)
    match (eval_rv knownothing gs x exp) with
    | `Int x -> ValueDomain.ID.to_int x
    | _ -> None

  let eval_funvar ctx fval: varinfo list =
    try
      let fp = eval_fv ctx.ask ctx.global ctx.local fval in
      if AD.mem Addr.UnknownPtr fp then begin
        M.warn_each ("Function pointer " ^ sprint d_exp fval ^ " may contain unknown functions.");
        dummyFunDec.svar :: AD.to_var_may fp
      end else
        AD.to_var_may fp
    with SetDomain.Unsupported _ ->
      M.warn_each ("Unknown call to function " ^ sprint d_exp fval ^ ".");
      [dummyFunDec.svar]

  (* interpreter end *)

  let query ctx (q:Q.t) =
    let to_int = BI.to_int64 in
    match q with
    | Q.EvalFunvar e ->
      begin
        let fs = eval_funvar ctx e in
        (*          Messages.report ("Base: I should know it! "^string_of_int (List.length fs));*)
        `LvalSet (List.fold_left (fun xs v -> Q.LS.add (v,`NoOffset) xs) (Q.LS.empty ()) fs)
      end
    | Q.EvalInt e -> begin
        match eval_rv ctx.ask ctx.global ctx.local e with
        | `Int i when ID.is_int i -> `Int (to_int (Option.get (ID.to_int i)))
        | `Bot   -> `Bot
        | v      -> M.warn ("Query function answered " ^ (VD.short 20 v)); `Top
      end
    | Q.EvalLength e -> begin
        match eval_rv ctx.ask ctx.global ctx.local e with
        | `Address a ->
          let slen = List.map String.length (AD.to_string a) in
          let lenOf = function
            | TArray (_, l, _) -> (try Some (lenOfArray l) with _ -> None)
            | _ -> None
          in
          let alen = List.filter_map (fun v -> lenOf v.vtype) (AD.to_var_may a) in
          let d = List.fold_left ID.join (ID.bot_of (Cilfacade.ptrdiff_ikind ())) (List.map (ID.of_int (Cilfacade.ptrdiff_ikind ()) %BI.of_int) (slen @ alen)) in
          (* ignore @@ printf "EvalLength %a = %a\n" d_exp e ID.pretty d; *)
          (match ID.to_int d with Some i -> `Int (to_int i) | None -> `Top)
        | `Bot -> `Bot
        | _ -> `Top
      end
    | Q.BlobSize e -> begin
        let p = eval_rv ctx.ask ctx.global ctx.local e in
        (* ignore @@ printf "BlobSize %a MayPointTo %a\n" d_plainexp e VD.pretty p; *)
        match p with
        | `Address a ->
          let r = get ~full:true ctx.ask ctx.global ctx.local a  None in
          (* ignore @@ printf "BlobSize %a = %a\n" d_plainexp e VD.pretty r; *)
          (match r with
           | `Blob (_,s,_) -> (match ID.to_int s with Some i -> `Int (to_int i) | None -> `Top)
           | _ -> `Top)
        | _ -> `Top
      end
    | Q.MayPointTo e -> begin
        match eval_rv ctx.ask ctx.global ctx.local e with
        | `Address a ->
          let s = addrToLvalSet a in
          if AD.mem Addr.UnknownPtr a
          then `LvalSet (Q.LS.add (dummyFunDec.svar, `NoOffset) s)
          else `LvalSet s
        | `Bot -> `Bot
        | _ -> `Top
      end
    | Q.ReachableFrom e -> begin
        match eval_rv ctx.ask ctx.global ctx.local e with
        | `Top -> `Top
        | `Bot -> `Bot
        | `Address a when AD.is_top a || AD.mem Addr.UnknownPtr a ->
          `LvalSet (Q.LS.top ())
        | `Address a ->
          let xs = List.map addrToLvalSet (reachable_vars ctx.ask [a] ctx.global ctx.local) in
          let addrs = List.fold_left (Q.LS.join) (Q.LS.empty ()) xs in
          `LvalSet addrs
        | _ -> `LvalSet (Q.LS.empty ())
      end
    | Q.ReachableUkTypes e -> begin
        match eval_rv ctx.ask ctx.global ctx.local e with
        | `Top -> `Top
        | `Bot -> `Bot
        | `Address a when AD.is_top a || AD.mem Addr.UnknownPtr a ->
          `TypeSet (Q.TS.top ())
        | `Address a ->
          `TypeSet (reachable_top_pointers_types ctx a)
        | _ -> `TypeSet (Q.TS.empty ())
      end
    | Q.EvalStr e -> begin
        match eval_rv ctx.ask ctx.global ctx.local e with
        (* exactly one string in the set (works for assignments of string constants) *)
        | `Address a when List.length (AD.to_string a) = 1 -> (* exactly one string *)
          `Str (List.hd (AD.to_string a))
        (* check if we have an array of chars that form a string *)
        (* TODO return may-points-to-set of strings *)
        | `Address a when List.length (AD.to_string a) > 1 -> (* oh oh *)
          M.debug_each @@ "EvalStr (" ^ sprint d_exp e ^ ") returned " ^ AD.short 80 a;
          `Top
        | `Address a when List.length (AD.to_var_may a) = 1 -> (* some other address *)
          (* Cil.varinfo * (AD.Addr.field, AD.Addr.idx) Lval.offs *)
          (* ignore @@ printf "EvalStr `Address: %a -> %s (must %i, may %i)\n" d_plainexp e (VD.short 80 (`Address a)) (List.length @@ AD.to_var_must a) (List.length @@ AD.to_var_may a); *)
          begin match unrollType (typeOf e) with
            | TPtr(TInt(IChar, _), _) ->
              let v, offs = Q.LS.choose @@ addrToLvalSet a in
              let ciloffs = Lval.CilLval.to_ciloffs offs in
              let lval = Var v, ciloffs in
              (try `Str (Bytes.to_string (Hashtbl.find char_array lval))
               with Not_found -> `Top)
            | _ -> (* what about ISChar and IUChar? *)
              (* ignore @@ printf "Type %a\n" d_plaintype t; *)
              `Top
          end
        | x ->
          (* ignore @@ printf "EvalStr Unknown: %a -> %s\n" d_plainexp e (VD.short 80 x); *)
          `Top
      end
    | Q.MustBeEqual (e1, e2) -> begin
        let e1_val = eval_rv ctx.ask ctx.global ctx.local e1 in
        let e2_val = eval_rv ctx.ask ctx.global ctx.local e2 in
        match e1_val, e2_val with
        | `Int i1, `Int i2 -> begin
            match ID.to_int i1, ID.to_int i2 with
            | Some i1', Some i2' when i1' = i2' -> `Bool(true)
            | _ -> Q.Result.top ()
            end
        | _ -> Q.Result.top ()
      end
    | Q.MayBeEqual (e1, e2) -> begin
        (* Printf.printf "---------------------->  may equality check for %s and %s \n" (ExpDomain.short 20 (`Lifted e1)) (ExpDomain.short 20 (`Lifted e2)); *)
        let e1_val = eval_rv ctx.ask ctx.global ctx.local e1 in
        let e2_val = eval_rv ctx.ask ctx.global ctx.local e2 in
        match e1_val, e2_val with
        | `Int i1, `Int i2 -> begin
            (* This should behave like == and also work on different int types, hence the cast (just like with == in C) *)
            let e1_ik = Cilfacade.get_ikind (Cil.typeOf e1) in
            let e2_ik = Cilfacade.get_ikind (Cil.typeOf e2) in
            let ik= Cil.commonIntKind e1_ik e2_ik in
            if ID.is_bot (ID.meet (ID.cast_to ik i1) (ID.cast_to ik i2)) then
              begin
                (* Printf.printf "----------------------> NOPE may equality check for %s and %s \n" (ExpDomain.short 20 (`Lifted e1)) (ExpDomain.short 20 (`Lifted e2)); *)
                `Bool(false)
              end
            else Q.Result.top ()
          end
        | _ -> Q.Result.top ()
      end
    | Q.MayBeLess (e1, e2) -> begin
        (* Printf.printf "----------------------> may check for %s < %s \n" (ExpDomain.short 20 (`Lifted e1)) (ExpDomain.short 20 (`Lifted e2)); *)
        let e1_val = eval_rv ctx.ask ctx.global ctx.local e1 in
        let e2_val = eval_rv ctx.ask ctx.global ctx.local e2 in
        match e1_val, e2_val with
        | `Int i1, `Int i2 -> begin
            match (ID.minimal i1), (ID.maximal i2) with
            | Some i1', Some i2' ->
              if i1' >= i2' then
                begin
                  (* Printf.printf "----------------------> NOPE may check for %s < %s \n" (ExpDomain.short 20 (`Lifted e1)) (ExpDomain.short 20 (`Lifted e2)); *)
                  `Bool(false)
                end
              else Q.Result.top ()
            | _ -> Q.Result.top ()
          end
        | _ -> Q.Result.top ()
      end
    | _ -> Q.Result.top ()

  let update_variable variable value state =
    if ((get_bool "exp.volatiles_are_top") && (is_always_unknown variable)) then
      CPA.add variable (VD.top ()) state
    else
      CPA.add variable value state

  (** Add dependencies between a value and the expression it (or any of its contents) are partitioned by *)
  let add_partitioning_dependencies (x:varinfo) (value:VD.t) (st,dep:store):store =
    let add_one_dep (array:varinfo) (var:varinfo) dep =
      let vMap = Dep.find_opt var dep |? Dep.VarSet.empty () in
      let vMapNew = Dep.VarSet.add array vMap in
      Dep.add var vMapNew dep
    in
    match value with
    | `Array _
    | `Struct _
    | `Union _ ->
      begin
        let vars_in_paritioning = VD.affecting_vars value in
        let dep_new = List.fold_left (fun dep var -> add_one_dep x var dep) dep vars_in_paritioning in
        (st, dep_new)
      end
    (* `List and `Blob cannot contain arrays *)
    | _ ->  (st, dep)


  (** [set st addr val] returns a state where [addr] is set to [val]
  * it is always ok to put None for lval_raw and rval_raw, this amounts to not using/maintaining
  * precise information about arrays. *)
  let set a ?(ctx=None) ?(effect=true) ?(change_array=true) ?lval_raw ?rval_raw ?t_override (gs:glob_fun) (st,dep: store) (lval: AD.t) (lval_type: Cil.typ) (value: value) : store =
    let update_variable x y z =
      if M.tracing then M.tracel "setosek" ~var:x.vname "update_variable: start '%s' '%a'\nto\n%a\n\n" x.vname VD.pretty y CPA.pretty z;
      let r = update_variable x y z in (* refers to defintion that is outside of set *)
      if M.tracing then M.tracel "setosek" ~var:x.vname "update_variable: start '%s' '%a'\nto\n%a\nresults in\n%a\n" x.vname VD.pretty y CPA.pretty z CPA.pretty r;
      r
    in
    let firstvar = if M.tracing then try (List.hd (AD.to_var_may lval)).vname with _ -> "" else "" in
    if M.tracing then M.tracel "set" ~var:firstvar "lval: %a\nvalue: %a\nstate: %a\n" AD.pretty lval VD.pretty value CPA.pretty st;
    (* Updating a single varinfo*offset pair. NB! This function's type does
     * not include the flag. *)
    let update_one_addr (x, offs) (nst, dep): store =
      let cil_offset = Offs.to_cil_offset offs in
      let t = match t_override with
        | Some t -> t
        | None ->
          let is_heap_var = match a (Q.IsHeapVar x) with `Bool(true) -> true | _ -> false in
          if is_heap_var then
            (* the vtype of heap vars will be TVoid, so we need to trust the pointer we got to this to be of the right type *)
            (* i.e. use the static type of the pointer here *)
            lval_type
          else
            try
              Cil.typeOfLval (Var x, cil_offset)
            with _ ->
              (* If we cannot determine the correct type here, we go with the one of the LVal *)
              (* This will usually lead to a type mismatch in the ValueDomain (and hence supertop) *)
              M.warn ("Cil.typeOfLval failed Could not obtain the type of "^ sprint d_lval (Var x, cil_offset));
              lval_type
      in
      if M.tracing then M.tracel "setosek" ~var:firstvar "update_one_addr: start with '%a' (type '%a') \nstate:%a\n\n" AD.pretty (AD.from_var_offset (x,offs)) d_type x.vtype CPA.pretty st;
      if isFunctionType x.vtype then begin
        if M.tracing then M.tracel "setosek" ~var:firstvar "update_one_addr: returning: '%a' is a function type \n" d_type x.vtype;
        nst, dep
      end else
      if get_bool "exp.globs_are_top" then begin
        if M.tracing then M.tracel "setosek" ~var:firstvar "update_one_addr: BAD? exp.globs_are_top is set \n";
        CPA.add x `Top nst, dep
      end else
        (* Check if we need to side-effect this one. We no longer generate
         * side-effects here, but the code still distinguishes these cases. *)
      if (!GU.earlyglobs || ThreadFlag.is_multi a) && is_global a x then
        (* Check if we should avoid producing a side-effect, such as updates to
         * the state when following conditional guards. *)
        if not effect && not (is_private a (st,dep) x) then begin
          if M.tracing then M.tracel "setosek" ~var:x.vname "update_one_addr: BAD! effect = '%B', or else is private! \n" effect;
          nst, dep
        end else begin
          let get x st =
            match CPA.find x st with
            | `Bot -> (if M.tracing then M.tracec "set" "Reading from global invariant.\n"; gs x)
            | x -> (if M.tracing then M.tracec "set" "Reading from privatized version.\n"; x)
          in
          if M.tracing then M.tracel "setosek" ~var:x.vname "update_one_addr: update a global var '%s' ...\n" x.vname;
          (* Here, an effect should be generated, but we add it to the local
           * state, waiting for the sync function to publish it. *)
          update_variable x (VD.update_offset a (get x nst) offs value (Option.map (fun x -> Lval x) lval_raw) (Var x, cil_offset) t) nst, dep
        end
      else begin
        if M.tracing then M.tracel "setosek" ~var:x.vname "update_one_addr: update a local var '%s' ...\n" x.vname;
        (* Normal update of the local state *)
        let lval_raw = (Option.map (fun x -> Lval x) lval_raw) in
        let new_value = VD.update_offset a (CPA.find x nst) offs value lval_raw ((Var x), cil_offset) t in
        (* what effect does changing this local variable have on arrays -
           we only need to do this here since globals are not allowed in the
           expressions for partitioning *)
        let effect_on_arrays a (st, dep)=
          let affected_arrays =
            let set = Dep.find_opt x dep |? Dep.VarSet.empty () in
            Dep.VarSet.elements set
          in
          let movement_for_expr l' r' currentE' =
            let are_equal e1 e2 =
              match a (Q.MustBeEqual (e1, e2)) with
              | `Bool t -> Q.BD.to_bool t = Some true
              | _ -> false
            in
            let ik = Cilfacade.get_ikind (typeOf currentE') in
            let newE = Basetype.CilExp.replace l' r' currentE' in
            let currentEPlusOne = BinOp (PlusA, currentE', Cil.kinteger ik 1, typeOf currentE') in
            if are_equal newE currentEPlusOne then
              Some 1
            else
              let currentEMinusOne = BinOp (MinusA, currentE', Cil.kinteger ik 1, typeOf currentE') in
              if are_equal newE currentEMinusOne then
                Some (-1)
              else
                None
          in
          let effect_on_array actually_moved arr (st,dep):store =
            let v = CPA.find arr st in
            let nval =
              if actually_moved then
                match lval_raw, rval_raw with
                | Some (Lval(Var l',NoOffset)), Some r' ->
                  begin
                    let moved_by = movement_for_expr l' r' in
                    VD.affect_move a v x moved_by
                  end
                | _  ->
                  VD.affect_move a v x (fun x -> None)
              else
                let patched_ask =
                match ctx with
                | Some ctx ->
                  let patched = swap_st ctx (st,dep) in
                  query patched
                | _ ->
                  a
                in
                let moved_by = fun x -> Some 0 in (* this is ok, the information is not provided if it *)
                VD.affect_move patched_ask v x moved_by     (* was a set call caused e.g. by a guard *)
            in
            update_variable arr nval st, dep
          in
          (* change_array is false if a change to the way arrays are partitioned is not necessary *)
          (* for now, this is only the case when guards are evaluated *)
          List.fold_left (fun x y -> effect_on_array change_array y x) (st,dep) affected_arrays
        in
        let x_updated = update_variable x new_value nst in
        let with_dep = add_partitioning_dependencies x new_value (x_updated, dep) in
        effect_on_arrays a with_dep
      end
    in
    let update_one x store =
      match Addr.to_var_offset x with
      | [x] -> update_one_addr x store
      | _ -> store
    in try
      (* We start from the current state and an empty list of global deltas,
       * and we assign to all the the different possible places: *)
      let nst = AD.fold update_one lval (st, dep) in
      (* if M.tracing then M.tracel "setosek" ~var:firstvar "new state1 %a\n" CPA.pretty nst; *)
      (* If the address was definite, then we just return it. If the address
       * was ambiguous, we have to join it with the initial state. *)
      let nst = if AD.cardinal lval > 1 then (CPA.join st (fst nst), dep) else nst in
      (* if M.tracing then M.tracel "setosek" ~var:firstvar "new state2 %a\n" CPA.pretty nst; *)
      nst
    with
    (* If any of the addresses are unknown, we ignore it!?! *)
    | SetDomain.Unsupported x ->
      (* if M.tracing then M.tracel "setosek" ~var:firstvar "set got an exception '%s'\n" x; *)
      M.warn_each "Assignment to unknown address"; (st,dep)

  let set_many a (gs:glob_fun) (st,dep as store: store) lval_value_list: store =
    (* Maybe this can be done with a simple fold *)
    let f (acc: store) ((lval:AD.t),(typ:Cil.typ),(value:value)): store =
      set a gs acc lval typ value
    in
    (* And fold over the list starting from the store turned wstore: *)
    List.fold_left f store lval_value_list

  let rem_many a (st,dep: store) (v_list: varinfo list): store =
    let f acc v = CPA.remove v acc in
    let g dep v = Dep.remove v dep in
    List.fold_left f st v_list, List.fold_left g dep v_list

  (* Removes all partitionings done according to this variable *)
  let rem_many_paritioning a (s:store) (v_list: varinfo list):store =
    (* Removes the partitioning information from all affected arrays, call before removing locals *)
    let rem_partitioning a (st,dep:store) (x:varinfo):store =
      let affected_arrays =
        let set = Dep.find_opt x dep |? Dep.VarSet.empty () in
        Dep.VarSet.elements set
      in
      let effect_on_array arr st =
        let v = CPA.find arr st in
        let nval = VD.affect_move ~replace_with_const:(get_bool ("exp.partition-arrays.partition-by-const-on-return")) a v x (fun _ -> None) in (* Having the function for movement return None here is equivalent to forcing the partitioning to be dropped *)
        update_variable arr nval st
      in
      let nst = List.fold_left (fun x y -> effect_on_array y x) st affected_arrays in
      (nst, dep) in
    let f s v = rem_partitioning a s v in
    List.fold_left f s v_list

 (**************************************************************************
   * Auxillary functions
   **************************************************************************)

  let is_some_bot x =
    match x with
    | `Int n ->  ID.is_bot n
    | `Address n ->  AD.is_bot n
    | `Struct n ->  ValueDomain.Structs.is_bot n
    | `Union n ->  ValueDomain.Unions.is_bot n
    | `Array n ->  ValueDomain.CArrays.is_bot n
    | `Blob n ->  ValueDomain.Blobs.is_bot n
    | `List n ->  ValueDomain.Lists.is_bot n
    | `Bot -> false (* HACK: bot is here due to typing conflict (we do not cast appropriately) *)
    | `Top -> false

  let invariant ctx a (gs:glob_fun) st exp tv =
    (* We use a recursive helper function so that x != 0 is false can be handled
     * as x == 0 is true etc *)
    let rec helper (op: binop) (lval: lval) (value: value) (tv: bool) =
      match (op, lval, value, tv) with
      (* The true-branch where x == value: *)
      | Eq, x, value, true ->
        if M.tracing then M.tracec "invariant" "Yes, %a equals %a\n" d_lval x VD.pretty value;
        (match value with
        | `Int n ->
          let ikind = Cilfacade.get_ikind (typeOf (Lval lval)) in
          Some (x, `Int (ID.cast_to ikind n))
        | _ -> Some(x, value))
      (* The false-branch for x == value: *)
      | Eq, x, value, false -> begin
          match value with
          | `Int n -> begin
              match ID.to_int n with
              | Some n ->
                (* When x != n, we can return a singleton exclusion set *)
                if M.tracing then M.tracec "invariant" "Yes, %a is not %s\n" d_lval x (BI.to_string n);
                let ikind = Cilfacade.get_ikind (typeOf (Lval lval)) in
                Some (x, `Int (ID.of_excl_list ikind [n]))
              | None -> None
            end
          | `Address n -> begin
              if M.tracing then M.tracec "invariant" "Yes, %a is not %a\n" d_lval x AD.pretty n;
              match eval_rv a gs st (Lval x) with
              | `Address a when AD.is_definite n ->
                Some (x, `Address (AD.diff a n))
              | `Top when AD.is_null n ->
                Some (x, `Address AD.not_null)
              | v ->
                if M.tracing then M.tracec "invariant" "No address invariant for: %a != %a\n" VD.pretty v AD.pretty n;
                None
            end
          (* | `Address a -> Some (x, value) *)
          | _ ->
            (* We can't say anything else, exclusion sets are finite, so not
             * being in one means an infinite number of values *)
            if M.tracing then M.tracec "invariant" "Failed! (not a definite value)\n";
            None
        end
      | Ne, x, value, _ -> helper Eq x value (not tv)
      | Lt, x, value, _ -> begin
          match value with
          | `Int n -> begin
            let ikind = Cilfacade.get_ikind (typeOf (Lval lval)) in
            let n = ID.cast_to ikind n in
            let range_from x = if tv then ID.ending ikind (BI.sub x BI.one) else ID.starting ikind x in
            let limit_from = if tv then ID.maximal else ID.minimal in
            match limit_from n with
            | Some n ->
              if M.tracing then M.tracec "invariant" "Yes, success! %a is not %s\n\n" d_lval x (BI.to_string n);
              Some (x, `Int (range_from n))
            | None -> None
            end
          | _ -> None
        end
      | Le, x, value, _ -> begin
          match value with
          | `Int n -> begin
            let ikind = Cilfacade.get_ikind (typeOf (Lval lval)) in
            let n = ID.cast_to ikind n in
            let range_from x = if tv then ID.ending ikind x else ID.starting ikind (BI.add x BI.one) in
            let limit_from = if tv then ID.maximal else ID.minimal in
              match limit_from n with
              | Some n ->
                if M.tracing then M.tracec "invariant" "Yes, success! %a is not %s\n\n" d_lval x (BI.to_string n);
                Some (x, `Int (range_from n))
              | None -> None
            end
          | _ -> None
        end
      | Gt, x, value, _ -> helper Le x value (not tv)
      | Ge, x, value, _ -> helper Lt x value (not tv)
      | _ ->
        if M.tracing then M.trace "invariant" "Failed! (operation not supported)\n\n";
        None
    in
    if M.tracing then M.traceli "invariant" "assume expression %a is %B\n" d_exp exp tv;
    let null_val typ =
      match Cil.unrollType typ with
      | TPtr _                    -> `Address AD.null_ptr
      | TEnum({ekind=_;_},_)
      | _                         -> `Int (ID.of_int (Cilfacade.get_ikind typ) BI.zero)
    in
    let rec derived_invariant exp tv =
      let switchedOp = function Lt -> Gt | Gt -> Lt | Le -> Ge | Ge -> Le | x -> x in (* a op b <=> b (switchedOp op) b *)
      match exp with
      (* Since we handle not only equalities, the order is important *)
      | BinOp(op, Lval x, rval, typ) -> helper op x (VD.cast (typeOfLval x) (eval_rv a gs st rval)) tv
      | BinOp(op, rval, Lval x, typ) -> derived_invariant (BinOp(switchedOp op, Lval x, rval, typ)) tv
      | BinOp(op, CastE (t1, c1), CastE (t2, c2), t) when (op = Eq || op = Ne) && typeSig t1 = typeSig t2 && VD.is_safe_cast t1 (typeOf c1) && VD.is_safe_cast t2 (typeOf c2)
        -> derived_invariant (BinOp (op, c1, c2, t)) tv
      | BinOp(op, CastE (TInt (ik, _) as t1, Lval x), rval, typ) ->
        (match eval_rv a gs st (Lval x) with
        | `Int v ->
          (* This is tricky: It it is not sufficient to check that ID.cast_to_ik v = v
           * If there is one domain that knows this to be true and the other does not, we
           * should still impose the invariant. E.g. i -> ([1,5]; Not {0}[byte]) *)
          if VD.is_safe_cast t1 (Cil.typeOf (Lval x)) then
            derived_invariant (BinOp (op, Lval x, rval, typ)) tv
          else
            None
        | _ -> None)
      | BinOp(op, rval, CastE (TInt (_, _) as ti, Lval x), typ) ->
        derived_invariant (BinOp (switchedOp op, CastE(ti, Lval x), rval, typ)) tv
      (* Cases like if (x) are treated like if (x != 0) *)
      | Lval x ->
        (* There are two correct ways of doing it: "if ((int)x != 0)" or "if (x != (typeof(x))0))"
         * Because we try to avoid casts (and use a more precise address domain) we use the latter *)
        helper Ne x (null_val (typeOf exp)) tv
      | UnOp (LNot,uexp,typ) -> derived_invariant uexp (not tv)
      | _ ->
        if M.tracing then M.tracec "invariant" "Failed! (expression %a not understood)\n\n" d_plainexp exp;
        None
    in
    let apply_invariant oldv newv =
      match oldv, newv with
      (* | `Address o, `Address n when AD.mem (Addr.unknown_ptr ()) o && AD.mem (Addr.unknown_ptr ()) n -> *)
      (*   `Address (AD.join o n) *)
      (* | `Address o, `Address n when AD.mem (Addr.unknown_ptr ()) o -> `Address n *)
      (* | `Address o, `Address n when AD.mem (Addr.unknown_ptr ()) n -> `Address o *)
      | _ -> VD.meet oldv newv
    in
    match derived_invariant exp tv with
    | Some (lval, value) ->
      if M.tracing then M.tracec "invariant" "Restricting %a with %a\n" d_lval lval VD.pretty value;
      let addr = eval_lv a gs st lval in
      if (AD.is_top addr) then st
      else
        let oldval = get a gs st addr None in (* None is ok here, we could try to get more precise, but this is ok (reading at unknown position in array) *)
        let oldval = if is_some_bot oldval then (M.tracec "invariant" "%a is bot! This should not happen. Will continue with top!" d_lval lval; VD.top ()) else oldval in
        let state_with_excluded = set a gs st addr (Cil.typeOfLval lval) value ~effect:false ~change_array:false ~ctx:(Some ctx) in
        let value =  get a gs state_with_excluded addr None in
        let new_val = apply_invariant oldval value in
        if M.tracing then M.traceu "invariant" "New value is %a\n" VD.pretty new_val;
        (* make that address meet the invariant, i.e exclusion sets will be joined *)
        if is_some_bot new_val then (
          if M.tracing then M.tracel "branchosek" "C The branch %B is dead!\n" tv;
          raise Analyses.Deadcode
        )
        else if VD.is_bot new_val
        then set a gs st addr (Cil.typeOfLval lval) value ~effect:false ~change_array:false ~ctx:(Some ctx) (* no *_raw because this is not a real assignment *)
        else set a gs st addr (Cil.typeOfLval lval) new_val ~effect:false ~change_array:false ~ctx:(Some ctx) (* no *_raw because this is not a real assignment *)
    | None ->
      if M.tracing then M.traceu "invariant" "Doing nothing.\n";
      M.warn_each ("Invariant failed: expression \"" ^ sprint d_plainexp exp ^ "\" not understood.");
      st

  let invariant ctx a gs st exp tv =
    let open Deriving.Cil in
    let fallback reason =
      if M.tracing then M.tracel "inv" "Can't handle %a.\n%s\n" d_plainexp exp reason;
      fst (invariant ctx a gs st exp tv)
    in
    (* inverse values for binary operation a `op` b == c *)
    (* ikind is the type of a for limiting ranges of the operands a, b. The only binops which can have different types for a, b are Shiftlt, Shiftrt (not handled below; don't use ikind to limit b there). *)
    let inv_bin_int (a, b) ikind c op =
      let warn_and_top_on_zero x =
        if GU.opt_predicate (BI.equal BI.zero) (ID.to_int x) then
          (M.warn "Must Undefined Behavior: Second argument of div or mod is 0, continuing with top";
          ID.top_of ikind)
        else
          x
      in
      let meet_bin a' b'  = ID.meet a a', ID.meet b b' in
      let meet_com oi = (* commutative *)
        try
          meet_bin (oi c b) (oi c a)
        with
          IntDomain.ArithmeticOnIntegerBot _ -> raise Deadcode in
      let meet_non oi oo = (* non-commutative *)
        try
          meet_bin (oi c b) (oo a c)
        with IntDomain.ArithmeticOnIntegerBot _ -> raise Deadcode in
      match op with
      | PlusA  -> meet_com ID.sub
      | Mult   ->
        (* Only multiplication with odd numbers is an invertible operation in (mod 2^n) *)
        (* refine x by information about y, using x * y == c *)
        let refine_by x y = (match ID.to_int y with
          | None -> x
          | Some v when BI.equal (BI.rem v (BI.of_int 2)) BI.zero (* v % 2 = 0 *) -> x (* A refinement would still be possible here, but has to take non-injectivity into account. *)
          | Some v (* when Int64.rem v 2L = 1L *) -> ID.meet x (ID.div c y)) (* Div is ok here, c must be divisible by a and b *)
        in
        (refine_by a b, refine_by b a)
      | MinusA -> meet_non ID.add ID.sub
      | Div    ->
        (* If b must be zero, we have must UB *)
        let b = warn_and_top_on_zero b in
        (* Integer division means we need to add the remainder, so instead of just `a = c*b` we have `a = c*b + a%b`.
         * However, a%b will give [-b+1, b-1] for a=top, but we only want the positive/negative side depending on the sign of c*b.
         * If c*b = 0 or it can be positive or negative, we need the full range for the remainder. *)
        let rem =
          let is_pos = ID.to_bool @@ ID.gt (ID.mul b c) (ID.of_int ikind BI.zero) = Some true in
          let is_neg = ID.to_bool @@ ID.lt (ID.mul b c) (ID.of_int ikind BI.zero) = Some true in
          let full = ID.rem a b in
          if is_pos then ID.meet (ID.starting ikind BI.zero) full
          else if is_neg then ID.meet (ID.ending ikind BI.zero) full
          else full
        in
        meet_bin (ID.add (ID.mul b c) rem) (ID.div (ID.sub a rem) c)
      | Mod    -> (* a % b == c *)
        (* If b must be zero, we have must UB *)
        let b = warn_and_top_on_zero b in
        (* a' = a/b*b + c and derived from it b' = (a-c)/(a/b)
         * The idea is to formulate a' as quotient * divisor + remainder. *)
        let a' = ID.add (ID.mul (ID.div a b) b) c in
        let b' = ID.div (ID.sub a c) (ID.div a b) in
        (* However, for [2,4]%2 == 1 this only gives [3,4].
         * If the upper bound of a is divisible by b, we can also meet with the result of a/b*b - c to get the precise [3,3].
         * If b is negative we have to look at the lower bound. *)
        let is_divisible bound =
          try ID.rem (bound a |> Option.get |> ID.of_int ikind) b |> ID.to_int = Some BI.zero with _ -> false
        in
        let max_pos = match ID.maximal b with None -> true | Some x -> BI.compare x BI.zero >= 0 in
        let min_neg = match ID.minimal b with None -> true | Some x -> BI.compare x BI.zero < 0 in
        let implies a b = not a || b in
        let a'' =
          if implies max_pos (is_divisible ID.maximal) && implies min_neg (is_divisible ID.minimal) then
            ID.meet a' (ID.sub (ID.mul (ID.div a b) b) c)
          else a'
        in
        meet_bin a'' b'
      | Eq | Ne as op ->
        let both x = x, x in
        let m = ID.meet a b in
        (match op, ID.to_bool c with
        | Eq, Some true
        | Ne, Some false -> both m (* def. equal: if they compare equal, both values must be from the meet *)
        | Eq, Some false
        | Ne, Some true -> (* def. unequal *)
          (* Both values can not be in the meet together, but it's not sound to exclude the meet from both.
           * e.g. a=[0,1], b=[1,2], meet a b = [1,1], but (a != b) does not imply a=[0,0], b=[2,2] since others are possible: a=[1,1], b=[2,2]
           * Only if a is a definite value, we can exclude it from b: *)
          let excl a b = match ID.to_int a with Some x -> ID.of_excl_list ikind [x] | None -> b in
          let a' = excl b a in
          let b' = excl a b in
          if M.tracing then M.tracel "inv" "inv_bin_int: unequal: %a and %a; ikind: %a; a': %a, b': %a\n" ID.pretty a ID.pretty b d_ikind ikind ID.pretty a' ID.pretty b';
          meet_bin a' b'
        | _, _ -> a, b
        )
      | Lt | Le | Ge | Gt as op ->
        let pred x = BI.sub x BI.one in
        let succ x = BI.add x BI.one in
        (match ID.minimal a, ID.maximal a, ID.minimal b, ID.maximal b with
        | Some l1, Some u1, Some l2, Some u2 ->
          (* if M.tracing then M.tracel "inv" "Op: %s, l1: %Ld, u1: %Ld, l2: %Ld, u2: %Ld\n" (show_binop op) l1 u1 l2 u2; *)
          (match op, ID.to_bool c with
          | Le, Some true
          | Gt, Some false -> meet_bin (ID.ending ikind u2) (ID.starting ikind l1)
          | Ge, Some true
          | Lt, Some false -> meet_bin (ID.starting ikind l2) (ID.ending ikind u1)
          | Lt, Some true
          | Ge, Some false -> meet_bin (ID.ending ikind (pred u2)) (ID.starting ikind (succ l1))
          | Gt, Some true
          | Le, Some false -> meet_bin (ID.starting ikind (succ l2)) (ID.ending ikind (pred u1))
          | _, _ -> a, b)
        | _ -> a, b)
      | BOr | BXor as op->
        if M.tracing then M.tracel "inv" "Unhandled operator %s\n" (show_binop op);
        (* Be careful: inv_exp performs a meet on both arguments of the BOr / BXor. *)
        a, b
      | op ->
        if M.tracing then M.tracel "inv" "Unhandled operator %s\n" (show_binop op);
        a, b
    in
    let eval e = eval_rv a gs st e in
    let eval_bool e = match eval e with `Int i -> ID.to_bool i | _ -> None in
    let set' lval v = fst (set a gs st (eval_lv a gs st lval) (Cil.typeOfLval lval) v ~effect:false ~change_array:false ~ctx:(Some ctx)) in
    let rec inv_exp c exp =
      (* trying to improve variables in an expression so it is bottom means dead code *)
      if ID.is_bot c then raise Deadcode;
      match exp with
      | UnOp (LNot, e, _) ->
        let c' =
          match ID.to_bool (unop_ID LNot c) with
          | Some true ->
            (* i.e. e should evaluate to [1,1] *)
            (* LNot x is 0 for any x != 0 *)
            let ikind = Cilfacade.get_ikind @@ typeOf e in
            ID.of_excl_list ikind [BI.zero]
          | Some false -> ID.of_bool (Cilfacade.get_ikind (typeOf exp)) false
          | _ -> ID.top_of (Cilfacade.get_ikind (typeOf e))
        in
        inv_exp c' e
      | UnOp ((BNot|Neg) as op, e, _) -> inv_exp (unop_ID op c) e
      | BinOp(op, CastE (t1, c1), CastE (t2, c2), t) when (op = Eq || op = Ne) && typeSig (typeOf c1) = typeSig (typeOf c2) && VD.is_safe_cast t1 (typeOf c1) && VD.is_safe_cast t2 (typeOf c2) ->
        inv_exp c (BinOp (op, c1, c2, t))
      | BinOp (op, e1, e2, _) as e ->
        if M.tracing then M.tracel "inv" "binop %a with %a %s %a == %a\n" d_exp e VD.pretty (eval e1) (show_binop op) VD.pretty (eval e2) ID.pretty c;
        (match eval e1, eval e2 with
        | `Int a, `Int b ->
          let ikind = Cilfacade.get_ikind @@ typeOf e1 in (* both operands have the same type (except for Shiftlt, Shiftrt)! *)
          let a', b' = inv_bin_int (a, b) ikind c op in
          if M.tracing then M.tracel "inv" "binop: %a, a': %a, b': %a\n" d_exp e ID.pretty a' ID.pretty b';
          let m1 = try Some (inv_exp a' e1) with Deadcode -> None in
          let m2 = try Some (inv_exp b' e2) with Deadcode -> None in
          (match m1, m2 with
          | Some m1, Some m2 -> CPA.meet m1 m2
          | Some m, None | None, Some m -> m
          | None, None -> raise Deadcode)
        (* | `Address a, `Address b -> ... *)
        | a1, a2 -> fallback ("binop: got abstract values that are not `Int: " ^ sprint VD.pretty a1 ^ " and " ^ sprint VD.pretty a2))
      | Lval x -> (* meet x with c *)
        let t = Cil.unrollType (typeOfLval x) in  (* unroll type to deal with TNamed *)
        let c' = match t with
          | TPtr _ -> `Address (AD.of_int (module ID) c)
          | TInt (ik, _)
          | TEnum ({ekind = ik; _}, _) -> `Int (ID.cast_to ik c )
          | _ -> `Int c
        in
        let oldv = eval (Lval x) in
        let v = VD.meet oldv c' in
        if is_some_bot v then raise Deadcode
        else (
          if M.tracing then M.tracel "inv" "improve lval %a from %a to %a (c = %a, c' = %a)\n" d_lval x VD.pretty oldv VD.pretty v ID.pretty c VD.pretty c';
          set' x v
        )
      | Const _ -> fst st (* nothing to do *)
      | CastE ((TInt (ik, _)) as t, e) -> (* Can only meet the t part of an Lval in e with c (unless we meet with all overflow possibilities)! Since there is no good way to do this, we only continue if e has no values outside of t. *)
        (match eval e with
        | `Int i ->
          if ID.leq i (ID.cast_to ik i) then
             match Cil.typeOf e with
              | TInt(ik_e, _) ->
                let c' = ID.cast_to ik_e c in
                if M.tracing then M.tracel "inv" "cast: %a from %a to %a: i = %a; cast c = %a to %a = %a\n" d_exp e d_ikind ik_e d_ikind ik ID.pretty i ID.pretty c d_ikind ik_e ID.pretty c';
                inv_exp c' e
              | x -> fallback ("CastE: e did evaluate to `Int, but the type did not match" ^ sprint d_type t)
          else
            fallback ("CastE: " ^ sprint d_plainexp e ^ " evaluates to " ^ sprint ID.pretty i ^ " which is bigger than the type it is cast to which is " ^ sprint d_type t)
        | v -> fallback ("CastE: e did not evaluate to `Int, but " ^ sprint VD.pretty v))
      | e -> fallback (sprint d_plainexp e ^ " not implemented")
    in
    if eval_bool exp = Some (not tv) then raise Deadcode (* we already know that the branch is dead *)
    else
      let is_cmp = function
        | BinOp ((Lt | Gt | Le | Ge | Eq | Ne), _, _, t) -> true
        | _ -> false
      in
      let itv = (* int abstraction for tv *)
        if not tv || is_cmp exp then (* false is 0, but true can be anything that is not 0, except for comparisons which yield 1 *)
          let ik = Cilfacade.get_ikind (typeOf exp) in
          ID.of_bool ik tv (* this will give 1 for true which is only ok for comparisons *)
        else
          let ik = Cilfacade.get_ikind (typeOf exp) in
          ID.of_excl_list ik [BI.zero] (* Lvals, Casts, arithmetic operations etc. should work with true = non_zero *)
      in
      Tuple2.map1 (fun _ -> inv_exp itv exp) st

  let set_savetop ?lval_raw ?rval_raw ask (gs:glob_fun) st adr lval_t v : store =
    match v with
    | `Top -> set ask gs st adr lval_t (VD.top_value (AD.get_type adr)) ?lval_raw ?rval_raw
    | v -> set ask gs st adr lval_t v ?lval_raw ?rval_raw


  (**************************************************************************
   * Simple defs for the transfer functions
   **************************************************************************)
  let assign ctx (lval:lval) (rval:exp):store  =
    let lval_t = Cil.typeOf rval in
    let char_array_hack () =
      let rec split_offset = function
        | Index(Const(CInt64(i, _, _)), NoOffset) -> (* ...[i] *)
          Index(zero, NoOffset), Some i (* all i point to StartOf(string) *)
        | NoOffset -> NoOffset, None
        | Index(exp, offs) ->
          let offs', r = split_offset offs in
          Index(exp, offs'), r
        | Field(fi, offs) ->
          let offs', r = split_offset offs in
          Field(fi, offs'), r
      in
      let last_index (lhost, offs) =
        match split_offset offs with
        | offs', Some i -> Some ((lhost, offs'), i)
        | _ -> None
      in
      match last_index lval, stripCasts rval with
      | Some (lv, i), Const(CChr c) when c<>'\000' -> (* "abc" <> "abc\000" in OCaml! *)
        let i = i64_to_int i in
        (* ignore @@ printf "%a[%i] = %c\n" d_lval lv i c; *)
        let s = try Hashtbl.find char_array lv with Not_found -> Bytes.empty in (* current string for lv or empty string *)
        if i >= Bytes.length s then ((* optimized b/c Out_of_memory *)
          let dst = Bytes.make (i+1) '\000' in
          Bytes.blit s 0 dst 0 (Bytes.length s); (* dst[0:len(s)] = s *)
          Bytes.set dst i c; (* set character i to c inplace *)
          Hashtbl.replace char_array lv dst
        ) else (
          Bytes.set s i c; (* set character i to c inplace *)
          Hashtbl.replace char_array lv s
        )
      (*BatHashtbl.modify_def "" lv (fun s -> Bytes.set s i c) char_array*)
      | _ -> ()
    in
    char_array_hack ();
    let is_list_init () =
      match lval, rval with
      | (Var a, Field (fi,NoOffset)), AddrOf((Var b, NoOffset))
        when !GU.global_initialization && a.vid = b.vid
             && fi.fcomp.cname = "list_head"
             && (fi.fname = "prev" || fi.fname = "next") -> Some a
      | _ -> None
    in
    match is_list_init () with
    | Some a when (get_bool "exp.list-type") ->
        set ctx.ask ctx.global ctx.local (AD.singleton (Addr.from_var a)) lval_t (`List (ValueDomain.Lists.bot ()))
    | _ ->
      let rval_val = eval_rv ctx.ask ctx.global ctx.local rval in
      let lval_val = eval_lv ctx.ask ctx.global ctx.local lval in
      (* let sofa = AD.short 80 lval_val^" = "^VD.short 80 rval_val in *)
      (* M.debug @@ sprint ~width:80 @@ dprintf "%a = %a\n%s" d_plainlval lval d_plainexp rval sofa; *)
      let not_local xs =
        let not_local x =
          match Addr.to_var_may x with
          | [x] -> is_global ctx.ask x
          | _ -> x = Addr.UnknownPtr
        in
        AD.is_top xs || AD.exists not_local xs
      in
      (match rval_val, lval_val with
      | `Address adrs, lval
        when (not !GU.global_initialization) && get_bool "kernel" && not_local lval && not (AD.is_top adrs) ->
        let find_fps e xs = Addr.to_var_must e @ xs in
        let vars = AD.fold find_fps adrs [] in
        let funs = List.filter (fun x -> isFunctionType x.vtype) vars in
        List.iter (fun x -> ctx.spawn None x []) funs
      | _ -> ()
      );
      match lval with (* this section ensure global variables contain bottom values of the proper type before setting them  *)
      | (Var v, _) when AD.is_definite lval_val && v.vglob ->
        let current_val = eval_rv_keep_bot ctx.ask ctx.global ctx.local (Lval (Var v, NoOffset)) in
        (match current_val with
        | `Bot -> (* current value is VD `Bot *)
          (match Addr.to_var_offset (AD.choose lval_val) with
          | [(x,offs)] ->
            let t = v.vtype in
            let iv = VD.bot_value t in (* correct bottom value for top level variable *)
            let nv = VD.update_offset ctx.ask iv offs rval_val (Some  (Lval lval)) lval t in (* do desired update to value *)
            set_savetop ctx.ask ctx.global ctx.local (AD.from_var v) lval_t nv (* set top-level variable to updated value *)
          | _ ->
            set_savetop ctx.ask ctx.global ctx.local lval_val lval_t rval_val ~lval_raw:lval ~rval_raw:rval
          )
        | _ ->
          set_savetop ctx.ask ctx.global ctx.local lval_val lval_t rval_val ~lval_raw:lval ~rval_raw:rval
        )
      | _ ->
        set_savetop ctx.ask ctx.global ctx.local lval_val lval_t rval_val ~lval_raw:lval ~rval_raw:rval


  module Locmap = Deadcode.Locmap

  let dead_branches = function true -> Deadcode.dead_branches_then | false -> Deadcode.dead_branches_else

  let locmap_modify_def d k f h =
    if Locmap.mem h k then
      Locmap.replace h k (f (Locmap.find h k))
    else
      Locmap.add h k d

  let branch ctx (exp:exp) (tv:bool) : store =
    Locmap.replace Deadcode.dead_branches_cond !Tracing.next_loc exp;
    let valu = eval_rv ctx.ask ctx.global ctx.local exp in
    let refine () =
      let res = invariant ctx ctx.ask ctx.global ctx.local exp tv in
      if M.tracing then M.tracec "branch" "EqualSet result for expression %a is %a\n" d_exp exp Queries.Result.pretty (ctx.ask (Queries.EqualSet exp));
      if M.tracing then M.tracec "branch" "CondVars result for expression %a is %a\n" d_exp exp Queries.Result.pretty (ctx.ask (Queries.CondVars exp));
      if M.tracing then M.traceu "branch" "Invariant enforced!\n";
      match ctx.ask (Queries.CondVars exp) with
      | `ExprSet s when Queries.ES.cardinal s = 1 ->
        let e = Queries.ES.choose s in
        M.debug_each @@ "CondVars result for expression " ^ sprint d_exp exp ^ " is " ^ sprint d_exp e;
        invariant ctx ctx.ask ctx.global res e tv
      | _ -> res
    in
    if M.tracing then M.traceli "branch" ~subsys:["invariant"] "Evaluating branch for expression %a with value %a\n" d_exp exp VD.pretty valu;
    if M.tracing then M.tracel "branchosek" "Evaluating branch for expression %a with value %a\n" d_exp exp VD.pretty valu;
    (* First we want to see, if we can determine a dead branch: *)
    match valu with
    (* For a boolean value: *)
    | `Int value when (ID.is_bool value) ->
      if M.tracing then M.traceu "branch" "Expression %a evaluated to %a\n" d_exp exp ID.pretty value;
      (* to suppress pattern matching warnings: *)
      let fromJust x = match x with Some x -> x | None -> assert false in
      let v = fromJust (ID.to_bool value) in
      if !GU.in_verifying_stage && get_bool "dbg.print_dead_code" then begin
        if v=tv then
          Locmap.replace (dead_branches tv) !Tracing.next_loc false
        else
          locmap_modify_def true !Tracing.next_loc (fun x -> x) (dead_branches tv)
      end;
      (* Eliminate the dead branch and just propagate to the true branch *)
      if v = tv then refine () else begin
        if M.tracing then M.tracel "branchosek" "A The branch %B is dead!\n" tv;
        raise Deadcode
      end
    | `Bot ->
      if M.tracing then M.traceu "branch" "The branch %B is dead!\n" tv;
      if M.tracing then M.tracel "branchosek" "B The branch %B is dead!\n" tv;
      if !GU.in_verifying_stage && get_bool "dbg.print_dead_code" then begin
        locmap_modify_def true !Tracing.next_loc (fun x -> x) (dead_branches tv)
      end;
      raise Deadcode
    (* Otherwise we try to impose an invariant: *)
    | _ ->
      if !GU.in_verifying_stage then
        Locmap.replace (dead_branches tv) !Tracing.next_loc false;
      refine ()

  let body ctx f =
    (* First we create a variable-initvalue pair for each variable *)
    let init_var v = (AD.from_var v, v.vtype, VD.init_value v.vtype) in
    (* Apply it to all the locals and then assign them all *)
    let inits = List.map init_var f.slocals in
    set_many ctx.ask ctx.global ctx.local inits

  let return ctx exp fundec =
    let (cp,dep) = ctx.local in
    match fundec.svar.vname with
    | "__goblint_dummy_init" ->
      publish_all ctx;
      cp, dep
    | "StartupHook" ->
      publish_all ctx;
      cp, dep
    | _ ->
      let locals = (fundec.sformals @ fundec.slocals) in
      let nst_part = rem_many_paritioning ctx.ask ctx.local locals in
      let nst = rem_many ctx.ask nst_part locals in
      match exp with
      | None -> nst
      | Some exp ->
        let t_override = match fundec.svar.vtype with
          | TFun(TVoid _, _, _, _) -> M.warn "Returning a value from a void function"; assert false
          | TFun(ret, _, _, _) -> ret
          | _ -> assert false
        in
        let rv = eval_rv ctx.ask ctx.global ctx.local exp in
        let nst =
          match ThreadId.get_current ctx.ask with
          | `Lifted tid when ThreadReturn.is_current ctx.ask -> Tuple2.map1 (CPA.add tid rv) nst
          | _ -> nst
        in
        set ~t_override ctx.ask ctx.global nst (return_var ()) t_override rv
        (* lval_raw:None, and rval_raw:None is correct here *)

  let vdecl ctx (v:varinfo) =
    if not (Cil.isArrayType v.vtype) then
      ctx.local
    else
      let lval = eval_lv ctx.ask ctx.global ctx.local (Var v, NoOffset) in
      let current_value = eval_rv ctx.ask ctx.global ctx.local (Lval (Var v, NoOffset)) in
      let new_value = VD.update_array_lengths (eval_rv ctx.ask ctx.global ctx.local) current_value v.vtype in
      set ctx.ask ctx.global ctx.local lval v.vtype new_value

  (**************************************************************************
   * Function calls
   **************************************************************************)
  let invalidate ask (gs:glob_fun) (st:store) (exps: exp list): store =
    if M.tracing && exps <> [] then M.tracel "invalidate" "Will invalidate expressions [%a]\n" (d_list ", " d_plainexp) exps;
    (* To invalidate a single address, we create a pair with its corresponding
     * top value. *)
    let invalidate_address st a =
      let t = AD.get_type a in
      let v = get ask gs st a None in (* None here is ok, just causes us to be a bit less precise *)
      let nv =  VD.invalidate_value ask t v in
      (a, t, nv)
    in
    (* We define the function that invalidates all the values that an address
     * expression e may point to *)
    let invalidate_exp e =
      match eval_rv ask gs st e with
      (*a null pointer is invalid by nature*)
      | `Address a when AD.is_null a -> []
      | `Address a when not (AD.is_top a) ->
        List.map (invalidate_address st) (reachable_vars ask [a] gs st)
      | `Int _ -> []
      | _ -> M.warn_each ("Failed to invalidate unknown address: " ^ sprint d_exp e); []
    in
    (* We concatMap the previous function on the list of expressions. *)
    let invalids = List.concat (List.map invalidate_exp exps) in
    let my_favorite_things = List.map Json.string !precious_globs in
    let is_fav_addr x =
      List.exists (fun x -> List.mem x.vname my_favorite_things) (AD.to_var_may x)
    in
    let invalids' = List.filter (fun (x,_,_) -> not (is_fav_addr x)) invalids in
    if M.tracing && exps <> [] then (
      let addrs = List.map (Tuple3.first) invalids' in
      let vs = List.map (Tuple3.third) invalids' in
      M.tracel "invalidate" "Setting addresses [%a] to values [%a]\n" (d_list ", " AD.pretty) addrs (d_list ", " VD.pretty) vs
    );
    set_many ask gs st invalids'

  (* Variation of the above for yet another purpose, uhm, code reuse? *)
  let collect_funargs ask (gs:glob_fun) (st:store) (exps: exp list) =
    let do_exp e =
      match eval_rv ask gs st e with
      | `Address a when AD.equal a AD.null_ptr -> []
      | `Address a when not (AD.is_top a) ->
        let rble = reachable_vars ask [a] gs st in
        if M.tracing then
          M.trace "collect_funargs" "%a = %a\n" AD.pretty a (d_list ", " AD.pretty) rble;
        rble
      | _-> []
    in
    List.concat (List.map do_exp exps)


  let make_entry (ctx:(D.t, G.t, C.t) Analyses.ctx) fn args: D.t =
    let (cpa,dep) as st = ctx.local in
    (* Evaluate the arguments. *)
    let vals = List.map (eval_rv ctx.ask ctx.global st) args in
    (* generate the entry states *)
    let fundec = Cilfacade.getdec fn in
    (* If we need the globals, add them *)
    let new_cpa = if not (!GU.earlyglobs || ThreadFlag.is_multi ctx.ask) then CPA.filter_class 2 cpa else CPA.filter (fun k v -> V.is_global k && is_private ctx.ask ctx.local k) cpa in
    (* Assign parameters to arguments *)
    let pa = zip fundec.sformals vals in
    let new_cpa = CPA.add_list pa new_cpa in
    (* List of reachable variables *)
    let reachable = List.concat (List.map AD.to_var_may (reachable_vars ctx.ask (get_ptrs vals) ctx.global st)) in
    let new_cpa = CPA.add_list_fun reachable (fun v -> CPA.find v cpa) new_cpa in
    new_cpa, dep

  let enter ctx lval fn args : (D.t * D.t) list =
    [ctx.local, make_entry ctx fn args]



  let forkfun (ctx:(D.t, G.t, C.t) Analyses.ctx) (lv: lval option) (f: varinfo) (args: exp list) : (lval option * varinfo * exp list) list =
    let create_thread lval arg v =
      try
        (* try to get function declaration *)
        let fd = Cilfacade.getdec v in
        let args =
          match arg with
          | Some x -> [x]
          | None -> List.map (fun x -> MyCFG.unknown_exp) fd.sformals
        in
        Some (lval, v, args)
      with Not_found ->
        if LF.use_special f.vname then None (* we handle this function *)
        else if isFunctionType v.vtype then (
          M.warn_each ("Creating a thread from unknown function " ^ v.vname);
          Some (lval, v, args)
        ) else (
          M.warn_each ("Not creating a thread from " ^ v.vname ^ " because its type is " ^ sprint d_type v.vtype);
          None
        )
    in
    match LF.classify f.vname args with
    (* handling thread creations *)
    | `ThreadCreate (id,start,ptc_arg) -> begin
        (* extra sync so that we do not analyze new threads with bottom global invariant *)
        publish_all ctx;
        (* Collect the threads. *)
        let start_addr = eval_tv ctx.ask ctx.global ctx.local start in
        List.filter_map (create_thread (Some (Mem id, NoOffset)) (Some ptc_arg)) (AD.to_var_may start_addr)
      end
    | `Unknown _ when get_bool "exp.unknown_funs_spawn" -> begin
        let args =
          match LF.get_invalidate_action f.vname with
          | Some fnc -> fnc `Write  args (* why do we only spawn arguments that are written?? *)
          | None -> args
        in
        let flist = collect_funargs ctx.ask ctx.global ctx.local args in
        let addrs = List.concat (List.map AD.to_var_may flist) in
        List.filter_map (create_thread None None) addrs
      end
    | _ ->  []

  let assert_fn ctx e warn change =
    let check_assert e st =
      match eval_rv ctx.ask ctx.global st e with
      | `Int v when ID.is_bool v ->
        begin match ID.to_bool v with
          | Some false ->  `False
          | Some true  ->  `True
          | _ -> `Top
        end
      | `Bot -> `Bot
      | _ -> `Top
    in
    let expr = sprint d_exp e in
    let warn ?annot msg = if warn then
        if get_bool "dbg.regression" then ( (* This only prints unexpected results (with the difference) as indicated by the comment behind the assert (same as used by the regression test script). *)
          let loc = !M.current_loc in
          let line = List.at (List.of_enum @@ File.lines_of loc.file) (loc.line-1) in
          let open Str in
          let expected = if string_match (regexp ".+//.*\\(FAIL\\|UNKNOWN\\).*") line 0 then Some (matched_group 1 line) else None in
          if expected <> annot then (
            let result = if annot = None && (expected = Some ("NOWARN") || (expected = Some ("UNKNOWN") && not (String.exists line "UNKNOWN!"))) then "improved" else "failed" in
            (* Expressions with logical connectives like a && b are calculated in temporary variables by CIL. Instead of the original expression, we then see something like tmp___0. So we replace expr in msg by the original source if this is the case. *)
            let assert_expr = if string_match (regexp ".*assert(\\(.+\\));.*") line 0 then matched_group 1 line else expr in
            let msg = if expr <> assert_expr then String.nreplace msg expr assert_expr else msg in
            M.warn_each ~ctx:ctx.control_context (msg ^ " Expected: " ^ (expected |? "SUCCESS") ^ " -> " ^ result)
          )
        ) else
          M.warn_each ~ctx:ctx.control_context msg
    in
    match check_assert e ctx.local with
    | `False ->
      warn ~annot:"FAIL" ("{red}Assertion \"" ^ expr ^ "\" will fail.");
      if change then raise Analyses.Deadcode else ctx.local
    | `True ->
      warn ("{green}Assertion \"" ^ expr ^ "\" will succeed");
      ctx.local
    | `Bot ->
      M.warn_each ~ctx:ctx.control_context ("{red}Assertion \"" ^ expr ^ "\" produces a bottom. What does that mean? (currently uninitialized arrays' content is bottom)");
      ctx.local
    | `Top ->
      warn ~annot:"UNKNOWN" ("{yellow}Assertion \"" ^ expr ^ "\" is unknown.");
      (* make the state meet the assertion in the rest of the code *)
      if not change then ctx.local else begin
        let newst = invariant ctx ctx.ask ctx.global ctx.local e true in
        (* if check_assert e newst <> `True then
            M.warn_each ("Invariant \"" ^ expr ^ "\" does not stick."); *)
        newst
      end

  let special ctx (lv:lval option) (f: varinfo) (args: exp list) =
    (*    let heap_var = heap_var !Tracing.current_loc in*)
    let forks = forkfun ctx lv f args in
<<<<<<< HEAD
    if M.tracing then M.tracel "spawn" "Base.special %s: spawning functions %a\n" f.vname (d_list "," d_varinfo) (List.map BatTuple.Tuple3.second forks);
    List.iter (BatTuple.Tuple3.uncurry ctx.spawn) forks;
=======
    if M.tracing then if not (List.is_empty forks) then M.tracel "spawn" "Base.special %s: spawning functions %a\n" f.vname (d_list "," d_varinfo) (List.map fst forks);
    List.iter (uncurry ctx.spawn) forks;
>>>>>>> d43ad0e6
    let cpa,dep as st = ctx.local in
    let gs = ctx.global in
    match LF.classify f.vname args with
    | `Unknown "F59" (* strcpy *)
    | `Unknown "F60" (* strncpy *)
    | `Unknown "F63" (* memcpy *)
      ->
      begin match args with
        | [dst; src]
        | [dst; src; _] ->
          (* let dst_val = eval_rv ctx.ask ctx.global ctx.local dst in *)
          (* let src_val = eval_rv ctx.ask ctx.global ctx.local src in *)
          (* begin match dst_val with *)
          (* | `Address ls -> set_savetop ctx.ask ctx.global ctx.local ls src_val *)
          (* | _ -> ignore @@ Pretty.printf "strcpy: dst %a may point to anything!\n" d_exp dst; *)
          (*     ctx.local *)
          (* end *)
          let rec get_lval exp = match stripCasts exp with
            | Lval x | AddrOf x | StartOf x -> x
            | BinOp (PlusPI, e, i, _)
            | BinOp (MinusPI, e, i, _) -> get_lval e
            | x ->
              ignore @@ Pretty.printf "strcpy: dst is %a!\n" d_plainexp dst;
              failwith "strcpy: expecting first argument to be a pointer!"
          in
          assign ctx (get_lval dst) src
        | _ -> M.bailwith "strcpy arguments are strange/complicated."
      end
    | `Unknown "F1" ->
      begin match args with
        | [dst; data; len] -> (* memset: write char to dst len times *)
          let dst_lval = mkMem ~addr:dst ~off:NoOffset in
          assign ctx dst_lval data (* this is only ok because we use ArrayDomain.Trivial per default, i.e., there's no difference between the first element or the whole array *)
        | _ -> M.bailwith "memset arguments are strange/complicated."
      end
    | `Unknown "list_add" when (get_bool "exp.list-type") ->
      begin match args with
        | [ AddrOf (Var elm,next);(AddrOf (Var lst,NoOffset))] ->
          begin
            let ladr = AD.singleton (Addr.from_var lst) in
            match get ctx.ask ctx.global ctx.local ladr  None with
            | `List ld ->
              let eadr = AD.singleton (Addr.from_var elm) in
              let eitemadr = AD.singleton (Addr.from_var_offset (elm, convert_offset ctx.ask ctx.global ctx.local next)) in
              let new_list = `List (ValueDomain.Lists.add eadr ld) in
              let s1 = set ctx.ask ctx.global ctx.local ladr lst.vtype new_list in
              let s2 = set ctx.ask ctx.global s1 eitemadr (AD.get_type eitemadr) (`Address (AD.singleton (Addr.from_var lst))) in
              s2
            | _ -> set ctx.ask ctx.global ctx.local ladr lst.vtype `Top
          end
        | _ -> M.bailwith "List function arguments are strange/complicated."
      end
    | `Unknown "list_del" when (get_bool "exp.list-type") ->
      begin match args with
        | [ AddrOf (Var elm,next) ] ->
          begin
            let eadr = AD.singleton (Addr.from_var elm) in
            let lptr = AD.singleton (Addr.from_var_offset (elm, convert_offset ctx.ask ctx.global ctx.local next)) in
            let lprt_val = get ctx.ask ctx.global ctx.local lptr None in
            let lst_poison = `Address (AD.singleton (Addr.from_var ListDomain.list_poison)) in
            let s1 = set ctx.ask ctx.global ctx.local lptr (AD.get_type lptr) (VD.join lprt_val lst_poison) in
            match get ctx.ask ctx.global ctx.local lptr None with
            | `Address ladr -> begin
                match get ctx.ask ctx.global ctx.local ladr None with
                | `List ld ->
                  let del_ls = ValueDomain.Lists.del eadr ld in
                  let s2 = set ctx.ask ctx.global s1 ladr (AD.get_type ladr) (`List del_ls) in
                  s2
                | _ -> s1
              end
            | _ -> s1
          end
        | _ -> M.bailwith "List function arguments are strange/complicated."
      end
    | `Unknown "__builtin" ->
      begin match args with
        | Const (CStr "invariant") :: args when List.length args > 0 ->
          List.fold_left (fun d e -> invariant ctx ctx.ask ctx.global d e true) ctx.local args
        | _ -> failwith "Unknown __builtin."
      end
    | `Unknown "exit" ->  raise Deadcode
    | `Unknown "abort" -> raise Deadcode
    | `Unknown "pthread_exit" ->
      begin match args with
        | [exp] ->
          begin match ThreadId.get_current ctx.ask with
            | `Lifted tid ->
              let rv = eval_rv ctx.ask ctx.global ctx.local exp in
              ctx.sideg tid rv
            | _ -> ()
          end;
          raise Deadcode
        | _ -> failwith "Unknown pthread_exit."
      end
    | `Unknown "__builtin_expect" ->
      begin match lv with
        | Some v -> assign ctx v (List.hd args)
        | None -> ctx.local (* just calling __builtin_expect(...) without assigning is a nop, since the arguments are CIl exp and therefore have no side-effects *)
      end
    | `Unknown "spinlock_check" ->
      begin match lv with
        | Some x -> assign ctx x (List.hd args)
        | None -> ctx.local
      end
    (* handling thread creations *)
    | `ThreadCreate _ ->
      D.bot () (* actual results joined via threadspawn *)
    (* handling thread joins... sort of *)
    | `ThreadJoin (id,ret_var) ->
      begin match (eval_rv ctx.ask gs st ret_var) with
        | `Int n when GU.opt_predicate (BI.equal BI.zero) (ID.to_int n) -> cpa,dep
        | `Address ret_a ->
          begin match eval_rv ctx.ask gs st id with
            | `Address a ->
              (* TODO: is this type right? *)
              set ctx.ask gs st ret_a (Cil.typeOf ret_var) (get ctx.ask gs st a None)
            | _      -> invalidate ctx.ask gs st [ret_var]
          end
        | _      -> invalidate ctx.ask gs st [ret_var]
      end
    | `Malloc size -> begin
        match lv with
        | Some lv ->
          let heap_var =
            if (get_bool "exp.malloc.fail")
            then AD.join (AD.from_var (heap_var ctx)) AD.null_ptr
            else AD.from_var (heap_var ctx)
          in
          (* ignore @@ printf "malloc will allocate %a bytes\n" ID.pretty (eval_int ctx.ask gs st size); *)
          set_many ctx.ask gs st [(heap_var, TVoid [], `Blob (VD.bot (), eval_int ctx.ask gs st size, true));
                                  (eval_lv ctx.ask gs st lv, (Cil.typeOfLval lv), `Address heap_var)]
        | _ -> st
      end
    | `Calloc (n, size) ->
      begin match lv with
        | Some lv -> (* array length is set to one, as num*size is done when turning into `Calloc *)
          let heap_var = heap_var ctx in
          let add_null addr =
            if get_bool "exp.malloc.fail"
            then AD.join addr AD.null_ptr (* calloc can fail and return NULL *)
            else addr in
          (* the memory that was allocated by calloc is set to bottom, but we keep track that it originated from calloc, so when bottom is read from memory allocated by calloc it is turned to zero *)
          set_many ctx.ask gs st [(add_null (AD.from_var heap_var), TVoid [], `Array (CArrays.make (IdxDom.of_int (Cilfacade.ptrdiff_ikind ()) BI.one) (`Blob (VD.bot (), eval_int ctx.ask gs st size, false))));
                                  (eval_lv ctx.ask gs st lv, (Cil.typeOfLval lv), `Address (add_null (AD.from_var_offset (heap_var, `Index (IdxDom.of_int  (Cilfacade.ptrdiff_ikind ()) BI.zero, `NoOffset)))))]
        | _ -> st
      end
    | `Unknown "__goblint_unknown" ->
      begin match args with
        | [Lval lv] | [CastE (_,AddrOf lv)] ->
          let st = set ctx.ask ctx.global ctx.local (eval_lv ctx.ask ctx.global st lv) (Cil.typeOfLval lv)  `Top in
          st
        | _ ->
          M.bailwith "Function __goblint_unknown expected one address-of argument."
      end
    (* Handling the assertions *)
    | `Unknown "__assert_rtn" -> raise Deadcode (* gcc's built-in assert *)
    | `Unknown "__goblint_check" -> assert_fn ctx (List.hd args) true false
    | `Unknown "__goblint_commit" -> assert_fn ctx (List.hd args) false true
    | `Unknown "__goblint_assert" -> assert_fn ctx (List.hd args) true true
    | `Assert e -> assert_fn ctx e (get_bool "dbg.debug") (not (get_bool "dbg.debug"))
    | _ -> begin
        let st =
          match LF.get_invalidate_action f.vname with
          | Some fnc -> invalidate ctx.ask gs st (fnc `Write  args)
          | None -> (
              (if f.vid <> dummyFunDec.svar.vid  && not (LF.use_special f.vname) then M.warn_each ("Function definition missing for " ^ f.vname));
              let st_expr (v:varinfo) (value) a =
                if is_global ctx.ask v && not (is_static v) then
                  mkAddrOf (Var v, NoOffset) :: a
                else a
              in
              let addrs = CPA.fold st_expr cpa args in
              (* invalidate arguments for unknown functions *)
              let (cpa,dep as st) = invalidate ctx.ask gs st addrs in
              (*
               *  TODO: invalidate vars reachable via args
               *  publish globals
               *  if single-threaded: *call f*, privatize globals
               *  else: spawn f
               *)
              st
            )
        in
        (* invalidate lhs in case of assign *)
        let st = match lv with
          | None -> st
          | Some x ->
            if M.tracing then M.tracel "invalidate" "Invalidating lhs %a for unknown function call %s\n" d_plainlval x f.vname;
            invalidate ctx.ask gs st [mkAddrOrStartOf x]
        in
        (* apply all registered abstract effects from other analysis on the base value domain *)
        List.map (fun f -> f (fun lv -> (fun x -> set ctx.ask ctx.global st (eval_lv ctx.ask ctx.global st lv) (Cil.typeOfLval lv) x))) (LF.effects_for f.vname args) |> BatList.fold_left D.meet st
      end

  let combine ctx (lval: lval option) fexp (f: varinfo) (args: exp list) fc (after: D.t) : D.t =
    let combine_one (loc,ldep as st: D.t) ((fun_st,fun_dep) as fun_d: D.t) =
      (* This function does miscellaneous things, but the main task was to give the
       * handle to the global state to the state return from the function, but now
       * the function tries to add all the context variables back to the callee.
       * Note that, the function return above has to remove all the local
       * variables of the called function from cpa_s. *)
      let add_globals (cpa_s,dep_s) (cpa_d, dep_d) =
        (* Remove the return value as this is dealt with separately. *)
        let cpa_s = CPA.remove (return_varinfo ()) cpa_s in
        let new_cpa = CPA.fold CPA.add cpa_s cpa_d in
        (new_cpa, dep_s)
      in
      let return_var = return_var () in
      let return_val =
        if CPA.mem (return_varinfo ()) fun_st
        then get ctx.ask ctx.global fun_d return_var None
        else VD.top ()
      in
      let st = add_globals (fun_st, fun_dep) st in
      match lval with
      | None      -> st
      | Some lval -> set_savetop ctx.ask ctx.global st (eval_lv ctx.ask ctx.global st lval) (Cil.typeOfLval lval) return_val
    in
    combine_one ctx.local after

  let call_descr f (es,dep) =
    let short_fun x =
      match x.vtype, CPA.find x es with
      | TPtr (t, attr), `Address a
        when (not (AD.is_top a))
          && List.length (AD.to_var_may a) = 1
          && not (VD.is_immediate_type t)
        ->
        let cv = List.hd (AD.to_var_may a) in
        "ref " ^ VD.short 26 (CPA.find cv es)
      | _, v -> VD.short 30 v
    in
    let args_short = List.map short_fun f.sformals in
    Printable.get_short_list (GU.demangle f.svar.vname ^ "(") ")" 80 args_short


  let threadenter ctx (lval: lval option) (f: varinfo) (args: exp list): D.t =
    try
      make_entry ctx f args
    with Not_found ->
      (* Unknown functions *)
      ctx.local

  let threadspawn ctx (lval: lval option) (f: varinfo) (args: exp list) fctx: D.t =
    match lval with
    | Some lval ->
      begin match ThreadId.get_current fctx.ask with
        | `Lifted tid ->
          (* TODO: is this type right? *)
          set ctx.ask ctx.global ctx.local (eval_lv ctx.ask ctx.global ctx.local lval) (Cil.typeOfLval lval) (`Address (AD.from_var tid))
        | _ ->
          ctx.local
      end
    | None ->
      ctx.local
end

module type MainSpec = sig
  include Spec
  include BaseDomain.ExpEvaluator
  val return_lval: unit -> Cil.lval
  val return_varinfo: unit -> Cil.varinfo
  type extra = (varinfo * Offs.t * bool) list
  val context_cpa: D.t -> BaseDomain.CPA.t
end

module rec Main:MainSpec = MainFunctor(Main:BaseDomain.ExpEvaluator)

let _ =
  (* add ~dep:["expRelation"] after modifying test cases accordingly *)
  MCP.register_analysis ~dep:["mallocWrapper"] (module Main : Spec)<|MERGE_RESOLUTION|>--- conflicted
+++ resolved
@@ -1934,13 +1934,8 @@
   let special ctx (lv:lval option) (f: varinfo) (args: exp list) =
     (*    let heap_var = heap_var !Tracing.current_loc in*)
     let forks = forkfun ctx lv f args in
-<<<<<<< HEAD
-    if M.tracing then M.tracel "spawn" "Base.special %s: spawning functions %a\n" f.vname (d_list "," d_varinfo) (List.map BatTuple.Tuple3.second forks);
+    if M.tracing then if not (List.is_empty forks) then M.tracel "spawn" "Base.special %s: spawning functions %a\n" f.vname (d_list "," d_varinfo) (List.map BatTuple.Tuple3.second forks);
     List.iter (BatTuple.Tuple3.uncurry ctx.spawn) forks;
-=======
-    if M.tracing then if not (List.is_empty forks) then M.tracel "spawn" "Base.special %s: spawning functions %a\n" f.vname (d_list "," d_varinfo) (List.map fst forks);
-    List.iter (uncurry ctx.spawn) forks;
->>>>>>> d43ad0e6
     let cpa,dep as st = ctx.local in
     let gs = ctx.global in
     match LF.classify f.vname args with
