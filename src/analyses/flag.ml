--- conflicted
+++ resolved
@@ -126,13 +126,8 @@
     match f.vname with _ -> D.top ()
 
   let startstate v = D.top ()
-<<<<<<< HEAD
   let threadenter ctx lval f args = D.top ()
-  let threadcombine ctx lval f args fctx = D.bot ()
-=======
-  let threadenter ctx f args = D.top ()
-  let threadspawn ctx f args fctx = D.bot ()
->>>>>>> 93101727
+  let threadspawn ctx lval f args fctx = D.bot ()
   let exitstate  v = D.top ()
 
   let name () = "flag"
