--- conflicted
+++ resolved
@@ -267,27 +267,10 @@
           (* meet results so that precision from all analyses is combined *)
           Result.meet a @@ S.query ctx' q
         in
-<<<<<<< HEAD
-        (* meet results so that precision from all analyses is combined *)
-        Result.meet a @@ S.query ctx' q
-      in
-      match q with
-      | Queries.Invariant context ->
-        let e = D.invariant context ctx.local in
-        BatOption.map_default (Queries.ES.singleton) (Queries.ES.top ()) e
-      | Queries.PrintFullState ->
-        ignore (Pretty.printf "Current State:\n%a\n\n" D.pretty ctx.local);
-        ()
-      (* | EvalInt e ->
-        (* TODO: only query others that actually respond to EvalInt *)
-        (* 2x speed difference on SV-COMP nla-digbench-scaling/ps6-ll_valuebound5.c *)
-        f (Result.top ()) (!base_id, spec !base_id, assoc !base_id ctx.local) *)
-      | _ ->
-        let r = fold_left f (Result.top ()) @@ spec_list ctx.local in
-        do_sideg ctx !sides;
-        r
-=======
         match q with
+        | Queries.Invariant context ->
+          let e = D.invariant context ctx.local in
+          BatOption.map_default (Queries.ES.singleton) (Queries.ES.top ()) e
         | Queries.PrintFullState ->
           ignore (Pretty.printf "Current State:\n%a\n\n" D.pretty ctx.local);
           ()
@@ -306,7 +289,6 @@
           do_sideg ctx !sides;
           QueryHash.replace querycache anyq (Obj.repr r);
           r
->>>>>>> 4c7576af
 
   and query: type a. (D.t, G.t, C.t, V.t) ctx -> a Queries.t -> a Queries.result = fun ctx q ->
     let querycache = QueryHash.create 13 in
