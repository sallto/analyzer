(** How to generate constraints for a solver using specifications described in [Analyses]. *)

open Prelude
open Cil
open MyCFG
open Pretty
open Analyses
open GobConfig

module M = Messages

<<<<<<< HEAD
(** Lifts a [Spec] so that the domain is [Hashcons]d. *)
=======
(** Lifts a [Spec] so that the domain and the context are [Hashcons]d and that C offers a relift function for incremental to re-hashcons loaded values. *)
>>>>>>> 64960b1c
module HashconsLifter (S:Spec)
  : SpecHC with module D = Lattice.HConsed (S.D)
          and module G = S.G
          and module C = S.C
=
struct
  module D = Lattice.HConsed (S.D)
  module G = S.G
  module C = S.C

  let name = S.name^" hashconsed"

  let init = S.init
  let finalize = S.finalize

  let should_join x y = S.should_join (D.unlift x) (D.unlift y)

  let startstate v = D.lift (S.startstate v)
  let exitstate  v = D.lift (S.exitstate  v)
  let otherstate v = D.lift (S.otherstate v)
  let morphstate v d = D.lift (S.morphstate v (D.unlift d))

  let val_of = D.lift % S.val_of
  let context = S.context % D.unlift
  let call_descr = S.call_descr

  let conv ctx =
    { ctx with local = D.unlift ctx.local
             ; spawn = (fun v -> ctx.spawn v % D.lift )
             ; split = (fun d e tv -> ctx.split (D.lift d) e tv )
    }

  let sync ctx =
    let d, diff = S.sync (conv ctx) in
    D.lift d, diff

  let query ctx q =
    S.query (conv ctx) q

  let assign ctx lv e =
    D.lift @@ S.assign (conv ctx) lv e

  let branch ctx e tv =
    D.lift @@ S.branch (conv ctx) e tv

  let body ctx f =
    D.lift @@ S.body (conv ctx) f

  let return ctx r f =
    D.lift @@ S.return (conv ctx) r f

  let intrpt ctx =
    D.lift @@ S.intrpt (conv ctx)

  let enter ctx r f args =
    List.map (fun (x,y) -> D.lift x, D.lift y) @@ S.enter (conv ctx) r f args

  let special ctx r f args =
    D.lift @@ S.special (conv ctx) r f args

  let combine ctx r fe f args es =
    D.lift @@ S.combine (conv ctx) r fe f args (D.unlift es)

  let part_access _ _ _ _ =
    (Access.LSSSet.singleton (Access.LSSet.empty ()), Access.LSSet.empty ())
end

<<<<<<< HEAD
(** Lifts a [Spec] so that the context is [Hashcons]d. *)
module HashconsContextLifter (S:Spec)
  : Spec with module D = S.D
          and module G = S.G
          and module C = Printable.HConsed (S.C)
=
struct
  module D = S.D
  module G = S.G
  module C = Printable.HConsed (S.C)

  let name = S.name^" context hashconsed"

  let init = S.init
  let finalize = S.finalize

  let should_join = S.should_join

  let startstate = S.startstate
  let exitstate  = S.exitstate
  let otherstate = S.otherstate
  let morphstate = S.morphstate

  let val_of = S.val_of % C.unlift
  let context = C.lift % S.context
  let call_descr f = S.call_descr f % C.unlift

  let conv ctx =
    { ctx with context2 = (fun () -> C.unlift (ctx.context2 ())) }

  let sync ctx =
    let d, diff = S.sync (conv ctx) in
    d, diff

  let query ctx q =
    match q with
    | Queries.IterPrevVars f ->
      let g (n, c) e = f (n, Obj.repr (C.lift (Obj.obj c))) e in
      S.query (conv ctx) (Queries.IterPrevVars g)
    | _ -> S.query (conv ctx) q

  let assign ctx lv e =
    S.assign (conv ctx) lv e

  let branch ctx e tv =
    S.branch (conv ctx) e tv

  let body ctx f =
    S.body (conv ctx) f

  let return ctx r f =
    S.return (conv ctx) r f

  let intrpt ctx =
    S.intrpt (conv ctx)

  let enter ctx r f args =
    S.enter (conv ctx) r f args

  let special ctx r f args =
    S.special (conv ctx) r f args

  let combine ctx r fe f args es =
    S.combine (conv ctx) r fe f args es

  let part_access _ _ _ _ =
    (Access.LSSSet.singleton (Access.LSSet.empty ()), Access.LSSet.empty ())
end

=======
module NoHashconsLifter (S: Spec) = struct
  module C = Printable.HC (S.C)
  include (S : Spec with module C := C)
end
>>>>>>> 64960b1c

(* see option ana.opt.equal *)
module OptEqual (S: Spec) = struct
  module D = struct include S.D let equal x y = x == y || equal x y end
  module G = struct include S.G let equal x y = x == y || equal x y end
  module C = struct include S.C let equal x y = x == y || equal x y end
  include (S : Spec with module D := D and module G := G and module C := C)
end

(** If dbg.slice.on, stops entering functions after dbg.slice.n levels. *)
module LevelSliceLifter (S:Spec)
  : Spec with module D = Lattice.Prod (S.D) (Lattice.Reverse (IntDomain.Lifted))
          and module G = S.G
          and module C = S.C
=
struct
  module D = Lattice.Prod (S.D) (Lattice.Reverse (IntDomain.Lifted))
  module G = S.G
  module C = S.C

  let name = S.name^" level sliced"

  let start_level = ref (`Top)
  let error_level = ref (`Lifted  0L)

  let init () =
    if get_bool "dbg.slice.on" then
      start_level := `Lifted (Int64.of_int (get_int "dbg.slice.n"));
    S.init ()

  let finalize = S.finalize

  let should_join (x,_) (y,_) = S.should_join x y

  let startstate v = (S.startstate v, !start_level)
  let exitstate  v = (S.exitstate  v, !start_level)
  let otherstate v = (S.otherstate v, !start_level)
  let morphstate v (d,l) = (S.morphstate v d, l)

  let val_of d = (S.val_of d, !error_level)
  let context (d,_) = S.context d
  let call_descr f = S.call_descr f

  let conv ctx =
    { ctx with local = fst ctx.local
             ; spawn = (fun v d -> ctx.spawn v (d, snd ctx.local) )
             ; split = (fun d e tv -> ctx.split (d, snd ctx.local) e tv )
    }

  let lift_fun ctx f g h =
    f @@ h (g (conv ctx))

  let sync ctx =
    let liftpair (x, y) = (x, snd ctx.local), y in
    lift_fun ctx liftpair S.sync identity

  let enter' ctx r f args =
    let liftmap = List.map (fun (x,y) -> (x, snd ctx.local), (y, snd ctx.local)) in
    lift_fun ctx liftmap S.enter ((|>) args % (|>) f % (|>) r)

  let lift ctx d = (d, snd ctx.local)

  let query' ctx q    = lift_fun ctx identity   S.query  ((|>) q)
  let assign ctx lv e = lift_fun ctx (lift ctx) S.assign ((|>) e % (|>) lv)
  let branch ctx e tv = lift_fun ctx (lift ctx) S.branch ((|>) tv % (|>) e)
  let body ctx f      = lift_fun ctx (lift ctx) S.body   ((|>) f)
  let return ctx r f  = lift_fun ctx (lift ctx) S.return ((|>) f % (|>) r)
  let intrpt ctx      = lift_fun ctx (lift ctx) S.intrpt identity
  let special ctx r f args        = lift_fun ctx (lift ctx) S.special ((|>) args % (|>) f % (|>) r)
  let combine' ctx r fe f args es = lift_fun ctx (lift ctx) S.combine (fun p -> p r fe f args (fst es))

  let leq0 = function
    | `Top -> false
    | `Lifted x -> x <= 0L
    | `Bot -> true

  let sub1 = function
    | `Lifted x -> `Lifted (Int64.sub x 1L)
    | x -> x

  let add1 = function
    | `Lifted x -> `Lifted (Int64.add x 1L)
    | x -> x

  let enter ctx r f args =
    let (d,l) = ctx.local in
    if leq0 l then
      [ctx.local, D.bot ()]
    else
      enter' {ctx with local=(d, sub1 l)} r f args

  let combine ctx r fe f args es =
    let (d,l) = ctx.local in
    let l = add1 l in
    if leq0 l then
      (d, l)
    else
      let d',_ = combine' ctx r fe f args es in
      (d', l)

  let query ctx = function
    | Queries.EvalFunvar e ->
      let (d,l) = ctx.local in
      if leq0 l then
        `LvalSet (Queries.LS.empty ())
      else
        query' ctx (Queries.EvalFunvar e)
    | q -> query' ctx q

  let part_access _ _ _ _ =
    (Access.LSSSet.singleton (Access.LSSet.empty ()), Access.LSSet.empty ())
end


(** Limits the number of widenings per node. *)
module LimitLifter (S:Spec) =
struct
  include (S : module type of S with module D := S.D)

  let name = S.name^" limited"

  let limit = ref 0

  let init () =
    limit := get_int "dbg.limit.widen";
    S.init ()

  module H = MyCFG.H
  let h = H.create 13
  let incr k =
    H.modify_def 1 k (fun v ->
        if v >= !limit then failwith ("LimitLifter: Reached limit ("^string_of_int !limit^") for node "^Ana.sprint MyCFG.pretty_short_node (Option.get !MyCFG.current_node));
        v+1
      ) h;
  module D = struct
    include S.D
    let widen x y = Option.may incr !MyCFG.current_node; widen x y (* when is this None? *)
  end
end


(* widening on contexts, keeps contexts for calls in context *)
module WidenContextLifter (S:Spec)
=
struct
  module M = MapDomain.MapBot (Basetype.Variables) (S.D) (* should be CilFun -> S.C, but CilFun is not Groupable, and S.C is no Lattice *)
  module D = struct
    include Lattice.Prod (S.D) (M)
    let printXml f (d,m) = BatPrintf.fprintf f "\n%a<analysis name=\"widen-context\">\n%a\n</analysis>" S.D.printXml d M.printXml m
  end
  module G = S.G
  module C = Printable.Prod (S.C) (M)

  let name = S.name^" with widened contexts"

  let init = S.init
  let finalize = S.finalize

  let should_join (x,_) (y,_) = S.should_join x y

  let inj f x = f x, M.bot ()

  let startstate = inj S.startstate
  let exitstate  = inj S.exitstate
  let otherstate = inj S.otherstate
  let morphstate v (d,m) = S.morphstate v d, m

  let val_of (c,m) =
    Messages.(if tracing then tracel "widen-context" "val_of with context %a\n" S.C.pretty c);
    S.val_of c, m
  let context (d,m) =
    Messages.(if tracing then tracel "widen-context" "context with child domain %a\nand map %a\n" S.D.pretty d M.pretty m);
    S.context d, m
  let call_descr f (c,m) = S.call_descr f c

  let conv ctx =
    { ctx with context2 = (fun () -> fst (ctx.context2 ()))
             ; local = fst ctx.local
             ; spawn = (fun v d -> ctx.spawn v (d, snd ctx.local) )
             ; split = (fun d e tv -> ctx.split (d, snd ctx.local) e tv )
    }
  let lift_fun ctx f g = g (f (conv ctx)), snd ctx.local

  let sync ctx        = let d, ds = S.sync (conv ctx) in (d, snd ctx.local), ds
  let query ctx       = S.query (conv ctx)
  let assign ctx lv e = lift_fun ctx S.assign ((|>) e % (|>) lv)
  let branch ctx e tv = lift_fun ctx S.branch ((|>) tv % (|>) e)
  let body ctx f      = lift_fun ctx S.body   ((|>) f)
  let return ctx r f  = lift_fun ctx S.return ((|>) f % (|>) r)
  let intrpt ctx      = lift_fun ctx S.intrpt identity
  let special ctx r f args       = lift_fun ctx S.special ((|>) args % (|>) f % (|>) r)

  let enter ctx r f args =
    let m = snd ctx.local in
    let d' v_cur =
      let v_old = M.find f m in
      let v_new = S.D.widen v_old (S.D.join v_old v_cur) in
      Messages.(if tracing && not (S.D.equal v_old v_new) then tracel "widen-context" "enter results in new context for function %s\n" f.vname);
      v_new, M.add f v_new m
    in
    S.enter (conv ctx) r f args |> List.map (fun (c,v) -> (c,m), d' v)

  let combine ctx r fe f args es = lift_fun ctx S.combine (fun p -> p r fe f args (fst es))

  let part_access _ _ _ _ =
    (Access.LSSSet.singleton (Access.LSSet.empty ()), Access.LSSet.empty ())
end


(* widening on contexts, keeps contexts for calls only in D (needs exp.full-context to be false to work) *)
module WidenContextLifterSide (S:Spec)
=
struct
  module B = WidenContextLifter (S)
  include (B : module type of B with module C := B.C)
  (* same as WidenContextLifter, but with a different C *)
  module C = S.C

  let val_of = inj S.val_of (* empty map when generating value from context *)
  let context (d,m) = S.context d (* just the child analysis' context *)
  let call_descr = S.call_descr

  (* copied from WidenContextLifter... *)
  let conv ctx =
    { ctx with local = fst ctx.local
             ; spawn = (fun v d -> ctx.spawn v (d, snd ctx.local) )
             ; split = (fun d e tv -> ctx.split (d, snd ctx.local) e tv )
    }
  let lift_fun ctx f g = g (f (conv ctx)), snd ctx.local

  let sync ctx        = let d, ds = S.sync (conv ctx) in (d, snd ctx.local), ds
  let query ctx       = S.query (conv ctx)
  let assign ctx lv e = lift_fun ctx S.assign ((|>) e % (|>) lv)
  let branch ctx e tv = lift_fun ctx S.branch ((|>) tv % (|>) e)
  let body ctx f      = lift_fun ctx S.body   ((|>) f)
  let return ctx r f  = lift_fun ctx S.return ((|>) f % (|>) r)
  let intrpt ctx      = lift_fun ctx S.intrpt identity
  let special ctx r f args       = lift_fun ctx S.special ((|>) args % (|>) f % (|>) r)

  let enter ctx r f args =
    let m = snd ctx.local in
    let d' v_cur =
      let v_old = M.find f m in
      let v_new = S.D.widen v_old (S.D.join v_old v_cur) in
      Messages.(if tracing && not (S.D.equal v_old v_new) then tracel "widen-context" "enter results in new context for function %s\n" f.vname);
      v_new, M.add f v_new m
    in
    S.enter (conv ctx) r f args |> List.map (fun (c,v) -> (c,m), d' v)

  let combine ctx r fe f args es = lift_fun ctx S.combine (fun p -> p r fe f args (fst es))
end


(** Lifts a [Spec] with a special bottom element that represent unreachable code. *)
module DeadCodeLifter (S:Spec)
  : Spec with module D = Dom (S.D)
          and module G = S.G
          and module C = S.C
=
struct
  module D = Dom (S.D)
  module G = S.G
  module C = S.C

  let name = S.name^" lifted"

  let init = S.init
  let finalize = S.finalize

  let should_join x y =
    match x, y with
    | `Lifted a, `Lifted b -> S.should_join a b
    | _ -> true

  let startstate v = `Lifted (S.startstate v)
  let exitstate  v = `Lifted (S.exitstate  v)
  let otherstate v = `Lifted (S.otherstate v)
  let morphstate v d = try `Lifted (S.morphstate v (D.unlift d)) with Deadcode -> d

  let val_of = D.lift % S.val_of
  let context = S.context % D.unlift
  let call_descr f = S.call_descr f

  let conv ctx =
    { ctx with local = D.unlift ctx.local
             ; spawn = (fun v -> ctx.spawn v % D.lift )
             ; split = (fun d e tv -> ctx.split (D.lift d) e tv )
    }

  let lift_fun ctx f g h b =
    try f @@ h (g (conv ctx))
    with Deadcode -> b

  let sync ctx =
    let liftpair (x,y) = D.lift x, y in
    lift_fun ctx liftpair S.sync identity (`Bot, [])

  let enter ctx r f args =
    let liftmap = List.map (fun (x,y) -> D.lift x, D.lift y) in
    lift_fun ctx liftmap S.enter ((|>) args % (|>) f % (|>) r) []

  let query ctx q     = lift_fun ctx identity S.query  ((|>) q)            `Bot
  let assign ctx lv e = lift_fun ctx D.lift   S.assign ((|>) e % (|>) lv) `Bot
  let branch ctx e tv = lift_fun ctx D.lift   S.branch ((|>) tv % (|>) e) `Bot
  let body ctx f      = lift_fun ctx D.lift   S.body   ((|>) f)            `Bot
  let return ctx r f  = lift_fun ctx D.lift   S.return ((|>) f % (|>) r)  `Bot
  let intrpt ctx      = lift_fun ctx D.lift   S.intrpt identity            `Bot
  let special ctx r f args       = lift_fun ctx D.lift S.special ((|>) args % (|>) f % (|>) r)        `Bot
  let combine ctx r fe f args es = lift_fun ctx D.lift S.combine (fun p -> p r fe f args (D.unlift es)) `Bot

  let part_access _ _ _ _ =
    (Access.LSSSet.singleton (Access.LSSet.empty ()), Access.LSSet.empty ())
end

module type Increment =
sig
  val increment: increment_data
end

(** The main point of this file---generating a [GlobConstrSys] from a [Spec]. *)
module FromSpec (S:SpecHC) (Cfg:CfgBackward) (I: Increment)
  : sig
    include GlobConstrSys with module LVar = VarF (S.C)
                           and module GVar = Basetype.Variables
                           and module D = S.D
                           and module G = S.G
    val tf : MyCFG.node * S.C.t -> (Cil.location * MyCFG.edge) list * MyCFG.node -> ((MyCFG.node * S.C.t) -> S.D.t) -> (MyCFG.node * S.C.t -> S.D.t -> unit) -> (Cil.varinfo -> G.t) -> (Cil.varinfo -> G.t -> unit) -> D.t
  end
=
struct
  type lv = MyCFG.node * S.C.t
  type gv = varinfo
  type ld = S.D.t
  type gd = S.G.t
  module LVar = VarF (S.C)
  module GVar = Basetype.Variables
  module D = S.D
  module G = S.G

  let full_context = get_bool "exp.full-context"
<<<<<<< HEAD

  let common_ctx var edge pval (getl:lv -> ld) sidel getg sideg : (D.t, G.t, S.C.t) ctx * D.t list ref =
=======
  (* Dummy module. No incremental analysis supported here*)
  let increment = I.increment
  let common_ctx var pval (getl:lv -> ld) sidel getg sideg : (D.t, G.t) ctx * D.t list ref =
>>>>>>> 64960b1c
    let r = ref [] in
    if !Messages.worldStopped then raise M.StopTheWorld;
    (* now watch this ... *)
    let rec ctx =
      { ask     = query
      ; node    = fst var
      ; context = snd var
      ; context2 = (fun () -> let context_unit: unit -> S.C.t = snd var |> Obj.obj in context_unit ())
      ; edge    = edge
      ; local   = pval
      ; global  = getg
      ; presub  = []
      ; postsub = []
      ; spawn   = (fun f d -> let c = S.context d in
                    if not full_context then sidel (FunctionEntry f, c) d;
                    ignore (getl (Function f, c)))
      ; split   = (fun (d:D.t) _ _ -> r := d::!r)
      ; sideg   = sideg
      ; assign = (fun ?name _    -> failwith "Cannot \"assign\" in common context.")
      }
    and query x = S.query ctx x in
    (* ... nice, right! *)
    let pval, diff = S.sync ctx in
    let _ = List.iter (uncurry sideg) diff in
    { ctx with local = pval }, r

  let rec bigsqcup = function
    | []    -> D.bot ()
    | [x]   -> x
    | x::xs -> D.join x (bigsqcup xs)

  let tf_loop var edge getl sidel getg sideg d =
    let ctx, r = common_ctx var edge d getl sidel getg sideg in
    bigsqcup ((S.intrpt ctx)::!r)

  let tf_assign var edge lv e getl sidel getg sideg d =
    let ctx, r = common_ctx var edge d getl sidel getg sideg in
    bigsqcup ((S.assign ctx lv e)::!r)

  let normal_return r fd ctx sideg =
    let spawning_return = S.return ctx r fd in
    let nval, ndiff = S.sync { ctx with local = spawning_return } in
    List.iter (fun (x,y) -> sideg x y) ndiff;
    nval

  let toplevel_kernel_return r fd ctx sideg =
    let st = if fd.svar.vname = MyCFG.dummy_func.svar.vname then ctx.local else S.return ctx r fd in
    let spawning_return = S.return {ctx with local = st} None MyCFG.dummy_func in
    let nval, ndiff = S.sync { ctx with local = spawning_return } in
    List.iter (fun (x,y) -> sideg x y) ndiff;
    nval

  let tf_ret var edge ret fd getl sidel getg sideg d =
    let ctx, r = common_ctx var edge d getl sidel getg sideg in
    let d =
      if (fd.svar.vid = MyCFG.dummy_func.svar.vid ||
          List.mem fd.svar.vname (List.map Json.string (get_list "mainfun"))) &&
         (get_bool "kernel" || get_string "ana.osek.oil" <> "")
      then toplevel_kernel_return ret fd ctx sideg
      else normal_return ret fd ctx sideg
    in
    bigsqcup (d::!r)

  let tf_entry var edge fd getl sidel getg sideg d =
    let ctx, r = common_ctx var edge d getl sidel getg sideg in
    bigsqcup ((S.body ctx fd)::!r)

  let tf_test var edge e tv getl sidel getg sideg d =
    let ctx, r = common_ctx var edge d getl sidel getg sideg in
    bigsqcup ((S.branch ctx e tv)::!r)

  let tf_normal_call ctx lv e f args  getl sidel getg sideg =
    let combine (cd, fd) = S.combine {ctx with local = cd} lv e f args fd in
    let paths = S.enter ctx lv f args in
    let _     = if not full_context then List.iter (fun (c,v) -> if not (S.D.is_bot v) then sidel (FunctionEntry f, S.context v) v) paths in
    let paths = List.map (fun (c,v) -> (c, if S.D.is_bot v then v else getl (Function f, S.context v))) paths in
    let paths = List.filter (fun (c,v) -> not (D.is_bot v)) paths in
    let paths = List.map combine paths in
    List.fold_left D.join (D.bot ()) paths

  let tf_special_call ctx lv f args = S.special ctx lv f args

  let tf_proc var edge lv e args getl sidel getg sideg d =
    let ctx, r = common_ctx var edge d getl sidel getg sideg in
    let functions =
      match ctx.ask (Queries.EvalFunvar e) with
      | `LvalSet ls -> Queries.LS.fold (fun ((x,_)) xs -> x::xs) ls []
      | `Bot -> []
      | _ -> Messages.bailwith ("ProcCall: Failed to evaluate function expression "^(sprint 80 (d_exp () e)))
    in
    let one_function f =
      let has_dec = try ignore (Cilfacade.getdec f); true with Not_found -> false in
      if has_dec && not (LibraryFunctions.use_special f.vname)
      then tf_normal_call ctx lv e f args getl sidel getg sideg
      else tf_special_call ctx lv f args
    in
    if [] = functions then
      d (* because LevelSliceLifter *)
    else
      let funs = List.map one_function functions in
      bigsqcup (funs @ !r)

  let tf var getl sidel getg sideg edge d =
    begin match edge with
      | Assign (lv,rv) -> tf_assign var edge lv rv
      | Proc (r,f,ars) -> tf_proc var edge r f ars
      | Entry f        -> tf_entry var edge f
      | Ret (r,fd)     -> tf_ret var edge r fd
      | Test (p,b)     -> tf_test var edge p b
      | ASM _          -> fun _ _ _ _ d -> ignore (M.warn "ASM statement ignored."); d
      | Skip           -> fun _ _ _ _ d -> d
      | SelfLoop       -> tf_loop var edge
    end getl sidel getg sideg d

  let tf var getl sidel getg sideg (_,edge) d (f,t) =
    let old_loc  = !Tracing.current_loc in
    let old_loc2 = !Tracing.next_loc in
    let _       = Tracing.current_loc := f in
    let _       = Tracing.next_loc := t in
    let d       = tf var getl sidel getg sideg edge d in
    let _       = Tracing.current_loc := old_loc in
    let _       = Tracing.next_loc := old_loc2 in
    d

  let tf (v,c) (edges, u) getl sidel getg sideg =
    let pval = getl (u,c) in
    let _, locs = List.fold_right (fun (f,e) (t,xs) -> f, (f,t)::xs) edges (getLoc v,[]) in
    List.fold_left2 (|>) pval (List.map (tf (v,Obj.repr (fun () -> c)) getl sidel getg sideg) edges) locs

  let tf (v,c) (e,u) getl sidel getg sideg =
    let old_node = !current_node in
    let _       = current_node := Some u in
    let d       = try tf (v,c) (e,u) getl sidel getg sideg
      with M.StopTheWorld -> D.bot ()
         | M.Bailure s -> Messages.warn_each s; (getl (u,c))  in
    let _       = current_node := old_node in
    d

  let system (v,c) =
    match v with
    | FunctionEntry _ when full_context ->
      [fun _ _ _ _ -> S.val_of c]
    | _ -> List.map (tf (v,c)) (Cfg.prev v)
end

(** Combined variables so that we can also use the more common [IneqConstrSys], and [EqConstrSys]
    that use only one kind of a variable. *)
module Var2 (LV:VarType) (GV:VarType)
  : VarType
    with type t = [ `L of LV.t  | `G of GV.t ]
=
struct
  type t = [ `L of LV.t  | `G of GV.t ]
  let relift = function
    | `L x -> `L (LV.relift x)
    | `G x -> `G (GV.relift x)

  let equal x y =
    match x, y with
    | `L a, `L b -> LV.equal a b
    | `G a, `G b -> GV.equal a b
    | _ -> false

  let hash = function
    | `L a -> LV.hash a
    | `G a -> 113 * GV.hash a

  let compare x y =
    match x, y with
    | `L a, `L b -> LV.compare a b
    | `G a, `G b -> GV.compare a b
    | `L a, _ -> -1 | _ -> 1

  let category = function
    | `L a -> LV.category a
    | `G _ -> -1

  let pretty_trace () = function
    | `L a -> LV.pretty_trace () a
    | `G a -> GV.pretty_trace () a

  let printXml f = function
    | `L a -> LV.printXml f a
    | `G a -> GV.printXml f a

  let var_id = function
    | `L a -> LV.var_id a
    | `G a -> GV.var_id a

  let line_nr = function
    | `L a -> LV.line_nr a
    | `G a -> GV.line_nr a

  let file_name = function
    | `L a -> LV.file_name a
    | `G a -> GV.file_name a

  let node = function
    | `L a -> LV.node a
    | `G a -> GV.node a
end

(** Translate a [GlobConstrSys] into a [IneqConstrSys] *)
module IneqConstrSysFromGlobConstrSys (S:GlobConstrSys)
  : IneqConstrSys with type v = Var2(S.LVar)(S.GVar).t
                   and type d = Lattice.Either(S.G)(S.D).t
                   and module Var = Var2(S.LVar)(S.GVar)
                   and module Dom = Lattice.Either(S.G)(S.D)
=
struct
  module Var = Var2(S.LVar)(S.GVar)
  module Dom =
  struct
    include Lattice.Either(S.G)(S.D)
    let printXml f = function
      | `Left  a -> S.G.printXml f a
      | `Right a -> S.D.printXml f a
  end
  let increment = S.increment
  type v = Var.t
  type d = Dom.t

  let box f x y = if Dom.leq y x then Dom.narrow x y else Dom.widen x (Dom.join x y)

  let getR = function
    | `Left x -> x
    | `Right _ -> S.G.bot ()
    | _ -> failwith "IneqConstrSysFromGlobConstrSys broken: Right!"

  let getL = function
    | `Right x -> x
    | `Left _ -> S.D.top ()
    | _ -> failwith "IneqConstrSysFromGlobConstrSys broken: Left!"

  let l, g = (fun x -> `L x), (fun x -> `G x)
  let le, ri = (fun x -> `Right x), (fun x -> `Left x)

  let conv f get set =
    f (getL % get % l) (fun x v -> set (l x) (le v))
      (getR % get % g) (fun x v -> set (g x) (ri v))
    |> le

  let system = function
    | `G _ -> []
    | `L x -> List.map conv (S.system x)
end


(** Transforms a [GenericEqBoxSolver] into a [GenericGlobSolver]. *)
module GlobSolverFromEqSolver (Sol:GenericEqBoxSolver)
  : GenericGlobSolver
  = functor (S:GlobConstrSys) ->
    functor (LH:Hash.H with type key=S.LVar.t) ->
    functor (GH:Hash.H with type key=S.GVar.t) ->
    struct
      module IneqSys = IneqConstrSysFromGlobConstrSys (S)
      module EqSys = Generic.NormalSysConverter (IneqSys)

      module VH : Hash.H with type key=EqSys.v = Hashtbl.Make(EqSys.Var)
      module Sol' = Sol (EqSys) (VH)

      let getR v = function
        | `Left x -> x
        | `Right x ->
          ignore @@ Pretty.printf "GVar %a has local value %a\n" S.GVar.pretty_trace v S.D.pretty x;
          undefined ()

      let getL v = function
        | `Right x -> x
        | `Left x ->
          ignore @@ Pretty.printf "LVar %a has global value %a\n" S.LVar.pretty_trace v S.G.pretty x;
          undefined ()

      let solve ls gs l =
        let vs = List.map (fun (x,v) -> EqSys.conv (`L x), `Right v) ls
                 @ List.map (fun (x,v) -> EqSys.conv (`G x), `Left  v) gs in
        let sv = List.map (fun x -> EqSys.conv (`L x)) l in
        let hm = Sol'.solve EqSys.box vs sv in
        let l' = LH.create 113 in
        let g' = GH.create 113 in
        let split_vars = function
          | (`L x,_) -> fun y -> LH.replace l' x (getL x y)
          | (`G x,_) -> fun y -> GH.replace g' x (getR x y)
        in
        VH.iter split_vars hm;
        (l', g')
    end

(** Transforms a [GenericIneqBoxSolver] into a [GenericGlobSolver]. *)
module GlobSolverFromIneqSolver (Sol:GenericIneqBoxSolver)
  : GenericGlobSolver
  = functor (S:GlobConstrSys) ->
    functor (LH:Hash.H with type key=S.LVar.t) ->
    functor (GH:Hash.H with type key=S.GVar.t) ->
    struct
      module IneqSys = IneqConstrSysFromGlobConstrSys (S)

      module VH : Hash.H with type key=IneqSys.v = Hashtbl.Make(IneqSys.Var)
      module Sol' = Sol (IneqSys) (VH)

      let getG v = function
        | `Left x -> x
        | `Right x ->
          ignore @@ Pretty.printf "GVar %a has local value %a\n" S.GVar.pretty_trace v S.D.pretty x;
          (* undefined () *) (* TODO this only happens for test 17/02 arinc/unique_proc *)
          S.G.bot ()

      let getL v = function
        | `Right x -> x
        | `Left x ->
          ignore @@ Pretty.printf "LVar %a has global value %a\n" S.LVar.pretty_trace v S.G.pretty x;
          undefined ()

      let solve ls gs l =
        let vs = List.map (fun (x,v) -> `L x, `Right v) ls
                 @ List.map (fun (x,v) -> `G x, `Left v) gs in
        let sv = List.map (fun x -> `L x) l in
        let hm = Sol'.solve IneqSys.box vs sv in
        let l' = LH.create 113 in
        let g' = GH.create 113 in
        let split_vars = function
          | `L x -> fun y -> LH.replace l' x (getL x y)
          | `G x -> fun y -> GH.replace g' x (getG x y)
        in
        VH.iter split_vars hm;
        (l', g')
    end

module N = struct let topname = "Top" end
(** Add path sensitivity to a analysis *)
module PathSensitive2 (Spec:Spec)
  : Spec
    with type D.t = SetDomain.Hoare(Spec.D)(N).t
     and module G = Spec.G
     and module C = Spec.C
=
struct
  module D =
  struct
    include SetDomain.Hoare (Spec.D) (N) (* TODO is it really worth it to check every time instead of just using sets and joining later? *)
    let name () = "PathSensitive (" ^ name () ^ ")"

    let pretty_diff () ((s1:t),(s2:t)): Pretty.doc =
      if leq s1 s2 then dprintf "%s (%d and %d paths): These are fine!" (name ()) (cardinal s1) (cardinal s2) else begin
        try
          let p t = not (mem t s2) in
          let evil = choose (filter p s1) in
          let other = choose s2 in
          (* dprintf "%s has a problem with %a not leq %a because %a" (name ())
             Spec.D.pretty evil Spec.D.pretty other
             Spec.D.pretty_diff (evil,other) *)
          Spec.D.pretty_diff () (evil,other)
        with _ -> failwith @@
          "PathSensitive2: choose failed b/c of empty set!"
          ^", s1: "^string_of_int (cardinal s1)
          ^", s2: "^string_of_int (cardinal s2)
      end

    let printXml f x =
      let print_one x =
        BatPrintf.fprintf f "\n<path>%a</path>" Spec.D.printXml x
      in
      iter print_one x

    (* join elements in the same partition (specified by should_join) *)
    let join_reduce a =
      let rec loop js = function
        | [] -> js
        | x::xs -> let (j,r) = List.fold_left (fun (j,r) x ->
            if Spec.should_join x j then Spec.D.join x j, r else j, x::r
          ) (x,[]) xs in
          loop (j::js) r
      in
      apply_list (loop []) a

    let binop op a b = op a b |> join_reduce

    let join = binop join
    let meet = binop meet
    let widen = binop widen
    let narrow = binop narrow

    let invariant c s = fold (fun x a ->
        Invariant.(a || Spec.D.invariant c x) (* TODO: || correct? *)
      ) s Invariant.none
  end

  module G = Spec.G
  module C = Spec.C

  let name = "PathSensitive2("^Spec.name^")"

  let init = Spec.init
  let finalize = Spec.finalize

  let should_join x y = true

  let otherstate v = D.singleton (Spec.otherstate v)
  let exitstate  v = D.singleton (Spec.exitstate  v)
  let startstate v = D.singleton (Spec.startstate v)
  let morphstate v d = D.map (Spec.morphstate v) d

  let call_descr = Spec.call_descr

  let val_of = D.singleton % Spec.val_of
  let context l =
    if D.cardinal l <> 1 then
      failwith "PathSensitive2.context must be called with a singleton set."
    else
      Spec.context @@ D.choose l

  let conv ctx x =
    let rec ctx' = { ctx with ask   = query
                            ; local = x
                            ; spawn = (fun v -> ctx.spawn v % D.singleton )
                            ; split = (ctx.split % D.singleton) }
    and query x = Spec.query ctx' x in
    ctx'

  let map ctx f g =
    let h x xs =
      try D.add (g (f (conv ctx x))) xs
      with Deadcode -> xs
    in
    let d = D.fold h ctx.local (D.empty ()) in
    if D.is_bot d then raise Deadcode else d

  let assign ctx l e    = map ctx Spec.assign  (fun h -> h l e )
  let body   ctx f      = map ctx Spec.body    (fun h -> h f   )
  let return ctx e f    = map ctx Spec.return  (fun h -> h e f )
  let branch ctx e tv   = map ctx Spec.branch  (fun h -> h e tv)
  let intrpt ctx        = map ctx Spec.intrpt  identity
  let special ctx l f a = map ctx Spec.special (fun h -> h l f a)

  let fold ctx f g h a =
    let k x a =
      try h a @@ g @@ f @@ conv ctx x
      with Deadcode -> a
    in
    let d = D.fold k ctx.local a in
    if D.is_bot d then raise Deadcode else d

  let fold' ctx f g h a =
    let k x a =
      try h a @@ g @@ f @@ conv ctx x
      with Deadcode -> a
    in
    D.fold k ctx.local a

  let sync ctx =
    fold' ctx Spec.sync identity (fun (a,b) (a',b') -> D.add a' a, b'@b) (D.empty (), [])

  let query ctx q =
    fold' ctx Spec.query identity (fun x f -> Queries.Result.meet x (f q)) `Top

  let enter ctx l f a =
    let g xs ys = (List.map (fun (x,y) -> D.singleton x, D.singleton y) ys) @ xs in
    fold' ctx Spec.enter (fun h -> h l f a) g []

  let combine ctx l fe f a d =
    assert (D.cardinal ctx.local = 1);
    let cd = D.choose ctx.local in
    let k x y =
      try D.add (Spec.combine (conv ctx cd) l fe f a x) y
      with Deadcode -> y
    in
    let d = D.fold k d (D.bot ()) in
    if D.is_bot d then raise Deadcode else d

  let part_access _ _ _ _ =
    (Access.LSSSet.singleton (Access.LSSet.empty ()), Access.LSSet.empty ())
end

module Compare
    (S:SpecHC)
    (Sys:GlobConstrSys with module LVar = VarF (S.C)
                        and module GVar = Basetype.Variables
                        and module D = S.D
                        and module G = S.G)
    (LH:Hash.H with type key=Sys.LVar.t)
    (GH:Hash.H with type key=Sys.GVar.t)
=
struct
  open S

  module PP = Hashtbl.Make (MyCFG.Node)

  let compare_locals h1 h2 =
    let eq, le, gr, uk = ref 0, ref 0, ref 0, ref 0 in
    let f k v1 =
      if not (PP.mem h2 k) then () else
        let v2 = PP.find h2 k in
        let b1 = D.leq v1 v2 in
        let b2 = D.leq v2 v1 in
        if b1 && b2 then
          incr eq
        else if b1 then begin
          if get_bool "solverdiffs" then
            ignore (Pretty.printf "%a @@ %a is more precise using %s:\n%a\n" pretty_node k d_loc (getLoc k) (get_string "solver") D.pretty_diff (v1,v2));
          incr le
        end else if b2 then begin
          if get_bool "solverdiffs" then
            ignore (Pretty.printf "%a @@ %a is more precise using %s:\n%a\n" pretty_node k d_loc (getLoc k) (get_string "comparesolver") D.pretty_diff (v1,v2));
          incr gr
        end else
          incr uk
    in
    PP.iter f h1;
    let k1 = Set.of_enum @@ PP.keys h1 in
    let k2 = Set.of_enum @@ PP.keys h2 in
    let o1 = Set.cardinal @@ Set.diff k1 k2 in
    let o2 = Set.cardinal @@ Set.diff k2 k1 in
    Printf.printf "locals:  eq=%d\t%s=%d[%d]\t%s=%d[%d]\tuk=%d\n" !eq (get_string "solver") !le o1 (get_string "comparesolver") !gr o2 !uk

  let compare_globals g1 g2 =
    let eq, le, gr, uk = ref 0, ref 0, ref 0, ref 0 in
    let f_eq () = incr eq in
    let f_le () = incr le in
    let f_gr () = incr gr in
    let f_uk () = incr uk in
    let f k v1 =
      let v2 = try GH.find g2 k with Not_found -> G.bot () in
      let b1 = G.leq v1 v2 in
      let b2 = G.leq v2 v1 in
      if b1 && b2 then
        f_eq ()
      else if b1 then begin
        if get_bool "solverdiffs" then
          ignore (Pretty.printf "Global %a is more precise using %s:\n%a\n" Sys.GVar.pretty_trace k (get_string "solver") G.pretty_diff (v1,v2));
        f_le ()
      end else if b2 then begin
        if get_bool "solverdiffs" then
          ignore (Pretty.printf "Global %a is more precise using %s:\n%a\n" Sys.GVar.pretty_trace k (get_string "comparesolver") G.pretty_diff (v1,v2));
        f_gr ()
      end else
        f_uk ()
    in
    GH.iter f g1;
    Printf.printf "globals: eq=%d\t%s=%d\t%s=%d\tuk=%d\n" !eq (get_string "solver") !le (get_string "comparesolver") !gr !uk

  let compare_locals_ctx h1 h2 =
    let eq, le, gr, uk, n2 = ref 0, ref 0, ref 0, ref 0, ref 0 in
    let f_eq () = incr eq in
    let f_le () = incr le in
    let f_gr () = incr gr in
    let f_uk () = incr uk in
    let f k v1 =
      if not (LH.mem h2 k) then incr n2 else
        let v2 = LH.find h2 k in
        let b1 = D.leq v1 v2 in
        let b2 = D.leq v2 v1 in
        if b1 && b2 then
          f_eq ()
        else if b1 then begin
          (* if get_bool "solverdiffs" then *)
          (*   ignore (Pretty.printf "%a @@ %a is more precise using %s:\n%a\n" pretty_node k d_loc (getLoc k) (get_string "solver") D.pretty_diff (v1,v2)); *)
          f_le ()
        end else if b2 then begin
          (* if get_bool "solverdiffs" then *)
          (*   ignore (Pretty.printf "%a @@ %a is more precise using %s:\n%a\n" pretty_node k d_loc (getLoc k) (get_string "comparesolver") D.pretty_diff (v1,v2)); *)
          f_gr ()
        end else
          f_uk ()
    in
    LH.iter f h1;
    (* let k1 = Set.of_enum @@ PP.keys h1 in *)
    (* let k2 = Set.of_enum @@ PP.keys h2 in *)
    (* let o1 = Set.cardinal @@ Set.diff k1 k2 in *)
    (* let o2 = Set.cardinal @@ Set.diff k2 k1 in *)
    Printf.printf "locals_ctx:  eq=%d\t%s=%d\t\t%s=%d\tuk=%d\tn2=%d\n" !eq (get_string "solver") !le (get_string "comparesolver") !gr !uk !n2

  let compare (l1,g1) (l2,g2) =
    let one_ctx (n,_) v h =
      PP.replace h n (try D.join v (PP.find h n) with Not_found -> v);
      h
    in
    let h1 = PP.create 113 in
    let h2 = PP.create 113 in
    let _  = LH.fold one_ctx l1 h1 in
    let _  = LH.fold one_ctx l2 h2 in
    compare_locals h1 h2;
    compare_globals g1 g2;
    compare_locals_ctx l1 l2

end

(** Verify if the hashmap pair is really a (partial) solution. *)
module Verify2
    (S:GlobConstrSys)
    (LH:Hash.H with type key=S.LVar.t)
    (GH:Hash.H with type key=S.GVar.t)
=
struct
  open S

  let verify (sigma:D.t LH.t) (theta:G.t GH.t) =
    Goblintutil.in_verifying_stage := true;
    Goblintutil.verified := Some true;
    let complain_l (v:LVar.t) lhs rhs =
      Goblintutil.verified := Some false;
      ignore (Pretty.printf "Fixpoint not reached at %a (%s:%d)\n @[Solver computed:\n%a\nRight-Hand-Side:\n%a\nDifference: %a\n@]"
                LVar.pretty_trace v (LVar.file_name v) (LVar.line_nr v) D.pretty lhs D.pretty rhs D.pretty_diff (rhs,lhs))
    in
    let complain_sidel v1 (v2:LVar.t) lhs rhs =
      Goblintutil.verified := Some false;
      ignore (Pretty.printf "Fixpoint not reached at %a (%s:%d)\nOrigin: %a (%s:%d)\n @[Solver computed:\n%a\nSide-effect:\n%a\nDifference: %a\n@]"
      LVar.pretty_trace v2 (LVar.file_name v2) (LVar.line_nr v2)
      LVar.pretty_trace v1 (LVar.file_name v1) (LVar.line_nr v1)
      D.pretty lhs D.pretty rhs D.pretty_diff (rhs,lhs))
    in
    let complain_sideg v (g:GVar.t) lhs rhs =
      Goblintutil.verified := Some false;
      ignore (Pretty.printf "Fixpoint not reached. Unsatisfied constraint for global %a at variable %a (%s:%d)\n  @[Variable:\n%a\nRight-Hand-Side:\n%a\n@]"
                GVar.pretty_trace g LVar.pretty_trace v (LVar.file_name v) (LVar.line_nr v) G.pretty lhs G.pretty rhs)
    in
    (* For each variable v which has been assigned value d', would like to check
     * that d' satisfied all constraints. *)
    let verify_var v d' =
      let verify_constraint rhs =
        let sigma' x = try LH.find sigma x with Not_found -> D.bot () in
        let theta' x = try GH.find theta x with Not_found -> G.bot () in
        (* First check that each (global) delta is included in the (global)
         * invariant. *)
        let check_local l lv =
          let lv' = sigma' l in
          if not (D.leq lv lv') then
            complain_sidel v l lv' lv
        in
        let check_glob g gv =
          let gv' = theta' g in
          if not (G.leq gv gv') then
            complain_sideg v g gv' gv
        in
        let d = rhs sigma' check_local theta' check_glob in
        (* Then we check that the local state satisfies this constraint. *)
        if not (D.leq d d') then
          complain_l v d' d
      in
      let rhs = system v in
      List.iter verify_constraint rhs
    in
    LH.iter verify_var sigma;
    Goblintutil.in_verifying_stage := false
end

module Reachability
    (EQSys:GlobConstrSys)
    (LH:Hashtbl.S with type key=EQSys.LVar.t)
    (GH:Hashtbl.S with type key=EQSys.GVar.t)
=
struct
  open EQSys

  let prune (lh:D.t LH.t) (gh:G.t GH.t) (lvs:LVar.t list): unit =
    let reachablel = LH.create (LH.length lh) in

    let rec one_lvar x =
      if not (LH.mem reachablel x) then begin
        LH.replace reachablel x ();
        List.iter one_constraint (system x)
      end
    and one_constraint rhs =
      let getl y =
        one_lvar y;
        try LH.find lh y with Not_found -> D.bot ()
      in
      let getg y = try GH.find gh y with Not_found -> G.bot () in
      let setl y yd = one_lvar y in
      let setg y yd = () in
      ignore (rhs getl setl getg setg)
    in

    List.iter one_lvar lvs;
    LH.filteri_inplace (fun x _ ->
        let r = LH.mem reachablel x in
        if not r then
          ignore (Pretty.printf "Unreachable lvar %a" LVar.pretty_trace x);
        r
      ) lh
end<|MERGE_RESOLUTION|>--- conflicted
+++ resolved
@@ -9,20 +9,16 @@
 
 module M = Messages
 
-<<<<<<< HEAD
-(** Lifts a [Spec] so that the domain is [Hashcons]d. *)
-=======
 (** Lifts a [Spec] so that the domain and the context are [Hashcons]d and that C offers a relift function for incremental to re-hashcons loaded values. *)
->>>>>>> 64960b1c
 module HashconsLifter (S:Spec)
   : SpecHC with module D = Lattice.HConsed (S.D)
           and module G = S.G
-          and module C = S.C
+          and module C = Printable.HC (S.C)
 =
 struct
   module D = Lattice.HConsed (S.D)
   module G = S.G
-  module C = S.C
+  module C = Printable.HC (S.C)
 
   let name = S.name^" hashconsed"
 
@@ -81,7 +77,6 @@
     (Access.LSSSet.singleton (Access.LSSet.empty ()), Access.LSSet.empty ())
 end
 
-<<<<<<< HEAD
 (** Lifts a [Spec] so that the context is [Hashcons]d. *)
 module HashconsContextLifter (S:Spec)
   : Spec with module D = S.D
@@ -151,12 +146,10 @@
     (Access.LSSSet.singleton (Access.LSSet.empty ()), Access.LSSet.empty ())
 end
 
-=======
 module NoHashconsLifter (S: Spec) = struct
   module C = Printable.HC (S.C)
   include (S : Spec with module C := C)
 end
->>>>>>> 64960b1c
 
 (* see option ana.opt.equal *)
 module OptEqual (S: Spec) = struct
@@ -497,14 +490,9 @@
   module G = S.G
 
   let full_context = get_bool "exp.full-context"
-<<<<<<< HEAD
-
-  let common_ctx var edge pval (getl:lv -> ld) sidel getg sideg : (D.t, G.t, S.C.t) ctx * D.t list ref =
-=======
   (* Dummy module. No incremental analysis supported here*)
   let increment = I.increment
-  let common_ctx var pval (getl:lv -> ld) sidel getg sideg : (D.t, G.t) ctx * D.t list ref =
->>>>>>> 64960b1c
+  let common_ctx var edge pval (getl:lv -> ld) sidel getg sideg : (D.t, G.t, S.C.t) ctx * D.t list ref =
     let r = ref [] in
     if !Messages.worldStopped then raise M.StopTheWorld;
     (* now watch this ... *)
