open Analyses
open GoblintCil

let uuid_random_state = Random.State.make_self_init ()

let sha256_file f = Sha256.(to_hex (file f))
let sha256_file_cache = BatCache.make_ht ~gen:sha256_file ~init_size:5
let sha256_file = sha256_file_cache.get

module Entry =
struct
  open YamlWitnessType

  (* yaml_conf is too verbose *)
  (* let yaml_conf: Yaml.value = Json_repr.convert (module Json_repr.Yojson) (module Json_repr.Ezjsonm) (!GobConfig.json_conf) in *)
  let producer: Producer.t = {
    name = "Goblint";
    version = Version.goblint;
    command_line = Goblintutil.command_line;
  }

  let metadata ?task (): Metadata.t =
    let uuid = Uuidm.v4_gen uuid_random_state () in
    let creation_time = TimeUtil.iso8601_now () in
    {
      format_version = "0.1";
      uuid = Uuidm.to_string uuid;
      creation_time;
      producer;
      task
    }

  let task ~input_files ~data_model ~(specification): Task.t =
    {
      input_files;
      input_file_hashes = List.map (fun file ->
          (file, sha256_file file)
        ) input_files;
      data_model;
      language = "C";
      specification
    }

  let location ~location:(loc: Cil.location) ~(location_function): Location.t = {
    file_name = loc.file;
    file_hash = sha256_file loc.file;
    line = loc.line;
    column = loc.column - 1;
    function_ = location_function;
  }

  let invariant invariant: Invariant.t = {
    string = invariant;
    type_ = "assertion";
    format = "C";
  }

  let location_invariant ~task ~location ~(invariant): Entry.t = {
    entry_type = LocationInvariant {
        location;
        location_invariant = invariant;
      };
    metadata = metadata ~task ();
  }

  let loop_invariant ~task ~location ~(invariant): Entry.t = {
    entry_type = LoopInvariant {
        location;
        loop_invariant = invariant;
      };
    metadata = metadata ~task ();
  }

  (* non-standard extension *)
  let flow_insensitive_invariant ~task ~(invariant): Entry.t = {
    entry_type = FlowInsensitiveInvariant {
        flow_insensitive_invariant = invariant;
      };
    metadata = metadata ~task ();
  }

  (* non-standard extension *)
  let precondition_loop_invariant ~task ~location ~precondition ~(invariant): Entry.t = {
    entry_type = PreconditionLoopInvariant {
        location;
        loop_invariant = invariant;
        precondition;
      };
    metadata = metadata ~task ();
  }

  let target ~uuid ~type_ ~(file_name): Target.t = {
    uuid;
    type_;
    file_hash = sha256_file file_name;
  }

  let certification verdict: Certification.t = {
    string = if verdict then "confirmed" else "rejected";
    type_ = "verdict";
    format = "confirmed | rejected";
  }

  let loop_invariant_certificate ~target ~(certification): Entry.t = {
    entry_type = LoopInvariantCertificate {
        target;
        certification;
      };
    metadata = metadata ();
  }

  let precondition_loop_invariant_certificate ~target ~(certification): Entry.t = {
    entry_type = PreconditionLoopInvariantCertificate {
      target;
      certification;
    };
    metadata = metadata ();
  }
end

let yaml_entries_to_file yaml_entries file =
  let yaml = `A yaml_entries in
  (* Yaml_unix.to_file_exn file yaml *)
  (* to_file/to_string uses a fixed-size buffer... *)
  (* estimate how big it should be + extra in case empty *)
  let text = Yaml.to_string_exn ~len:(List.length yaml_entries * 2048 + 2048) yaml in
  Batteries.output_file ~filename:(Fpath.to_string file) ~text


module Make (R: ResultQuery.SpecSysSol2) =
struct
  open R
  open SpecSys

  module NH = BatHashtbl.Make (Node)
  module WitnessInvariant = WitnessUtil.Invariant (FileCfg)
  module FMap = BatHashtbl.Make (CilType.Fundec)
  module FCMap = BatHashtbl.Make (Printable.Prod (CilType.Fundec) (Spec.C))
  module Query = ResultQuery.Query (SpecSys)

  type con_inv = {node: Node.t; context: Spec.C.t; invariant: Invariant.t; state: Spec.D.t}

  let write () =
    let input_files = GobConfig.get_string_list "files" in
    let data_model = match GobConfig.get_string "exp.architecture" with
      | "64bit" -> "LP64"
      | "32bit" -> "ILP32"
      | _ -> failwith "invalid architecture"
    in
    let specification = Option.map (fun (module Task: Svcomp.Task) ->
        Svcomp.Specification.to_string Task.specification
      ) !Svcomp.task
    in
    let task = Entry.task ~input_files ~data_model ~specification in

    let is_invariant_node (n : Node.t) =
      let loc = Node.location n in
      match n with
      | Statement _ when not loc.synthetic && WitnessInvariant.is_invariant_node n -> true
      | _ ->
        (* avoid FunctionEntry/Function, because their locations are not inside the function where asserts could be inserted *)
        false
    in

    let local_lvals n local =
      if GobConfig.get_bool "witness.invariant.accessed" then (
        match R.ask_local_node n ~local MayAccessed with
        | `Top ->
          CilLval.Set.top ()
        | (`Lifted _) as es ->
          let lvals = AccessDomain.EventSet.fold (fun e lvals ->
              match e with
              | {var_opt = Some var; offs_opt = Some offs; kind = Write} ->
                CilLval.Set.add (Var var, offs) lvals
              | _ ->
                lvals
            ) es (CilLval.Set.empty ())
          in
          let lvals =
            FileCfg.Cfg.next n
            |> BatList.enum
            |> BatEnum.filter_map (fun (_, next_n) ->
                match R.ask_local_node next_n MayAccessed with
                | `Top -> None
                | `Lifted _ as es -> Some es)
            |> BatEnum.fold AccessDomain.EventSet.union (AccessDomain.EventSet.empty ())
            |> fun es -> AccessDomain.EventSet.fold (fun e lvals ->
                match e with
                | {var_opt = Some var; offs_opt = Some offs; kind = Read} ->
                  CilLval.Set.add (Var var, offs) lvals
                | _ ->
                  lvals
              ) es lvals
          in
          lvals
      )
      else
        CilLval.Set.top ()
    in

    (* Generate location invariants (without precondition) *)
    let entries = NH.fold (fun n local acc ->
        let loc = Node.location n in
        if is_invariant_node n then (
          let lvals = local_lvals n local in
          match R.ask_local_node n ~local (Invariant {Invariant.default_context with lvals}) with
          | `Lifted inv ->
            let invs = WitnessUtil.InvariantExp.process_exp inv in
            List.fold_left (fun acc inv ->
                let location_function = (Node.find_fundec n).svar.vname in
                let location = Entry.location ~location:loc ~location_function in
                let invariant = Entry.invariant (CilType.Exp.show inv) in
                let entry = Entry.location_invariant ~task ~location ~invariant in
                entry :: acc
              ) acc invs
          | `Bot | `Top -> (* TODO: 0 for bot (dead code)? *)
            acc
        )
        else
          acc
      ) (Lazy.force nh) []
    in

    (* Generate loop invariants (without precondition) *)
    let entries = NH.fold (fun n local acc ->
        let loc = Node.location n in
        if WitnessInvariant.emit_loop_head && WitnessUtil.NH.mem WitnessInvariant.loop_heads n then (
          match Query.ask_local_node gh n local (Invariant Invariant.default_context) with
          | `Lifted inv ->
            let invs = WitnessUtil.InvariantExp.process_exp inv in
            List.fold_left (fun acc inv ->
                let location_function = (Node.find_fundec n).svar.vname in
                let location = Entry.location ~location:loc ~location_function in
                let invariant = Entry.invariant (CilType.Exp.show inv) in
                let entry = Entry.loop_invariant ~task ~location ~invariant in
                entry :: acc
              ) acc invs
          | `Bot | `Top -> (* TODO: 0 for bot (dead code)? *)
            acc
        )
        else
          acc
      ) nh entries
    in

    (* Generate flow-insensitive invariants *)
    let entries = GHT.fold (fun g v acc ->
        match g with
        | `Left g -> (* Spec global *)
          begin match R.ask_global (InvariantGlobal (Obj.repr g)) with
            | `Lifted inv ->
              let invs = WitnessUtil.InvariantExp.process_exp inv in
              List.fold_left (fun acc inv ->
                  let invariant = Entry.invariant (CilType.Exp.show inv) in
                  let entry = Entry.flow_insensitive_invariant ~task ~invariant in
                  entry :: acc
                ) acc invs
            | `Bot | `Top -> (* global bot might only be possible for alloc variables, if at all, so emit nothing *)
              acc
          end
        | `Right _ -> (* contexts global *)
          acc
      ) gh entries
    in

    (* Generate precondition invariants.
       We do this in three steps:
       1. Collect contexts for each function
       2. For each function context, find "matching"/"weaker" contexts that may satisfy its invariant
       3. Generate precondition invariants. The postcondition is a disjunction over the invariants for matching states. *)

    (* 1. Collect contexts for each function *)
    (* TODO: Use [IterSysVars] for this when #391 is merged. *)
    let fun_contexts : con_inv list FMap.t = FMap.create 103 in
    LHT.iter (fun ((n, c) as lvar) local ->
        begin match n with
          | FunctionEntry f ->
            let invariant = R.ask_local lvar ~local (Invariant Invariant.default_context) in
            FMap.modify_def [] f (fun acc -> {context = c; invariant; node = n; state = local}::acc) fun_contexts
          | _ -> ()
        end
      ) lh;

    (* 2. For all contexts and their invariants, find all contexts such that their start state may satisfy the invariant. *)
    let fc_map : con_inv list FCMap.t = FCMap.create 103 in
    FMap.iter (fun f con_invs ->
        List.iter (fun current_c ->
            begin match current_c.invariant with
              | `Lifted c_inv ->
                (* Collect all start states that may satisfy the invariant of current_c *)
                List.iter (fun c ->
                    let x = R.ask_local (c.node, c.context) ~local:c.state (Queries.EvalInt c_inv) in
                    if Queries.ID.is_bot x || Queries.ID.is_bot_ikind x then (* dead code *)
                      failwith "Bottom not expected when querying context state" (* Maybe this is reachable, failwith for now so we see when this happens *)
                    else if Queries.ID.to_bool x = Some false then () (* Nothing to do, the c does definitely not satisfy the predicate of current_c *)
                    else begin
                      (* Insert c into the list of weaker contexts of f *)
                      FCMap.modify_def [] (f, current_c.context) (fun cs -> c::cs) fc_map;
                    end
                  ) con_invs;
              | `Bot | `Top ->
                (* If the context invariant is None, we will not generate a precondition invariant. Nothing to do here. *)
                ()
            end
          ) con_invs;
      ) fun_contexts;

    (** Given [(n,c)] retrieves all [(n,c')], with [c'] such that [(f, c')] may satisfy the precondition generated for [c].*)
    let find_matching_states ((n, c) : LHT.key) =
      let f = Node.find_fundec n in
      let contexts =  FCMap.find fc_map (f, c) in
      List.filter_map (fun c -> LHT.find_option lh (n, c.context)) contexts
    in

    (* 3. Generate precondition invariants *)
    let entries = LHT.fold (fun ((n, c) as lvar) local acc ->
        if is_invariant_node n then (
          let fundec = Node.find_fundec n in
          let pre_lvar = (Node.FunctionEntry fundec, c) in
          let query = Queries.Invariant Invariant.default_context in
          match R.ask_local pre_lvar query with
          | `Lifted c_inv ->
            let loc = Node.location n in
            (* Find unknowns for which the preceding start state satisfies the precondtion *)
            let xs = find_matching_states lvar in

            (* Generate invariants. Give up in case one invariant could not be generated. *)
            let invs = GobList.fold_while_some (fun acc local ->
                let lvals = local_lvals n local in
                match R.ask_local_node n ~local (Invariant {Invariant.default_context with lvals}) with
                | `Lifted c -> Some ((`Lifted c)::acc)
                | `Bot | `Top -> None
              ) [] xs
            in
            begin match invs with
              | None
              | Some [] -> acc
              | Some (x::xs) ->
                begin match List.fold_left (fun acc inv -> Invariant.(acc || inv)) x xs with
                  | `Lifted inv ->
                    let invs = WitnessUtil.InvariantExp.process_exp inv in
                    let c_inv = InvariantCil.exp_replace_original_name c_inv in (* cannot be split *)
                    List.fold_left (fun acc inv ->
                        let location_function = (Node.find_fundec n).svar.vname in
                        let location = Entry.location ~location:loc ~location_function in
                        let precondition = Entry.invariant (CilType.Exp.show c_inv) in
                        let invariant = Entry.invariant (CilType.Exp.show inv) in
                        let entry = Entry.precondition_loop_invariant ~task ~location ~precondition ~invariant in
                        entry :: acc
                      ) acc invs
                  | `Bot | `Top -> acc
                end
            end
          | _ -> (* Do not construct precondition invariants if we cannot express precondition *)
            acc
        )
        else
          acc
      ) lh entries
    in

    let yaml_entries = List.rev_map YamlWitnessType.Entry.to_yaml entries in (* reverse to make entries in file in the same order as generation messages *)

    M.msg_group Info ~category:Witness "witness generation summary" [
      (Pretty.dprintf "total: %d" (List.length yaml_entries), None);
    ];

    yaml_entries_to_file yaml_entries (Fpath.v (GobConfig.get_string "witness.yaml.path"))
end


module ValidationResult =
struct
  (* constructor order is important for the chain lattice *)
  type result =
    | Confirmed
    | Unconfirmed
    | Refuted
    | ParseError
  [@@deriving enum, show]

  module ChainParams =
  struct
    let n () = max_result - 1
    let names i = show_result (Option.get (result_of_enum i))
  end
  include Lattice.Chain (ChainParams)
end

<<<<<<< HEAD
module Validator
    (File: WitnessUtil.File)
    (Cfg: MyCFG.CfgBidir)
    (Spec : Spec)
    (EQSys : GlobConstrSys with module LVar = VarF (Spec.C)
                            and module GVar = GVarF (Spec.V)
                            and module D = Spec.D
                            and module G = GVarG (Spec.G) (Spec.C))
    (LHT : BatHashtbl.S with type key = EQSys.LVar.t)
    (GHT : BatHashtbl.S with type key = EQSys.GVar.t) =
=======
module Validator (R: ResultQuery.SpecSysSol2) =
>>>>>>> c25dd942
struct
  open R
  open SpecSys

  module Locator = WitnessUtil.Locator (EQSys.LVar)
  module LvarS = Locator.ES
  module WitnessInvariant = WitnessUtil.Invariant (File) (Cfg)
  module InvariantParser = WitnessUtil.InvariantParser
  module VR = ValidationResult
  module Query = ResultQuery.Query (SpecSys)

  let loc_of_location (location: YamlWitnessType.Location.t): Cil.location = {
    file = location.file_name;
    line = location.line;
    column = location.column + 1;
    byte = -1;
    endLine = -1;
    endColumn = -1;
    endByte = -1;
    synthetic = false;
  }

  let validate () =
    let locator = Locator.create () in
    let loop_locator = Locator.create () in
    LHT.iter (fun ((n, _) as lvar) _ ->
        let loc = Node.location n in
        if not loc.synthetic then
          Locator.add locator loc lvar;
        if WitnessUtil.NH.mem WitnessInvariant.loop_heads n then
          Locator.add loop_locator loc lvar
      ) lh;

    let inv_parser = InvariantParser.create FileCfg.file in

    let yaml = Yaml_unix.of_file_exn (Fpath.v (GobConfig.get_string "witness.yaml.validate")) in
    let yaml_entries = yaml |> GobYaml.list |> BatResult.get_ok in

    let cnt_confirmed = ref 0 in
    let cnt_unconfirmed = ref 0 in
    let cnt_refuted = ref 0 in
    let cnt_unchecked = ref 0 in
    let cnt_unsupported = ref 0 in
    let cnt_error = ref 0 in

    let validate_entry (entry: YamlWitnessType.Entry.t): YamlWitnessType.Entry.t option =
      let uuid = entry.metadata.uuid in
      let target_type = YamlWitnessType.EntryType.entry_type entry.entry_type in

      let validate_lvars_invariant ~entry_certificate ~loc ~lvars inv =
        let msgLoc: M.Location.t = CilLocation loc in
        match InvariantParser.parse_cabs inv with
        | Ok inv_cabs ->

          let result = LvarS.fold (fun ((n, _) as lvar) (acc: VR.t) ->
              let fundec = Node.find_fundec n in

              let result: VR.result = match InvariantParser.parse_cil inv_parser ~fundec ~loc inv_cabs with
                | Ok inv_exp ->
                  let x = ask_local lvar (Queries.EvalInt inv_exp) in
                  if Queries.ID.is_bot x || Queries.ID.is_bot_ikind x then (* dead code *)
                    Option.get (VR.result_of_enum (VR.bot ()))
                  else (
                    match Queries.ID.to_bool x with
                    | Some true -> Confirmed
                    | Some false -> Refuted
                    | None -> Unconfirmed
                  )
                | Error e ->
                  ParseError
              in
              VR.join acc (VR.result_to_enum result)
            ) lvars (VR.bot ())
          in

          begin match Option.get (VR.result_of_enum result) with
            | Confirmed ->
              incr cnt_confirmed;
              M.success ~category:Witness ~loc:msgLoc "invariant confirmed: %s" inv;
              let target = Entry.target ~uuid ~type_:target_type ~file_name:loc.file in
              let certification = Entry.certification true in
              let certificate_entry = entry_certificate ~target ~certification in
              Some certificate_entry
            | Unconfirmed ->
              incr cnt_unconfirmed;
              M.warn ~category:Witness ~loc:msgLoc "invariant unconfirmed: %s" inv;None
            | Refuted ->
              incr cnt_refuted;
              M.error ~category:Witness ~loc:msgLoc "invariant refuted: %s" inv;
              let target = Entry.target ~uuid ~type_:target_type ~file_name:loc.file in
              let certification = Entry.certification false in
              let certificate_entry = entry_certificate ~target ~certification in
              Some certificate_entry
            | ParseError ->
              incr cnt_error;
              M.error ~category:Witness ~loc:msgLoc "CIL couldn't parse invariant: %s" inv;
              M.info ~category:Witness ~loc:msgLoc "invariant has undefined variables or side effects: %s" inv;
              None
          end
        | Error e ->
          incr cnt_error;
          M.error ~category:Witness ~loc:msgLoc "Frontc couldn't parse invariant: %s" inv;
          M.info ~category:Witness ~loc:msgLoc "invariant has invalid syntax: %s" inv;
          None
      in

      let validate_location_invariant (location_invariant: YamlWitnessType.LocationInvariant.t) =
        let loc = loc_of_location location_invariant.location in
        let inv = location_invariant.location_invariant.string in
        let entry_certificate = Entry.loop_invariant_certificate in (* TODO: Wrong, because there's no location_invariant_certificate, but this is the closest thing for now. *)

        match Locator.find_opt locator loc with
        | Some lvars ->
          validate_lvars_invariant ~entry_certificate ~loc ~lvars inv
        | None ->
          incr cnt_error;
          M.warn ~category:Witness ~loc:(CilLocation loc) "couldn't locate invariant: %s" inv;
          None
      in

      let validate_loop_invariant (loop_invariant: YamlWitnessType.LoopInvariant.t) =
        let loc = loc_of_location loop_invariant.location in
        let inv = loop_invariant.loop_invariant.string in
        let entry_certificate = Entry.loop_invariant_certificate in

        match Locator.find_opt loop_locator loc with
        | Some lvars ->
          validate_lvars_invariant ~entry_certificate ~loc ~lvars inv
        | None ->
          incr cnt_error;
          M.warn ~category:Witness ~loc:(CilLocation loc) "couldn't locate invariant: %s" inv;
          None
      in

      let validate_precondition_loop_invariant (precondition_loop_invariant: YamlWitnessType.PreconditionLoopInvariant.t) =
        let loc = loc_of_location precondition_loop_invariant.location in
        let pre = precondition_loop_invariant.precondition.string in
        let inv = precondition_loop_invariant.loop_invariant.string in
        let entry_certificate = Entry.precondition_loop_invariant_certificate in
        let msgLoc: M.Location.t = CilLocation loc in

        match Locator.find_opt locator loc with
        | Some lvars ->
          begin match InvariantParser.parse_cabs pre with
            | Ok pre_cabs ->

              let precondition_holds (n, c) =
                let fundec = Node.find_fundec n in
                let pre_lvar = (Node.FunctionEntry fundec, c) in

                match InvariantParser.parse_cil inv_parser ~fundec ~loc pre_cabs with
                | Ok pre_exp ->
                  let x = ask_local pre_lvar (Queries.EvalInt pre_exp) in
                  if Queries.ID.is_bot x || Queries.ID.is_bot_ikind x then (* dead code *)
                    true
                  else (
                    match Queries.ID.to_bool x with
                    | Some b -> b
                    | None -> false
                  )
                | Error e ->
                  M.error ~category:Witness ~loc:msgLoc "CIL couldn't parse precondition: %s" inv;
                  M.info ~category:Witness ~loc:msgLoc "precondition has undefined variables or side effects: %s" inv;
                  false
              in

              let lvars = LvarS.filter precondition_holds lvars in
              if LvarS.is_empty lvars then (
                incr cnt_unchecked;
                M.warn ~category:Witness ~loc:msgLoc "precondition never definitely holds: %s" pre;
                None
              )
              else
                validate_lvars_invariant ~entry_certificate ~loc ~lvars inv
            | Error e ->
              incr cnt_error;
              M.error ~category:Witness ~loc:msgLoc "Frontc couldn't parse precondition: %s" pre;
              M.info ~category:Witness ~loc:msgLoc "precondition has invalid syntax: %s" pre;
              None
          end
        | None ->
          incr cnt_error;
          M.warn ~category:Witness ~loc:msgLoc "couldn't locate invariant: %s" inv;
          None
      in

      match entry.entry_type with
      | LocationInvariant x ->
        validate_location_invariant x
      | LoopInvariant x ->
        validate_loop_invariant x
      | PreconditionLoopInvariant x ->
        validate_precondition_loop_invariant x
      | _ ->
        incr cnt_unsupported;
        M.info_noloc ~category:Witness "cannot validate entry of type %s" target_type;
        None
    in

    let yaml_entries' = List.fold_left (fun yaml_entries' yaml_entry ->
        match YamlWitnessType.Entry.of_yaml yaml_entry with
        | Ok entry ->
          let certificate_entry = validate_entry entry in
          let yaml_certificate_entry = Option.map YamlWitnessType.Entry.to_yaml certificate_entry in
          Option.to_list yaml_certificate_entry @ yaml_entry :: yaml_entries'
        | Error (`Msg e) ->
          incr cnt_error;
          M.info_noloc ~category:Witness "couldn't parse entry: %s" e;
          yaml_entry :: yaml_entries'
      ) [] yaml_entries
    in

    M.msg_group Info ~category:Witness "witness validation summary" [
      (Pretty.dprintf "confirmed: %d" !cnt_confirmed, None);
      (Pretty.dprintf "unconfirmed: %d" !cnt_unconfirmed, None);
      (Pretty.dprintf "refuted: %d" !cnt_refuted, None);
      (Pretty.dprintf "error: %d" !cnt_error, None);
      (Pretty.dprintf "unchecked: %d" !cnt_unchecked, None);
      (Pretty.dprintf "unsupported: %d" !cnt_unsupported, None);
      (Pretty.dprintf "total: %d" (!cnt_confirmed + !cnt_unconfirmed + !cnt_refuted + !cnt_unchecked + !cnt_unsupported + !cnt_error), None);
    ];

    yaml_entries_to_file (List.rev yaml_entries') (Fpath.v (GobConfig.get_string "witness.yaml.certificate"))
end<|MERGE_RESOLUTION|>--- conflicted
+++ resolved
@@ -240,7 +240,7 @@
         )
         else
           acc
-      ) nh entries
+      ) (Lazy.force nh) entries
     in
 
     (* Generate flow-insensitive invariants *)
@@ -387,27 +387,14 @@
   include Lattice.Chain (ChainParams)
 end
 
-<<<<<<< HEAD
-module Validator
-    (File: WitnessUtil.File)
-    (Cfg: MyCFG.CfgBidir)
-    (Spec : Spec)
-    (EQSys : GlobConstrSys with module LVar = VarF (Spec.C)
-                            and module GVar = GVarF (Spec.V)
-                            and module D = Spec.D
-                            and module G = GVarG (Spec.G) (Spec.C))
-    (LHT : BatHashtbl.S with type key = EQSys.LVar.t)
-    (GHT : BatHashtbl.S with type key = EQSys.GVar.t) =
-=======
 module Validator (R: ResultQuery.SpecSysSol2) =
->>>>>>> c25dd942
 struct
   open R
   open SpecSys
 
   module Locator = WitnessUtil.Locator (EQSys.LVar)
   module LvarS = Locator.ES
-  module WitnessInvariant = WitnessUtil.Invariant (File) (Cfg)
+  module WitnessInvariant = WitnessUtil.Invariant (FileCfg)
   module InvariantParser = WitnessUtil.InvariantParser
   module VR = ValidationResult
   module Query = ResultQuery.Query (SpecSys)
