--- conflicted
+++ resolved
@@ -455,16 +455,8 @@
   let lognot n1    = of_bool (not (to_bool' n1))
   let logand n1 n2 = of_bool ((to_bool' n1) && (to_bool' n2))
   let logor  n1 n2 = of_bool ((to_bool' n1) || (to_bool' n2))
-<<<<<<< HEAD
-  let pretty_diff () (x,y) = dprintf "%s: %a instead of %a" (name ()) pretty x pretty y
-  let cast_to t x = Size.cast t x
-
-  let printXml f x = BatPrintf.fprintf f "<value>\n<data>\n%s\n</data>\n</value>\n" (short 800 x)
-
+  let cast_to ?torg t x = Size.cast t x
   let arbitrary () = MyCheck.Arbitrary.int64
-=======
-  let cast_to ?torg t x = Size.cast t x
->>>>>>> 3deb814e
 end
 
 module FlatPureIntegers = (* Integers, but raises Unknown/Error on join/meet *)
@@ -1333,13 +1325,7 @@
   let lognot = (not)
   let logand = (&&)
   let logor  = (||)
-<<<<<<< HEAD
-  let pretty_diff () (x,y) = dprintf "%s: %a instead of %a" (name ()) pretty x pretty y
-  let printXml f x = BatPrintf.fprintf f "<value>\n<data>\n%s\n</data>\n</value>\n" (short 800 x)
-
   let arbitrary () = QCheck.bool
-=======
->>>>>>> 3deb814e
 end
 
 module Booleans = MakeBooleans (
