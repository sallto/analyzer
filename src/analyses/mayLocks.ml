--- conflicted
+++ resolved
@@ -34,12 +34,7 @@
     match a.f (Queries.MayPointTo exp) with
     | LvalSet a when not (Queries.LS.is_top a) ->
       Queries.LS.fold gather_addr (Queries.LS.remove (dummyFunDec.svar, `NoOffset) a) []
-<<<<<<< HEAD
-    | b -> Messages.warn ("Could not evaluate '"^sprint d_exp exp^"' to an points-to set, instead got '"^Queries.Result.short 60 b^"'."); []
-=======
-    | `Bot -> []
     | b -> Messages.warn ("Could not evaluate '"^sprint d_exp exp^"' to an points-to set, instead got '"^Queries.Result.show b^"'."); []
->>>>>>> 040264ee
 
   (* locking logic -- add all locks we can add *)
   let lock ctx rw may_fail return_value_on_success a lv arglist ls : D.ReverseAddrSet.t =
