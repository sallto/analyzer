--- conflicted
+++ resolved
@@ -95,7 +95,6 @@
       {st with oct = oct'}
     )
 
-<<<<<<< HEAD
   let assign_to_global_wrapper ask getg sideg st lv f =
     match lv with
     (* Lvals which are numbers, have no offset and their address wasn't taken *)
@@ -114,54 +113,6 @@
     (* Ignoring all other assigns *)
     | _ ->
       st
-=======
-  let enter ctx r f args =
-    if D.is_bot ctx.local then [ctx.local, D.bot ()] else (
-      if Messages.tracing then Messages.tracel "combine" "apron enter f: %a\n" d_varinfo f.svar;
-      if Messages.tracing then Messages.tracel "combine" "apron enter formals: %a\n" (d_list "," d_varinfo) f.sformals;
-      if Messages.tracing then Messages.tracel "combine" "apron enter local: %a\n" D.pretty ctx.local;
-      let is = D.typesort f.sformals in
-      let is = is @ List.map (fun x -> x^"'") is in
-      let newd = D.add_vars ctx.local is in
-      let formargs = Goblintutil.zip f.sformals args in
-      let arith_formals = List.filter (fun (x,_) -> isIntegralType x.vtype) formargs in
-      List.iter (fun (v, e) -> D.assign_var_with newd (v.vname^"'") e) arith_formals;
-      D.forget_all_with newd (List.map (fun (x,_) -> x.vname) arith_formals);
-      List.iter  (fun (v,_)   -> D.assign_var_eq_with newd v.vname (v.vname^"'")) arith_formals;
-      D.remove_all_but_with newd (is);
-      if Messages.tracing then Messages.tracel "combine" "apron enter newd: %a\n" D.pretty newd;
-      [ctx.local, newd]
-    )
-
-
-  let combine ctx r fe f args fc d =
-    if D.is_bot ctx.local || D.is_bot d then D.bot () else (
-      if Messages.tracing then Messages.tracel "combine" "apron f: %a\n" d_varinfo f.svar;
-      if Messages.tracing then Messages.tracel "combine" "apron formals: %a\n" (d_list "," d_varinfo) f.sformals;
-      match r with
-      | Some (Var v, NoOffset) when isIntegralType v.vtype && (not v.vglob) ->
-        let nd = D.forget_all ctx.local [v.vname] in
-        let fis = D.get_vars ctx.local in
-        let fis = List.map Var.to_string fis in
-        let nd' = D.add_vars d fis in
-        if Messages.tracing then Messages.tracel "combine" "apron args: %a\n" (d_list "," d_exp) args;
-        let formargs = Goblintutil.zip f.sformals args in
-        let arith_formals = List.filter (fun (x,_) -> isIntegralType x.vtype) formargs in
-        List.iter (fun (v, e) -> D.substitute_var_with nd' (v.vname^"'") e) arith_formals;
-        let vars = List.map (fun (x,_) -> x.vname^"'") arith_formals in
-        if Messages.tracing then Messages.tracel "combine" "apron remove vars: %a\n" (docList Pretty.text) vars;
-        D.remove_all_with nd' vars;
-        D.forget_all_with nd' [v.vname];
-        D.substitute_var_eq_with nd' "#ret" v.vname;
-        D.remove_all_with nd' ["#ret"];
-        let r = A.unify Man.mgr nd nd' in
-        if Messages.tracing then Messages.tracel "combine" "apron unifying %a %a = %a\n" D.pretty nd D.pretty nd' D.pretty r;
-        r
-      | _ ->
-        (* TODO: don't go to top, but just forget r *)
-        D.top_env (A.env ctx.local)
-    )
->>>>>>> aa3a821c
 
 
   (* Basic transfer functions. *)
@@ -194,7 +145,6 @@
 
   let enter ctx r f args =
     let st = ctx.local in
-    let f = Cilfacade.getdec f in
     if M.tracing then M.tracel "combine" "apron enter f: %a\n" d_varinfo f.svar;
     if M.tracing then M.tracel "combine" "apron enter formals: %a\n" (d_list "," d_varinfo) f.sformals;
     if M.tracing then M.tracel "combine" "apron enter local: %a\n" D.pretty ctx.local;
@@ -224,7 +174,6 @@
     {st with oct = new_oct}
 
   let return ctx e f =
-<<<<<<< HEAD
     let st = ctx.local in
     let new_oct =
       if AD.type_tracked (Cilfacade.fundec_return_type f) then (
@@ -250,7 +199,6 @@
 
   let combine ctx r fe f args fc fun_st =
     let st = ctx.local in
-    let f = Cilfacade.getdec f in
     if M.tracing then M.tracel "combine" "apron f: %a\n" d_varinfo f.svar;
     if M.tracing then M.tracel "combine" "apron formals: %a\n" (d_list "," d_varinfo) f.sformals;
     if M.tracing then M.tracel "combine" "apron args: %a\n" (d_list "," d_exp) args;
@@ -282,17 +230,6 @@
             )
         | None ->
           unify_st
-=======
-    if D.is_bot ctx.local then D.bot () else
-
-      let nd = match e with
-        | Some e when isIntegralType (Cilfacade.typeOf e) ->
-          let nd = D.add_vars ctx.local ["#ret"] in
-          let () = D.assign_var_with nd "#ret" e in
-          nd
-        | None -> D.top_env (A.env ctx.local)
-        | _ -> D.add_vars ctx.local ["#ret"]
->>>>>>> aa3a821c
       in
       AD.remove_vars_with unify_st'.oct [V.return]; (* mutates! *)
       unify_st'
@@ -360,40 +297,24 @@
     let open Queries in
     let st = ctx.local in
     match q with
-<<<<<<< HEAD
-    | Assert e ->
-      read_from_globals_wrapper (Analyses.ask_of_ctx ctx) ctx.global st e (fun oct' e' ->
-          match AD.check_assert e' oct' with
-          | `Top -> `Top
-          | `True -> `Lifted true
-          | `False -> `Lifted false
-          | _ -> `Bot
-        )
     | EvalInt e ->
       read_from_globals_wrapper (Analyses.ask_of_ctx ctx) ctx.global st e (fun oct' e' ->
-          match AD.get_int_val_for_cil_exp oct' e' with
-          | Some i -> ID.of_int i
-          | _ -> `Top
+          let ik = Cilfacade.get_ikind_exp e' in
+          match e' with
+          (* constraint *)
+          | BinOp ((Lt | Gt | Le | Ge | Eq | Ne), _, _, _) ->
+            begin match AD.check_assert e' oct' with
+              | `True -> ID.of_bool ik true
+              | `False -> ID.of_bool ik false
+              | `Top -> ID.top ()
+            end
+          (* expression *)
+          | _ ->
+            begin match AD.get_int_val_for_cil_exp oct' e' with
+              | Some i -> ID.of_int ik i
+              | _ -> ID.top ()
+            end
         )
-=======
-    | EvalInt e ->
-      let ik = Cilfacade.get_ikind_exp e in
-      begin match e with
-        (* constraint *)
-        | BinOp ((Lt | Gt | Le | Ge | Eq | Ne), _, _, _) ->
-          begin match D.check_assert e d with
-            | `True -> ID.of_bool ik true
-            | `False -> ID.of_bool ik false
-            | `Top -> ID.top ()
-          end
-        (* expression *)
-        | _ ->
-          begin match D.get_int_val_for_cil_exp d e with
-            | Some i -> ID.of_int ik i
-            | _ -> ID.top ()
-          end
-      end
->>>>>>> aa3a821c
     | _ -> Result.top q
 
 
