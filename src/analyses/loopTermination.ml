(** Termination analysis for loops and [goto] statements ([termination]). *)

open Analyses
open GoblintCil
open TerminationPreprocessing

(** Stores the result of the query if the program is single threaded or not
    since finalize does not has ctx as an argument*)
let single_thread : bool ref = ref false

(** Contains all loop counter variables (varinfo) and maps them to their corresponding loop statement. *)
let loop_counters : stmt VarToStmt.t ref = ref VarToStmt.empty

(** Contains the locations of the upjumping gotos *)
let upjumping_gotos : location list ref = ref []

(** Indicates the place in the code, right after a loop is exited. *)
let loop_exit : varinfo ref = ref (makeVarinfo false "-error" Cil.intType)

let is_loop_counter_var (x : varinfo) =
  VarToStmt.mem x !loop_counters

let no_upjumping_gotos () =
  upjumping_gotos.contents = []

(** Checks whether a variable can be bounded *)
let check_bounded ctx varinfo =
  let open IntDomain.IntDomTuple in
  let exp = Lval (Var varinfo, NoOffset) in
  match ctx.ask (EvalInt exp) with
  | `Top -> false
  | `Lifted v -> not (is_top_of (ikind v) v)
  | `Bot -> failwith "Loop counter variable is Bot."

(** We want to record termination information of loops and use the loop
 * statements for that. We use this lifting because we need to have a
 * lattice. *)
module Statements = Lattice.Flat (CilType.Stmt) (Printable.DefaultNames)

(** The termination analysis considering loops and gotos *)
module Spec : Analyses.MCPSpec =
struct

  (** Provides some default implementations *)
  include Analyses.IdentitySpec

  let name () = "termination"

  module D = Lattice.Unit
  module C = D
  module V =
  struct
    include Printable.Unit
    let is_write_only _ = true
  end
  module G = MapDomain.MapBot (Statements) (BoolDomain.MustBool)

  let startstate _ = ()
  let exitstate = startstate

  let finalize () =
    (* Warning for detected possible non-termination *)
    (* Upjumping gotos *)
    if not (no_upjumping_gotos ()) then (
<<<<<<< HEAD
      List.iter 
        (fun x -> 
          let msgs =
            [(Pretty.dprintf "The program might not terminate! (Upjumping Goto)\n", Some (M.Location.CilLocation x));] in
          M.msg_group Warning ~category:NonTerminating "Possibly non terminating loops" msgs)
        (!upjumping_gotos) 
    );
    (* multithreaded *)
=======
      List.iter
        (fun x ->
           let msgs =
             [(Pretty.dprintf
                 "The program might not terminate! (Upjumping Goto)\n",
               Some (M.Location.CilLocation x)
              );] in
           M.msg_group Warning ~category:NonTerminating "Possibly non terminating loops" msgs)
        (!upjumping_gotos)
    );
    (* Multithreaded *)
>>>>>>> 847ea368
    if not (!single_thread) then (
      M.warn ~category:NonTerminating "The program might not terminate! (Multithreaded)\n"
    )

  let special ctx (lval : lval option) (f : varinfo) (arglist : exp list) =
    if !AnalysisState.postsolving then
      match f.vname, arglist with
        "__goblint_bounded", [Lval (Var x, NoOffset)] ->
        let is_bounded = check_bounded ctx x in
        let loop_statement = VarToStmt.find x !loop_counters in
        ctx.sideg () (G.add (`Lifted loop_statement) is_bounded (ctx.global ()));
        (* In case the loop is not bounded, a warning is created. *)
        if not (is_bounded) then (
          let msgs =
            [(Pretty.dprintf
                "The program might not terminate! (Loop analysis)\n",
              Some (M.Location.CilLocation (Cilfacade.get_stmtLoc loop_statement))
             );] in
          M.msg_group Warning ~category:NonTerminating "Possibly non terminating loops" msgs);
        ()
      | _ -> ()
    else ()

  (** Checks whether a new thread was spawned some time. We want to discard
   * any knowledge about termination then (see query function) *)
  let must_be_single_threaded_since_start ctx =
    let single_threaded = not (ctx.ask Queries.IsEverMultiThreaded) in
    single_thread := single_threaded;
    single_threaded

  (** Provides information to Goblint *)
  let query ctx (type a) (q: a Queries.t): a Queries.result =
    match q with
    | Queries.MustTermLoop loop_statement ->
      must_be_single_threaded_since_start ctx
      && (match G.find_opt (`Lifted loop_statement) (ctx.global ()) with
            Some b -> b
          | None -> false)
    | Queries.MustTermAllLoops ->
<<<<<<< HEAD
      must_be_single_threaded_since_start ctx (* must be the first to be evaluated! *)
      (*Reason: must_be_single_threaded_since_start has the side effect that the single_Thread variable is set
      In case of another order and due to lazy evaluation the correct value of single_Thread can otherwise not be guaranteed! *)
=======
      let always_single_threaded = must_be_single_threaded_since_start ctx in
      (* Must be the first to be evaluated! This has the side effect that
       * single_thread is set. In case of another order and due to lazy
       * evaluation, the correct value of single_thread can not be guaranteed!
       * Therefore, we use a let-in clause here. *)
      always_single_threaded
>>>>>>> 847ea368
      && no_upjumping_gotos ()
      && G.for_all (fun _ term_info -> term_info) (ctx.global ())
    | _ -> Queries.Result.top q

end

let () =
  (* Register the preprocessing *)
  Cilfacade.register_preprocess_cil (Spec.name ()) (new loopCounterVisitor loop_counters upjumping_gotos loop_exit);
  (* Register this analysis within the master control program *)
  MCP.register_analysis (module Spec : MCPSpec)<|MERGE_RESOLUTION|>--- conflicted
+++ resolved
@@ -62,16 +62,6 @@
     (* Warning for detected possible non-termination *)
     (* Upjumping gotos *)
     if not (no_upjumping_gotos ()) then (
-<<<<<<< HEAD
-      List.iter 
-        (fun x -> 
-          let msgs =
-            [(Pretty.dprintf "The program might not terminate! (Upjumping Goto)\n", Some (M.Location.CilLocation x));] in
-          M.msg_group Warning ~category:NonTerminating "Possibly non terminating loops" msgs)
-        (!upjumping_gotos) 
-    );
-    (* multithreaded *)
-=======
       List.iter
         (fun x ->
            let msgs =
@@ -83,7 +73,6 @@
         (!upjumping_gotos)
     );
     (* Multithreaded *)
->>>>>>> 847ea368
     if not (!single_thread) then (
       M.warn ~category:NonTerminating "The program might not terminate! (Multithreaded)\n"
     )
@@ -123,18 +112,12 @@
             Some b -> b
           | None -> false)
     | Queries.MustTermAllLoops ->
-<<<<<<< HEAD
-      must_be_single_threaded_since_start ctx (* must be the first to be evaluated! *)
-      (*Reason: must_be_single_threaded_since_start has the side effect that the single_Thread variable is set
-      In case of another order and due to lazy evaluation the correct value of single_Thread can otherwise not be guaranteed! *)
-=======
       let always_single_threaded = must_be_single_threaded_since_start ctx in
       (* Must be the first to be evaluated! This has the side effect that
        * single_thread is set. In case of another order and due to lazy
        * evaluation, the correct value of single_thread can not be guaranteed!
        * Therefore, we use a let-in clause here. *)
       always_single_threaded
->>>>>>> 847ea368
       && no_upjumping_gotos ()
       && G.for_all (fun _ term_info -> term_info) (ctx.global ())
     | _ -> Queries.Result.top q
