--- conflicted
+++ resolved
@@ -182,11 +182,6 @@
         | Some fnc -> (fnc act arglist)
         | _ -> arglist
       in
-<<<<<<< HEAD
-      List.iter (access_one_top ctx `Read true) (arg_acc `Read);
-      List.iter (access_one_top ctx `Write true) (arg_acc `Write);
-      List.iter (access_one_top ctx `Free true) (arg_acc `Free);
-=======
       (* TODO: per-argument reach *)
       let reach =
         match f.vname with
@@ -195,9 +190,9 @@
         | "__builtin_object_size" -> false
         | _ -> true
       in
-      List.iter (access_one_top ctx false reach) (arg_acc `Read);
-      List.iter (access_one_top ctx true  reach) (arg_acc `Write);
->>>>>>> f8ad4ab3
+      List.iter (access_one_top ctx `Read reach) (arg_acc `Read);
+      List.iter (access_one_top ctx `Write reach) (arg_acc `Write);
+      List.iter (access_one_top ctx `Free reach) (arg_acc `Free);
       (match lv with
        | Some x -> access_one_top ctx `Write false (AddrOf x)
        | None -> ());
