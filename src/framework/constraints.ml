(** How to generate constraints for a solver using specifications described in [Analyses]. *)

open Prelude
open Cil
open MyCFG
open Pretty
open Analyses
open GobConfig

module M = Messages

(** Lifts a [Spec] so that the domain is [Hashcons]d *)
module HashconsLifter (S:Spec)
  : Spec with module D = Lattice.HConsed (S.D)
          and module G = S.G
          and module C = S.C
=
struct
  module D = Lattice.HConsed (S.D)
  module G = S.G
  module C = S.C

  let name () = S.name () ^" hashconsed"

  let init = S.init
  let finalize = S.finalize

  let should_join x y = S.should_join (D.unlift x) (D.unlift y)

  let startstate v = D.lift (S.startstate v)
  let exitstate  v = D.lift (S.exitstate  v)
  let morphstate v d = D.lift (S.morphstate v (D.unlift d))

  let val_of = D.lift % S.val_of
  let context = S.context % D.unlift
  let call_descr = S.call_descr

  let conv ctx =
    { ctx with local = D.unlift ctx.local
             ; split = (fun d es -> ctx.split (D.lift d) es )
    }

  let sync ctx reason =
    D.lift @@ S.sync (conv ctx) reason

  let query ctx q =
    S.query (conv ctx) q

  let assign ctx lv e =
    D.lift @@ S.assign (conv ctx) lv e

  let vdecl ctx v =
    D.lift @@ S.vdecl (conv ctx) v

  let branch ctx e tv =
    D.lift @@ S.branch (conv ctx) e tv

  let body ctx f =
    D.lift @@ S.body (conv ctx) f

  let return ctx r f =
    D.lift @@ S.return (conv ctx) r f

  let intrpt ctx =
    D.lift @@ S.intrpt (conv ctx)

  let asm ctx =
    D.lift @@ S.asm (conv ctx)

  let skip ctx =
    D.lift @@ S.skip (conv ctx)

  let enter ctx r f args =
    List.map (fun (x,y) -> D.lift x, D.lift y) @@ S.enter (conv ctx) r f args

  let special ctx r f args =
    D.lift @@ S.special (conv ctx) r f args

  let combine ctx r fe f args fc es =
    D.lift @@ S.combine (conv ctx) r fe f args fc (D.unlift es)

  let threadenter ctx lval f args =
    List.map D.lift @@ S.threadenter (conv ctx) lval f args

  let threadspawn ctx lval f args fctx =
    D.lift @@ S.threadspawn (conv ctx) lval f args (conv fctx)
end

(** Lifts a [Spec] so that the context is [Hashcons]d. *)
module HashconsContextLifter (S:Spec)
  : Spec with module D = S.D
          and module G = S.G
          and module C = Printable.HConsed (S.C)
=
struct
  module D = S.D
  module G = S.G
  module C = Printable.HConsed (S.C)

  let name () = S.name () ^" context hashconsed"

  let init = S.init
  let finalize = S.finalize

  let should_join = S.should_join

  let startstate = S.startstate
  let exitstate  = S.exitstate
  let morphstate = S.morphstate

  let val_of = S.val_of % C.unlift
  let context = C.lift % S.context
  let call_descr f = S.call_descr f % C.unlift

  let conv ctx =
    { ctx with context = (fun () -> C.unlift (ctx.context ())) }

  let sync ctx reason =
    S.sync (conv ctx) reason

  let query ctx q =
    match q with
    | Queries.IterPrevVars f ->
      let g i (n, c, j) e = f i (n, Obj.repr (C.lift (Obj.obj c)), j) e in
      S.query (conv ctx) (Queries.IterPrevVars g)
    | _ -> S.query (conv ctx) q

  let assign ctx lv e =
    S.assign (conv ctx) lv e

  let vdecl ctx v =
    S.vdecl (conv ctx) v

  let branch ctx e tv =
    S.branch (conv ctx) e tv

  let body ctx f =
    S.body (conv ctx) f

  let return ctx r f =
    S.return (conv ctx) r f

  let intrpt ctx =
    S.intrpt (conv ctx)

  let asm ctx =
    S.asm (conv ctx)

  let skip ctx =
    S.skip (conv ctx)

  let enter ctx r f args =
    S.enter (conv ctx) r f args

  let special ctx r f args =
    S.special (conv ctx) r f args

  let combine ctx r fe f args fc es =
    S.combine (conv ctx) r fe f args (C.unlift fc) es

  let threadenter ctx lval f args =
    S.threadenter (conv ctx) lval f args

  let threadspawn ctx lval f args fctx =
    S.threadspawn (conv ctx) lval f args (conv fctx)
end

(* see option ana.opt.equal *)
module OptEqual (S: Spec) = struct
  module D = struct include S.D let equal x y = x == y || equal x y end
  module G = struct include S.G let equal x y = x == y || equal x y end
  module C = struct include S.C let equal x y = x == y || equal x y end
  include (S : Spec with module D := D and module G := G and module C := C)
end

(** If dbg.slice.on, stops entering functions after dbg.slice.n levels. *)
module LevelSliceLifter (S:Spec)
  : Spec with module D = Lattice.Prod (S.D) (Lattice.Reverse (IntDomain.Lifted))
          and module G = S.G
          and module C = S.C
=
struct
  module D = Lattice.Prod (S.D) (Lattice.Reverse (IntDomain.Lifted))
  module G = S.G
  module C = S.C

  let name () = S.name ()^" level sliced"

  let start_level = ref (`Top)
  let error_level = ref (`Lifted  0L)

  let init () =
    if get_bool "dbg.slice.on" then
      start_level := `Lifted (Int64.of_int (get_int "dbg.slice.n"));
    S.init ()

  let finalize = S.finalize

  let should_join (x,_) (y,_) = S.should_join x y

  let startstate v = (S.startstate v, !start_level)
  let exitstate  v = (S.exitstate  v, !start_level)
  let morphstate v (d,l) = (S.morphstate v d, l)

  let val_of d = (S.val_of d, !error_level)
  let context (d,_) = S.context d
  let call_descr f = S.call_descr f

  let conv ctx =
    { ctx with local = fst ctx.local
             ; split = (fun d es -> ctx.split (d, snd ctx.local) es )
    }

  let lift_fun ctx f g h =
    f @@ h (g (conv ctx))

  let enter' ctx r f args =
    let liftmap = List.map (fun (x,y) -> (x, snd ctx.local), (y, snd ctx.local)) in
    lift_fun ctx liftmap S.enter ((|>) args % (|>) f % (|>) r)

  let lift ctx d = (d, snd ctx.local)
  let lift_start_level d = (d, !start_level)

  let sync ctx reason = lift_fun ctx (lift ctx) S.sync   ((|>) reason)
  let query' ctx q    = lift_fun ctx identity   S.query  ((|>) q)
  let assign ctx lv e = lift_fun ctx (lift ctx) S.assign ((|>) e % (|>) lv)
  let vdecl ctx v     = lift_fun ctx (lift ctx) S.vdecl  ((|>) v)
  let branch ctx e tv = lift_fun ctx (lift ctx) S.branch ((|>) tv % (|>) e)
  let body ctx f      = lift_fun ctx (lift ctx) S.body   ((|>) f)
  let return ctx r f  = lift_fun ctx (lift ctx) S.return ((|>) f % (|>) r)
  let intrpt ctx      = lift_fun ctx (lift ctx) S.intrpt identity
  let asm ctx         = lift_fun ctx (lift ctx) S.asm    identity
  let skip ctx        = lift_fun ctx (lift ctx) S.skip   identity
  let special ctx r f args        = lift_fun ctx (lift ctx) S.special ((|>) args % (|>) f % (|>) r)
  let combine' ctx r fe f args fc es = lift_fun ctx (lift ctx) S.combine (fun p -> p r fe f args fc (fst es))

  let threadenter ctx lval f args = lift_fun ctx (List.map lift_start_level) S.threadenter ((|>) args % (|>) f % (|>) lval)
  let threadspawn ctx lval f args fctx = lift_fun ctx (lift ctx) S.threadspawn ((|>) (conv fctx) % (|>) args % (|>) f % (|>) lval)

  let leq0 = function
    | `Top -> false
    | `Lifted x -> x <= 0L
    | `Bot -> true

  let sub1 = function
    | `Lifted x -> `Lifted (Int64.sub x 1L)
    | x -> x

  let add1 = function
    | `Lifted x -> `Lifted (Int64.add x 1L)
    | x -> x

  let enter ctx r f args =
    let (d,l) = ctx.local in
    if leq0 l then
      [ctx.local, D.bot ()]
    else
      enter' {ctx with local=(d, sub1 l)} r f args

  let combine ctx r fe f args fc es =
    let (d,l) = ctx.local in
    let l = add1 l in
    if leq0 l then
      (d, l)
    else
      let d',_ = combine' ctx r fe f args fc es in
      (d', l)

  let query ctx = function
    | Queries.EvalFunvar e ->
      let (d,l) = ctx.local in
      if leq0 l then
        `LvalSet (Queries.LS.empty ())
      else
        query' ctx (Queries.EvalFunvar e)
    | q -> query' ctx q
end


(** Limits the number of widenings per node. *)
module LimitLifter (S:Spec) =
struct
  include (S : module type of S with module D := S.D)

  let name () = S.name ()^" limited"

  let limit = ref 0

  let init () =
    limit := get_int "dbg.limit.widen";
    S.init ()

  module H = MyCFG.H
  let h = H.create 13
  let incr k =
    H.modify_def 1 k (fun v ->
        if v >= !limit then failwith ("LimitLifter: Reached limit ("^string_of_int !limit^") for node "^Ana.sprint MyCFG.pretty_short_node (Option.get !MyCFG.current_node));
        v+1
      ) h;
  module D = struct
    include S.D
    let widen x y = Option.may incr !MyCFG.current_node; widen x y (* when is this None? *)
  end
end


(* widening on contexts, keeps contexts for calls in context *)
module WidenContextLifter (S:Spec)
=
struct
  module DD =
  struct
    include S.D
    let printXml f d = BatPrintf.fprintf f "<value>%a</value>" printXml d
  end
  module M = MapDomain.MapBot (Basetype.Variables) (DD) (* should be CilFun -> S.C, but CilFun is not Groupable, and S.C is no Lattice *)
  module D = struct
    include Lattice.Prod (S.D) (M)
    let printXml f (d,m) = BatPrintf.fprintf f "\n%a<analysis name=\"widen-context\">\n%a\n</analysis>" S.D.printXml d M.printXml m
  end
  module G = S.G
  module C = Printable.Prod (S.C) (M)

  let name () = S.name ()^" with widened contexts"

  let init = S.init
  let finalize = S.finalize

  let should_join (x,_) (y,_) = S.should_join x y

  let inj f x = f x, M.bot ()

  let startstate = inj S.startstate
  let exitstate  = inj S.exitstate
  let morphstate v (d,m) = S.morphstate v d, m

  let val_of (c,m) =
    Messages.(if tracing then tracel "widen-context" "val_of with context %a\n" S.C.pretty c);
    S.val_of c, m
  let context (d,m) =
    Messages.(if tracing then tracel "widen-context" "context with child domain %a\nand map %a\n" S.D.pretty d M.pretty m);
    S.context d, m
  let call_descr f (c,m) = S.call_descr f c

  let conv ctx =
    { ctx with context = (fun () -> fst (ctx.context ()))
             ; local = fst ctx.local
             ; split = (fun d es -> ctx.split (d, snd ctx.local) es )
    }
  let lift_fun ctx f g = g (f (conv ctx)), snd ctx.local

  let sync ctx reason = lift_fun ctx S.sync   ((|>) reason)
  let query ctx       = S.query (conv ctx)
  let assign ctx lv e = lift_fun ctx S.assign ((|>) e % (|>) lv)
  let vdecl ctx v     = lift_fun ctx S.vdecl  ((|>) v)
  let branch ctx e tv = lift_fun ctx S.branch ((|>) tv % (|>) e)
  let body ctx f      = lift_fun ctx S.body   ((|>) f)
  let return ctx r f  = lift_fun ctx S.return ((|>) f % (|>) r)
  let intrpt ctx      = lift_fun ctx S.intrpt identity
  let asm ctx         = lift_fun ctx S.asm    identity
  let skip ctx        = lift_fun ctx S.skip   identity
  let special ctx r f args       = lift_fun ctx S.special ((|>) args % (|>) f % (|>) r)

  let threadenter ctx lval f args = S.threadenter (conv ctx) lval f args |> List.map (fun d -> (d, snd ctx.local))
  let threadspawn ctx lval f args fctx = lift_fun ctx S.threadspawn ((|>) (conv fctx) % (|>) args % (|>) f % (|>) lval)

  let enter ctx r f args =
    let m = snd ctx.local in
    let d' v_cur =
      let v_old = M.find f m in (* S.D.bot () if not found *)
      let v_new = S.D.widen v_old (S.D.join v_old v_cur) in
      Messages.(if tracing && not (S.D.equal v_old v_new) then tracel "widen-context" "enter results in new context for function %s\n" f.vname);
      let v_new = if GobConfig.get_bool "exp.widen-context-partial" then S.val_of (S.context v_new) else v_new in
      v_new, M.add f v_new m
    in
    S.enter (conv ctx) r f args
    |> List.map (fun (c,v) -> (c,m), d' v) (* c: caller, v: callee *)

  let combine ctx r fe f args fc es = lift_fun ctx S.combine (fun p -> p r fe f args (fst fc) (fst es))
end


(* widening on contexts, keeps contexts for calls only in D (needs exp.full-context to be false to work) *)
module WidenContextLifterSide (S:Spec)
=
struct
  module B = WidenContextLifter (S) (* can't just include this since type of ctx and some tf functions are different; TODO some generic functor to lift functions with conv, inj, proj? *)
  (* include (B : module type of B with module C := B.C) *)
  include B
  (* same as WidenContextLifter, but with a different C *)
  module C = S.C

  let val_of = inj S.val_of (* empty map when generating value from context *)
  let context (d,m) = S.context d (* just the child analysis' context *)
  let call_descr = S.call_descr

  (* copied from WidenContextLifter... *)
  let conv ctx =
    { ctx with local = fst ctx.local
             ; split = (fun d es -> ctx.split (d, snd ctx.local) es )
    }
  let lift_fun ctx f g = g (f (conv ctx)), snd ctx.local

  let sync ctx reason = lift_fun ctx S.sync   ((|>) reason)
  let query ctx       = S.query (conv ctx)
  let assign ctx lv e = lift_fun ctx S.assign ((|>) e % (|>) lv)
  let vdecl ctx v     = lift_fun ctx S.vdecl  ((|>) v)
  let branch ctx e tv = lift_fun ctx S.branch ((|>) tv % (|>) e)
  let body ctx f      = lift_fun ctx S.body   ((|>) f)
  let return ctx r f  = lift_fun ctx S.return ((|>) f % (|>) r)
  let intrpt ctx      = lift_fun ctx S.intrpt identity
  let asm ctx         = lift_fun ctx S.asm    identity
  let skip ctx        = lift_fun ctx S.skip   identity
  let special ctx r f args       = lift_fun ctx S.special ((|>) args % (|>) f % (|>) r)

  let threadenter ctx lval f args = S.threadenter (conv ctx) lval f args |> List.map (fun d -> (d, snd ctx.local))
  let threadspawn ctx lval f args fctx = lift_fun ctx S.threadspawn ((|>) (conv fctx) % (|>) args % (|>) f % (|>) lval)

  let enter ctx r f args =
    let m = snd ctx.local in
    let d' v_cur =
      let v_old = M.find f m in (* S.D.bot () if not found *)
      let v_new = S.D.widen v_old (S.D.join v_old v_cur) in
      Messages.(if tracing && not (S.D.equal v_old v_new) then tracel "widen-context" "enter results in new context for function %s\n" f.vname);
      let v_new = if GobConfig.get_bool "exp.widen-context-partial" then S.val_of (S.context v_new) else v_new in
      v_new, M.add f v_new m
    in
    S.enter (conv ctx) r f args
    |> List.map (fun (c,v) -> (c,m), d' v) (* c: caller, v: callee *)

  let combine ctx r fe f args fc es = lift_fun ctx S.combine (fun p -> p r fe f args fc (fst es))
end


(** Lifts a [Spec] with a special bottom element that represent unreachable code. *)
module DeadCodeLifter (S:Spec)
  : Spec with module D = Dom (S.D)
          and module G = S.G
          and module C = S.C
=
struct
  module D = Dom (S.D)
  module G = S.G
  module C = S.C

  let name () = S.name ()^" lifted"

  let init = S.init
  let finalize = S.finalize

  let should_join x y =
    match x, y with
    | `Lifted a, `Lifted b -> S.should_join a b
    | _ -> true

  let startstate v = `Lifted (S.startstate v)
  let exitstate  v = `Lifted (S.exitstate  v)
  let morphstate v d = try `Lifted (S.morphstate v (D.unlift d)) with Deadcode -> d

  let val_of = D.lift % S.val_of
  let context = S.context % D.unlift
  let call_descr f = S.call_descr f

  let conv ctx =
    { ctx with local = D.unlift ctx.local
             ; split = (fun d es -> ctx.split (D.lift d) es )
    }

  let lift_fun ctx f g h b =
    try f @@ h (g (conv ctx))
    with Deadcode -> b

  let sync ctx reason = lift_fun ctx D.lift   S.sync   ((|>) reason)      `Bot

  let enter ctx r f args =
    let liftmap = List.map (fun (x,y) -> D.lift x, D.lift y) in
    lift_fun ctx liftmap S.enter ((|>) args % (|>) f % (|>) r) []

  let query ctx q     = lift_fun ctx identity S.query  ((|>) q)            `Bot
  let assign ctx lv e = lift_fun ctx D.lift   S.assign ((|>) e % (|>) lv) `Bot
  let vdecl ctx v     = lift_fun ctx D.lift   S.vdecl  ((|>) v)            `Bot
  let branch ctx e tv = lift_fun ctx D.lift   S.branch ((|>) tv % (|>) e) `Bot
  let body ctx f      = lift_fun ctx D.lift   S.body   ((|>) f)            `Bot
  let return ctx r f  = lift_fun ctx D.lift   S.return ((|>) f % (|>) r)  `Bot
  let intrpt ctx      = lift_fun ctx D.lift   S.intrpt identity            `Bot
  let asm ctx         = lift_fun ctx D.lift   S.asm    identity           `Bot
  let skip ctx        = lift_fun ctx D.lift   S.skip   identity           `Bot
  let special ctx r f args       = lift_fun ctx D.lift S.special ((|>) args % (|>) f % (|>) r)        `Bot
  let combine ctx r fe f args fc es = lift_fun ctx D.lift S.combine (fun p -> p r fe f args fc (D.unlift es)) `Bot

  let threadenter ctx lval f args = lift_fun ctx (List.map D.lift) S.threadenter ((|>) args % (|>) f % (|>) lval) []
  let threadspawn ctx lval f args fctx = lift_fun ctx D.lift S.threadspawn ((|>) (conv fctx) % (|>) args % (|>) f % (|>) lval) `Bot
end

module type Increment =
sig
  val increment: increment_data
end

(** The main point of this file---generating a [GlobConstrSys] from a [Spec]. *)
module FromSpec (S:Spec) (Cfg:CfgBackward) (I: Increment)
  : sig
    include GlobConstrSys with module LVar = VarF (S.C)
                           and module GVar = Basetype.Variables
                           and module D = S.D
                           and module G = S.G
    val tf : MyCFG.node * S.C.t -> (Cil.location * MyCFG.edge) list * MyCFG.node -> ((MyCFG.node * S.C.t) -> S.D.t) -> (MyCFG.node * S.C.t -> S.D.t -> unit) -> (Cil.varinfo -> G.t) -> (Cil.varinfo -> G.t -> unit) -> D.t
  end
=
struct
  type lv = MyCFG.node * S.C.t
  (* type gv = varinfo *)
  type ld = S.D.t
  (* type gd = S.G.t *)
  module LVar = VarF (S.C)
  module GVar = Basetype.Variables
  module D = S.D
  module G = S.G

  let full_context = get_bool "exp.full-context"
  (* Dummy module. No incremental analysis supported here*)
  let increment = I.increment

  let sync ctx =
    let (d', diff) =
      match Cfg.prev ctx.prev_node with
      | _ :: _ :: _ -> S.sync ctx `Join
      | _ -> S.sync ctx `Normal
    in
    List.iter (uncurry ctx.sideg) diff;
    d'

  let common_ctx var edge prev_node pval (getl:lv -> ld) sidel getg sideg : (D.t, G.t, S.C.t) ctx * D.t list ref * (lval option * varinfo * exp list * D.t) list ref =
    let r = ref [] in
    let spawns = ref [] in
    (* now watch this ... *)
    let rec ctx =
      { ask     = query
      ; emit    = (fun _ -> failwith "emit outside MCP")
      ; node    = fst var
      ; prev_node = prev_node
      ; control_context = snd var
      ; context = snd var |> Obj.obj
      ; edge    = edge
      ; local   = pval
      ; global  = getg
      ; presub  = []
      ; postsub = []
      ; spawn   = spawn
      ; split   = (fun (d:D.t) es -> assert (List.is_empty es); r := d::!r)
      ; sideg   = sideg
      ; assign = (fun ?name _    -> failwith "Cannot \"assign\" in common context.")
      }
    and query x = S.query ctx x
    and spawn lval f args =
      (* TODO: adjust ctx node/edge? *)
      (* TODO: don't repeat for all paths that spawn same *)
      let ds = S.threadenter ctx lval f args in
      List.iter (fun d ->
          let c = S.context d in
          spawns := (lval, f, args, d) :: !spawns;
          if not full_context then sidel (FunctionEntry f, c) d;
          ignore (getl (Function f, c))
        ) ds
    in
    (* ... nice, right! *)
<<<<<<< HEAD
    let pval =
      match Cfg.prev prev_node with
      | _ :: _ :: _ -> S.sync ctx `Join
      | _ -> S.sync ctx `Normal
    in
    { ctx with local = pval }, r
=======
    let pval = sync ctx in
    { ctx with local = pval }, r, spawns
>>>>>>> 4feae9f9

  let rec bigsqcup = function
    | []    -> D.bot ()
    | [x]   -> x
    | x::xs -> D.join x (bigsqcup xs)

  let thread_spawns ctx d spawns =
    if List.is_empty spawns then
      d
    else
      let rec ctx' =
        { ctx with
          ask = query'
        ; local = d
        }
      and query' x = S.query ctx' x
      in
      (* TODO: don't forget path dependencies *)
      let one_spawn (lval, f, args, fd) =
        let rec fctx =
          { ctx with
            ask = fquery
          ; local = fd
          }
        and fquery x = S.query fctx x
        in
        S.threadspawn ctx' lval f args fctx
      in
      bigsqcup (List.map one_spawn spawns)

  let common_join ctx d splits spawns =
    thread_spawns ctx (bigsqcup (d :: splits)) spawns

  let common_joins ctx ds splits spawns = common_join ctx (bigsqcup ds) splits spawns

  let tf_loop var edge prev_node getl sidel getg sideg d =
    let ctx, r, spawns = common_ctx var edge prev_node d getl sidel getg sideg in
    common_join ctx (S.intrpt ctx) !r !spawns

  let tf_assign var edge prev_node lv e getl sidel getg sideg d =
    let ctx, r, spawns = common_ctx var edge prev_node d getl sidel getg sideg in
    common_join ctx (S.assign ctx lv e) !r !spawns

  let tf_vdecl var edge prev_node v getl sidel getg sideg d =
    let ctx, r, spawns = common_ctx var edge prev_node d getl sidel getg sideg in
    common_join ctx (S.vdecl ctx v) !r !spawns

  let normal_return r fd ctx sideg =
    let spawning_return = S.return ctx r fd in
    let nval = S.sync { ctx with local = spawning_return } `Return in
    nval

  let toplevel_kernel_return r fd ctx sideg =
    let st = if fd.svar.vname = MyCFG.dummy_func.svar.vname then ctx.local else S.return ctx r fd in
    let spawning_return = S.return {ctx with local = st} None MyCFG.dummy_func in
    let nval = S.sync { ctx with local = spawning_return } `Return in
    nval

  let tf_ret var edge prev_node ret fd getl sidel getg sideg d =
    let ctx, r, spawns = common_ctx var edge prev_node d getl sidel getg sideg in
    let d =
      if (fd.svar.vid = MyCFG.dummy_func.svar.vid ||
          List.mem fd.svar.vname (List.map Json.string (get_list "mainfun"))) &&
         (get_bool "kernel" || get_string "ana.osek.oil" <> "")
      then toplevel_kernel_return ret fd ctx sideg
      else normal_return ret fd ctx sideg
    in
    common_join ctx d !r !spawns

  let tf_entry var edge prev_node fd getl sidel getg sideg d =
    let ctx, r, spawns = common_ctx var edge prev_node d getl sidel getg sideg in
    common_join ctx (S.body ctx fd) !r !spawns

  let tf_test var edge prev_node e tv getl sidel getg sideg d =
    let ctx, r, spawns = common_ctx var edge prev_node d getl sidel getg sideg in
    common_join ctx (S.branch ctx e tv) !r !spawns

  let tf_normal_call ctx lv e f args  getl sidel getg sideg =
    let combine (cd, fc, fd) =
      if M.tracing then M.traceli "combine" "local: %a\n" S.D.pretty cd;
      (* Extra sync in case function has multiple returns.
         Each `Return sync is done before joining, so joined value may be unsound.
         Since sync is normally done before tf (in common_ctx), simulate it here for fd. *)
      (* TODO: don't do this extra sync here *)
      let fd =
        (* TODO: more accurate ctx? *)
        let rec sync_ctx = { ctx with
            ask = query;
            local = fd;
            prev_node = Function f
          }
        and query x = S.query sync_ctx x
        in
<<<<<<< HEAD
        S.sync sync_ctx `Return
=======
        sync sync_ctx
>>>>>>> 4feae9f9
      in
      let r = S.combine {ctx with local = cd} lv e f args fc fd in
      if M.tracing then M.traceu "combine" "combined local: %a\n" S.D.pretty r;
      r
    in
    let paths = S.enter ctx lv f args in
    let paths = List.map (fun (c,v) -> (c, S.context v, v)) paths in
    let _     = if not full_context then List.iter (fun (c,fc,v) -> if not (S.D.is_bot v) then sidel (FunctionEntry f, fc) v) paths in
    let paths = List.map (fun (c,fc,v) -> (c, fc, if S.D.is_bot v then v else getl (Function f, fc))) paths in
    let paths = List.filter (fun (c,fc,v) -> not (D.is_bot v)) paths in
    if M.tracing then M.traceli "combine" "combining\n";
    let paths = List.map combine paths in
    let r = List.fold_left D.join (D.bot ()) paths in
    if M.tracing then M.traceu "combine" "combined: %a\n" S.D.pretty r;
    r

  let tf_special_call ctx lv f args = S.special ctx lv f args

  let tf_proc var edge prev_node lv e args getl sidel getg sideg d =
    let ctx, r, spawns = common_ctx var edge prev_node d getl sidel getg sideg in
    let functions =
      match ctx.ask (Queries.EvalFunvar e) with
      | `LvalSet ls -> Queries.LS.fold (fun ((x,_)) xs -> x::xs) ls []
      | `Bot -> []
      | _ -> Messages.bailwith ("ProcCall: Failed to evaluate function expression "^(sprint 80 (d_exp () e)))
    in
    let one_function f =
      let has_dec = try ignore (Cilfacade.getdec f); true with Not_found -> false in
      if has_dec then (
        if LibraryFunctions.use_special f.vname then (
          M.warn_each ("Using special for defined function " ^ f.vname);
          tf_special_call ctx lv f args
        )
        else
          tf_normal_call ctx lv e f args getl sidel getg sideg
      )
      else
        tf_special_call ctx lv f args
    in
    if [] = functions then
      d (* because LevelSliceLifter *)
    else
      let funs = List.map one_function functions in
      common_joins ctx funs !r !spawns

  let tf_asm var edge prev_node getl sidel getg sideg d =
    let ctx, r, spawns = common_ctx var edge prev_node d getl sidel getg sideg in
    common_join ctx (S.asm ctx) !r !spawns

  let tf_skip var edge prev_node getl sidel getg sideg d =
    let ctx, r, spawns = common_ctx var edge prev_node d getl sidel getg sideg in
    common_join ctx (S.skip ctx) !r !spawns

  let tf var getl sidel getg sideg prev_node edge d =
    begin match edge with
      | Assign (lv,rv) -> tf_assign var edge prev_node lv rv
      | VDecl (v)      -> tf_vdecl var edge prev_node v
      | Proc (r,f,ars) -> tf_proc var edge prev_node r f ars
      | Entry f        -> tf_entry var edge prev_node f
      | Ret (r,fd)     -> tf_ret var edge prev_node r fd
      | Test (p,b)     -> tf_test var edge prev_node p b
      | ASM (_, _, _)  -> tf_asm var edge prev_node (* TODO: use ASM fields for something? *)
      | Skip           -> tf_skip var edge prev_node
      | SelfLoop       -> tf_loop var edge prev_node
    end getl sidel getg sideg d

  let tf var getl sidel getg sideg prev_node (_,edge) d (f,t) =
    let old_loc  = !Tracing.current_loc in
    let old_loc2 = !Tracing.next_loc in
    let _       = Tracing.current_loc := f in
    let _       = Tracing.next_loc := t in
    let d       = tf var getl sidel getg sideg prev_node edge d in
    let _       = Tracing.current_loc := old_loc in
    let _       = Tracing.next_loc := old_loc2 in
    d

  let tf (v,c) (edges, u) getl sidel getg sideg =
    let pval = getl (u,c) in
    let _, locs = List.fold_right (fun (f,e) (t,xs) -> f, (f,t)::xs) edges (getLoc v,[]) in
    List.fold_left2 (|>) pval (List.map (tf (v,Obj.repr (fun () -> c)) getl sidel getg sideg u) edges) locs

  let tf (v,c) (e,u) getl sidel getg sideg =
    let old_node = !current_node in
    let _       = current_node := Some u in
    let d       = try tf (v,c) (e,u) getl sidel getg sideg
      with M.Bailure s -> Messages.warn_each s; (getl (u,c))  in
    let _       = current_node := old_node in
    d

  let system (v,c) =
    match v with
    | FunctionEntry _ when full_context ->
      [fun _ _ _ _ -> S.val_of c]
    | _ -> List.map (tf (v,c)) (Cfg.prev v)
end

(** Combined variables so that we can also use the more common [IneqConstrSys], and [EqConstrSys]
    that use only one kind of a variable. *)
module Var2 (LV:VarType) (GV:VarType)
  : VarType
    with type t = [ `L of LV.t  | `G of GV.t ]
=
struct
  type t = [ `L of LV.t  | `G of GV.t ]
  let relift = function
    | `L x -> `L (LV.relift x)
    | `G x -> `G (GV.relift x)

  let equal x y =
    match x, y with
    | `L a, `L b -> LV.equal a b
    | `G a, `G b -> GV.equal a b
    | _ -> false

  let hash = function
    | `L a -> LV.hash a
    | `G a -> 113 * GV.hash a

  let compare x y =
    match x, y with
    | `L a, `L b -> LV.compare a b
    | `G a, `G b -> GV.compare a b
    | `L a, _ -> -1 | _ -> 1

  let category = function
    | `L a -> LV.category a
    | `G _ -> -1

  let pretty_trace () = function
    | `L a -> LV.pretty_trace () a
    | `G a -> GV.pretty_trace () a

  let printXml f = function
    | `L a -> LV.printXml f a
    | `G a -> GV.printXml f a

  let var_id = function
    | `L a -> LV.var_id a
    | `G a -> GV.var_id a

  let line_nr = function
    | `L a -> LV.line_nr a
    | `G a -> GV.line_nr a

  let file_name = function
    | `L a -> LV.file_name a
    | `G a -> GV.file_name a

  let node = function
    | `L a -> LV.node a
    | `G a -> GV.node a
end

(** Translate a [GlobConstrSys] into a [IneqConstrSys] *)
module IneqConstrSysFromGlobConstrSys (S:GlobConstrSys)
  : IneqConstrSys with type v = Var2(S.LVar)(S.GVar).t
                   and type d = Lattice.Either(S.G)(S.D).t
                   and module Var = Var2(S.LVar)(S.GVar)
                   and module Dom = Lattice.Either(S.G)(S.D)
=
struct
  module Var = Var2(S.LVar)(S.GVar)
  module Dom =
  struct
    include Lattice.Either(S.G)(S.D)
    let printXml f = function
      | `Left  a -> S.G.printXml f a
      | `Right a -> S.D.printXml f a
  end
  let increment = S.increment
  type v = Var.t
  type d = Dom.t

  let box f x y = if Dom.leq y x then Dom.narrow x y else Dom.widen x (Dom.join x y)

  let getR = function
    | `Left x -> x
    | `Right _ -> S.G.bot ()
    | _ -> failwith "IneqConstrSysFromGlobConstrSys broken: Right!"

  let getL = function
    | `Right x -> x
    | `Left _ -> S.D.top ()
    | _ -> failwith "IneqConstrSysFromGlobConstrSys broken: Left!"

  let l, g = (fun x -> `L x), (fun x -> `G x)
  let le, ri = (fun x -> `Right x), (fun x -> `Left x)

  let conv f get set =
    f (getL % get % l) (fun x v -> set (l x) (le v))
      (getR % get % g) (fun x v -> set (g x) (ri v))
    |> le

  let system = function
    | `G _ -> []
    | `L x -> List.map conv (S.system x)
end


(** Transforms a [GenericEqBoxSolver] into a [GenericGlobSolver]. *)
module GlobSolverFromEqSolver (Sol:GenericEqBoxSolver)
  : GenericGlobSolver
  = functor (S:GlobConstrSys) ->
    functor (LH:Hash.H with type key=S.LVar.t) ->
    functor (GH:Hash.H with type key=S.GVar.t) ->
    struct
      module IneqSys = IneqConstrSysFromGlobConstrSys (S)
      module EqSys = Generic.NormalSysConverter (IneqSys)

      module VH : Hash.H with type key=EqSys.v = Hashtbl.Make(EqSys.Var)
      module Sol' = Sol (EqSys) (VH)

      let getR v = function
        | `Left x -> x
        | `Right x ->
          ignore @@ Pretty.printf "GVar %a has local value %a\n" S.GVar.pretty_trace v S.D.pretty x;
          undefined ()

      let getL v = function
        | `Right x -> x
        | `Left x ->
          ignore @@ Pretty.printf "LVar %a has global value %a\n" S.LVar.pretty_trace v S.G.pretty x;
          undefined ()

      let solve ls gs l =
        let vs = List.map (fun (x,v) -> EqSys.conv (`L x), `Right v) ls
                 @ List.map (fun (x,v) -> EqSys.conv (`G x), `Left  v) gs in
        let sv = List.map (fun x -> EqSys.conv (`L x)) l in
        let hm = Sol'.solve EqSys.box vs sv in
        let l' = LH.create 113 in
        let g' = GH.create 113 in
        let split_vars = function
          | (`L x,_) -> fun y -> LH.replace l' x (getL x y)
          | (`G x,_) -> fun y -> GH.replace g' x (getR x y)
        in
        VH.iter split_vars hm;
        (l', g')
    end

(** Transforms a [GenericIneqBoxSolver] into a [GenericGlobSolver]. *)
module GlobSolverFromIneqSolver (Sol:GenericIneqBoxSolver)
  : GenericGlobSolver
  = functor (S:GlobConstrSys) ->
    functor (LH:Hash.H with type key=S.LVar.t) ->
    functor (GH:Hash.H with type key=S.GVar.t) ->
    struct
      module IneqSys = IneqConstrSysFromGlobConstrSys (S)

      module VH : Hash.H with type key=IneqSys.v = Hashtbl.Make(IneqSys.Var)
      module Sol' = Sol (IneqSys) (VH)

      let getG v = function
        | `Left x -> x
        | `Right x ->
          ignore @@ Pretty.printf "GVar %a has local value %a\n" S.GVar.pretty_trace v S.D.pretty x;
          (* undefined () *) (* TODO this only happens for test 17/02 arinc/unique_proc *)
          S.G.bot ()

      let getL v = function
        | `Right x -> x
        | `Left x ->
          ignore @@ Pretty.printf "LVar %a has global value %a\n" S.LVar.pretty_trace v S.G.pretty x;
          undefined ()

      let solve ls gs l =
        let vs = List.map (fun (x,v) -> `L x, `Right v) ls
                 @ List.map (fun (x,v) -> `G x, `Left v) gs in
        let sv = List.map (fun x -> `L x) l in
        let hm = Sol'.solve IneqSys.box vs sv in
        let l' = LH.create 113 in
        let g' = GH.create 113 in
        let split_vars = function
          | `L x -> fun y -> LH.replace l' x (getL x y)
          | `G x -> fun y -> GH.replace g' x (getG x y)
        in
        VH.iter split_vars hm;
        (l', g')
    end


(** Add path sensitivity to a analysis *)
module PathSensitive2 (Spec:Spec)
  : Spec
    with type D.t = SetDomain.Hoare_NoTop(Spec.D).t
     and module G = Spec.G
     and module C = Spec.C
=
struct
  module D =
  struct
    include SetDomain.Hoare_NoTop (Spec.D) (* TODO is it really worth it to check every time instead of just using sets and joining later? *)
    let name () = "PathSensitive (" ^ name () ^ ")"

    let pretty_diff () ((s1:t),(s2:t)): Pretty.doc =
      if leq s1 s2 then dprintf "%s (%d and %d paths): These are fine!" (name ()) (cardinal s1) (cardinal s2) else begin
        try
          let p t = not (mem t s2) in
          let evil = choose (filter p s1) in
          dprintf "%a:\n" Spec.D.pretty evil
          ++
          fold (fun other acc ->
              (dprintf "not leq %a because %a\n" Spec.D.pretty other Spec.D.pretty_diff (evil, other)) ++ acc
            ) s2 nil
        with _ ->
          dprintf "choose failed b/c of empty set s1: %d s2: %d"
          (cardinal s1)
          (cardinal s2)
      end

    let printXml f x =
      let print_one x =
        BatPrintf.fprintf f "\n<path>%a</path>" Spec.D.printXml x
      in
      iter print_one x

    (* join elements in the same partition (specified by should_join) *)
    let join_reduce a =
      let rec loop js = function
        | [] -> js
        | x::xs -> let (j,r) = List.fold_left (fun (j,r) x ->
            if Spec.should_join x j then Spec.D.join x j, r else j, x::r
          ) (x,[]) xs in
          loop (j::js) r
      in
      apply_list (loop []) a

    let leq a b =
      leq a b || leq (join_reduce a) (join_reduce b)

    let binop op a b = op a b |> join_reduce

    let join = binop join
    let meet = binop meet
    let widen = binop widen
    let narrow = binop narrow

    let invariant c s = fold (fun x a ->
        Invariant.(a || Spec.D.invariant c x) (* TODO: || correct? *)
      ) s Invariant.none
  end

  module G = Spec.G
  module C = Spec.C

  let name () = "PathSensitive2("^Spec.name ()^")"

  let init = Spec.init
  let finalize = Spec.finalize

  let should_join x y = true

  let exitstate  v = D.singleton (Spec.exitstate  v)
  let startstate v = D.singleton (Spec.startstate v)
  let morphstate v d = D.map' (Spec.morphstate v) d

  let call_descr = Spec.call_descr

  let val_of = D.singleton % Spec.val_of
  let context l =
    if D.cardinal l <> 1 then
      failwith "PathSensitive2.context must be called with a singleton set."
    else
      Spec.context @@ D.choose l

  let conv ctx x =
    let rec ctx' = { ctx with ask   = query
                            ; local = x
                            ; split = (ctx.split % D.singleton) }
    and query x = Spec.query ctx' x in
    ctx'

  let map ctx f g =
    let h x xs =
      try D.add (g (f (conv ctx x))) xs
      with Deadcode -> xs
    in
    let d = D.fold h ctx.local (D.empty ()) in
    if D.is_bot d then raise Deadcode else d

  let fold ctx f g h a =
    let k x a =
      try h a @@ g @@ f @@ conv ctx x
      with Deadcode -> a
    in
    let d = D.fold k ctx.local a in
    if D.is_bot d then raise Deadcode else d

  let fold' ctx f g h a =
    let k x a =
      try h a @@ g @@ f @@ conv ctx x
      with Deadcode -> a
    in
    D.fold k ctx.local a

<<<<<<< HEAD
  let sync ctx reason = map ctx Spec.sync (fun h -> h reason)
=======
  let assign ctx l e    = map ctx Spec.assign  (fun h -> h l e )
  let vdecl ctx v       = map ctx Spec.vdecl   (fun h -> h v)
  let body   ctx f      = map ctx Spec.body    (fun h -> h f   )
  let return ctx e f    = map ctx Spec.return  (fun h -> h e f )
  let branch ctx e tv   = map ctx Spec.branch  (fun h -> h e tv)
  let intrpt ctx        = map ctx Spec.intrpt  identity
  let asm ctx           = map ctx Spec.asm     identity
  let skip ctx          = map ctx Spec.skip    identity
  let special ctx l f a = map ctx Spec.special (fun h -> h l f a)

  let threadenter ctx lval f args =
    let g xs ys = (List.map (fun y -> D.singleton y) ys) @ xs in
    fold' ctx Spec.threadenter (fun h -> h lval f args) g []
  let threadspawn ctx lval f args fctx =
    let fd1 = D.choose fctx.local in
    map ctx Spec.threadspawn (fun h -> h lval f args (conv fctx fd1))

  let sync ctx reason =
    fold' ctx Spec.sync (fun h -> h reason) (fun (a,b) (a',b') -> D.add a' a, b'@b) (D.empty (), [])
>>>>>>> 4feae9f9

  let query ctx q =
    (* join results so that they are sound for all paths *)
    fold' ctx Spec.query identity (fun x f -> Queries.Result.join x (f q)) `Bot

  let enter ctx l f a =
    let g xs ys = (List.map (fun (x,y) -> D.singleton x, D.singleton y) ys) @ xs in
    fold' ctx Spec.enter (fun h -> h l f a) g []

  let combine ctx l fe f a fc d =
    assert (D.cardinal ctx.local = 1);
    let cd = D.choose ctx.local in
    let k x y =
      if M.tracing then M.traceli "combine" "function: %a\n" Spec.D.pretty x;
      try
        let r = Spec.combine (conv ctx cd) l fe f a fc x in
        if M.tracing then M.traceu "combine" "combined function: %a\n" Spec.D.pretty r;
        D.add r y
      with Deadcode ->
        if M.tracing then M.traceu "combine" "combined function: dead\n";
        y
    in
    let d = D.fold k d (D.bot ()) in
    if D.is_bot d then raise Deadcode else d
end

module Compare
    (S:Spec)
    (Sys:GlobConstrSys with module LVar = VarF (S.C)
                        and module GVar = Basetype.Variables
                        and module D = S.D
                        and module G = S.G)
    (LH:Hash.H with type key=Sys.LVar.t)
    (GH:Hash.H with type key=Sys.GVar.t)
=
struct
  open S

  module PP = Hashtbl.Make (MyCFG.Node)

  let compare_globals g1 g2 =
    let eq, le, gr, uk = ref 0, ref 0, ref 0, ref 0 in
    let f_eq () = incr eq in
    let f_le () = incr le in
    let f_gr () = incr gr in
    let f_uk () = incr uk in
    let f k v1 =
      let v2 = try GH.find g2 k with Not_found -> G.bot () in
      let b1 = G.leq v1 v2 in
      let b2 = G.leq v2 v1 in
      if b1 && b2 then
        f_eq ()
      else if b1 then begin
        if get_bool "solverdiffs" then
          ignore (Pretty.printf "Global %a is more precise using left:\n%a\n" Sys.GVar.pretty_trace k G.pretty_diff (v1,v2));
        f_le ()
      end else if b2 then begin
        if get_bool "solverdiffs" then
          ignore (Pretty.printf "Global %a is more precise using right:\n%a\n" Sys.GVar.pretty_trace k G.pretty_diff (v1,v2));
        f_gr ()
      end else
        f_uk ()
    in
    GH.iter f g1;
    Printf.printf "globals:\tequal = %d\tleft = %d\tright = %d\tincomparable = %d\n" !eq !le !gr !uk

  let compare_locals h1 h2 =
    let eq, le, gr, uk = ref 0, ref 0, ref 0, ref 0 in
    let f k v1 =
      if not (PP.mem h2 k) then () else
        let v2 = PP.find h2 k in
        let b1 = D.leq v1 v2 in
        let b2 = D.leq v2 v1 in
        if b1 && b2 then
          incr eq
        else if b1 then begin
          if get_bool "solverdiffs" then
            ignore (Pretty.printf "%a @@ %a is more precise using left:\n%a\n" pretty_node k d_loc (getLoc k) D.pretty_diff (v1,v2));
          incr le
        end else if b2 then begin
          if get_bool "solverdiffs" then
            ignore (Pretty.printf "%a @@ %a is more precise using right:\n%a\n" pretty_node k d_loc (getLoc k) D.pretty_diff (v1,v2));
          incr gr
        end else
          incr uk
    in
    PP.iter f h1;
    (* let k1 = Set.of_enum @@ PP.keys h1 in
    let k2 = Set.of_enum @@ PP.keys h2 in
    let o1 = Set.cardinal @@ Set.diff k1 k2 in
    let o2 = Set.cardinal @@ Set.diff k2 k1 in
    Printf.printf "locals: \tequal = %d\tleft = %d[%d]\tright = %d[%d]\tincomparable = %d\n" !eq !le o1 !gr o2 !uk *)
    Printf.printf "locals: \tequal = %d\tleft = %d\tright = %d\tincomparable = %d\n" !eq !le !gr !uk

  let compare_locals_ctx h1 h2 =
    let eq, le, gr, uk, no2 = ref 0, ref 0, ref 0, ref 0, ref 0 in
    let f_eq () = incr eq in
    let f_le () = incr le in
    let f_gr () = incr gr in
    let f_uk () = incr uk in
    let f k v1 =
      if not (LH.mem h2 k) then incr no2 else
        let v2 = LH.find h2 k in
        let b1 = D.leq v1 v2 in
        let b2 = D.leq v2 v1 in
        if b1 && b2 then
          f_eq ()
        else if b1 then begin
          (* if get_bool "solverdiffs" then *)
          (*   ignore (Pretty.printf "%a @@ %a is more precise using left:\n%a\n" pretty_node k d_loc (getLoc k) D.pretty_diff (v1,v2)); *)
          f_le ()
        end else if b2 then begin
          (* if get_bool "solverdiffs" then *)
          (*   ignore (Pretty.printf "%a @@ %a is more precise using right:\n%a\n" pretty_node k d_loc (getLoc k) D.pretty_diff (v1,v2)); *)
          f_gr ()
        end else
          f_uk ()
    in
    LH.iter f h1;
    (* let k1 = Set.of_enum @@ PP.keys h1 in *)
    (* let k2 = Set.of_enum @@ PP.keys h2 in *)
    (* let o1 = Set.cardinal @@ Set.diff k1 k2 in *)
    (* let o2 = Set.cardinal @@ Set.diff k2 k1 in *)
    Printf.printf "locals_ctx:\tequal = %d\tleft = %d\tright = %d\tincomparable = %d\tno_ctx_in_right = %d\n" !eq !le !gr !uk !no2

  let compare (name1,name2) (l1,g1) (l2,g2) =
    let one_ctx (n,_) v h =
      PP.replace h n (try D.join v (PP.find h n) with Not_found -> v);
      h
    in
    (* these contain results where the contexts per node have been joined *)
    let h1 = PP.create 113 in
    let h2 = PP.create 113 in
    let _  = LH.fold one_ctx l1 h1 in
    let _  = LH.fold one_ctx l2 h2 in
    Printf.printf "\nComparing precision of %s (left) with %s (right):\n" name1 name2;
    compare_globals g1 g2;
    compare_locals h1 h2;
    compare_locals_ctx l1 l2;
    print_newline ();
end

(** Verify if the hashmap pair is really a (partial) solution. *)
module Verify2
    (S:GlobConstrSys)
    (LH:Hash.H with type key=S.LVar.t)
    (GH:Hash.H with type key=S.GVar.t)
=
struct
  open S

  let verify (sigma:D.t LH.t) (theta:G.t GH.t) =
    Goblintutil.in_verifying_stage := true;
    Goblintutil.verified := Some true;
    let complain_l (v:LVar.t) lhs rhs =
      Goblintutil.verified := Some false;
      ignore (Pretty.printf "Fixpoint not reached at %a (%s:%d)\n @[Solver computed:\n%a\nRight-Hand-Side:\n%a\nDifference: %a\n@]"
                LVar.pretty_trace v (LVar.file_name v) (LVar.line_nr v) D.pretty lhs D.pretty rhs D.pretty_diff (rhs,lhs))
    in
    let complain_sidel v1 (v2:LVar.t) lhs rhs =
      Goblintutil.verified := Some false;
      ignore (Pretty.printf "Fixpoint not reached at %a (%s:%d)\nOrigin: %a (%s:%d)\n @[Solver computed:\n%a\nSide-effect:\n%a\nDifference: %a\n@]"
      LVar.pretty_trace v2 (LVar.file_name v2) (LVar.line_nr v2)
      LVar.pretty_trace v1 (LVar.file_name v1) (LVar.line_nr v1)
      D.pretty lhs D.pretty rhs D.pretty_diff (rhs,lhs))
    in
    let complain_sideg v (g:GVar.t) lhs rhs =
      Goblintutil.verified := Some false;
      ignore (Pretty.printf "Fixpoint not reached. Unsatisfied constraint for global %a at variable %a (%s:%d)\n  @[Variable:\n%a\nRight-Hand-Side:\n%a\nDifference: %a\n@]"
                GVar.pretty_trace g LVar.pretty_trace v (LVar.file_name v) (LVar.line_nr v)
                G.pretty lhs G.pretty rhs
                G.pretty_diff (rhs,lhs))
    in
    (* For each variable v which has been assigned value d', would like to check
     * that d' satisfied all constraints. *)
    let verify_var v d' =
      let verify_constraint rhs =
        let sigma' x = try LH.find sigma x with Not_found -> D.bot () in
        let theta' x = try GH.find theta x with Not_found -> G.bot () in
        (* First check that each (global) delta is included in the (global)
         * invariant. *)
        let check_local l lv =
          let lv' = sigma' l in
          if not (D.leq lv lv') then
            complain_sidel v l lv' lv
        in
        let check_glob g gv =
          let gv' = theta' g in
          if not (G.leq gv gv') then
            complain_sideg v g gv' gv
        in
        let d = rhs sigma' check_local theta' check_glob in
        (* Then we check that the local state satisfies this constraint. *)
        if not (D.leq d d') then
          complain_l v d' d
      in
      let rhs = system v in
      List.iter verify_constraint rhs
    in
    LH.iter verify_var sigma;
    Goblintutil.in_verifying_stage := false
end

module Reachability
    (EQSys:GlobConstrSys)
    (LH:Hashtbl.S with type key=EQSys.LVar.t)
    (GH:Hashtbl.S with type key=EQSys.GVar.t)
=
struct
  open EQSys

  let prune (lh:D.t LH.t) (gh:G.t GH.t) (lvs:LVar.t list): unit =
    let reachablel = LH.create (LH.length lh) in

    let rec one_lvar x =
      if not (LH.mem reachablel x) then begin
        LH.replace reachablel x ();
        List.iter one_constraint (system x)
      end
    and one_constraint rhs =
      let getl y =
        one_lvar y;
        try LH.find lh y with Not_found -> D.bot ()
      in
      let getg y = try GH.find gh y with Not_found -> G.bot () in
      let setl y yd = one_lvar y in
      let setg y yd = () in
      ignore (rhs getl setl getg setg)
    in

    List.iter one_lvar lvs;
    LH.filteri_inplace (fun x _ ->
        let r = LH.mem reachablel x in
        if not r then
          ignore (Pretty.printf "Unreachable lvar %a\n" LVar.pretty_trace x);
        r
      ) lh
end<|MERGE_RESOLUTION|>--- conflicted
+++ resolved
@@ -522,13 +522,9 @@
   let increment = I.increment
 
   let sync ctx =
-    let (d', diff) =
-      match Cfg.prev ctx.prev_node with
-      | _ :: _ :: _ -> S.sync ctx `Join
-      | _ -> S.sync ctx `Normal
-    in
-    List.iter (uncurry ctx.sideg) diff;
-    d'
+    match Cfg.prev ctx.prev_node with
+    | _ :: _ :: _ -> S.sync ctx `Join
+    | _ -> S.sync ctx `Normal
 
   let common_ctx var edge prev_node pval (getl:lv -> ld) sidel getg sideg : (D.t, G.t, S.C.t) ctx * D.t list ref * (lval option * varinfo * exp list * D.t) list ref =
     let r = ref [] in
@@ -564,17 +560,8 @@
         ) ds
     in
     (* ... nice, right! *)
-<<<<<<< HEAD
-    let pval =
-      match Cfg.prev prev_node with
-      | _ :: _ :: _ -> S.sync ctx `Join
-      | _ -> S.sync ctx `Normal
-    in
-    { ctx with local = pval }, r
-=======
     let pval = sync ctx in
     { ctx with local = pval }, r, spawns
->>>>>>> 4feae9f9
 
   let rec bigsqcup = function
     | []    -> D.bot ()
@@ -668,11 +655,7 @@
           }
         and query x = S.query sync_ctx x
         in
-<<<<<<< HEAD
-        S.sync sync_ctx `Return
-=======
         sync sync_ctx
->>>>>>> 4feae9f9
       in
       let r = S.combine {ctx with local = cd} lv e f args fc fd in
       if M.tracing then M.traceu "combine" "combined local: %a\n" S.D.pretty r;
@@ -1067,9 +1050,6 @@
     in
     D.fold k ctx.local a
 
-<<<<<<< HEAD
-  let sync ctx reason = map ctx Spec.sync (fun h -> h reason)
-=======
   let assign ctx l e    = map ctx Spec.assign  (fun h -> h l e )
   let vdecl ctx v       = map ctx Spec.vdecl   (fun h -> h v)
   let body   ctx f      = map ctx Spec.body    (fun h -> h f   )
@@ -1087,9 +1067,7 @@
     let fd1 = D.choose fctx.local in
     map ctx Spec.threadspawn (fun h -> h lval f args (conv fctx fd1))
 
-  let sync ctx reason =
-    fold' ctx Spec.sync (fun h -> h reason) (fun (a,b) (a',b') -> D.add a' a, b'@b) (D.empty (), [])
->>>>>>> 4feae9f9
+    let sync ctx reason = map ctx Spec.sync (fun h -> h reason)
 
   let query ctx q =
     (* join results so that they are sound for all paths *)
