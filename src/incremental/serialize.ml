--- conflicted
+++ resolved
@@ -42,11 +42,7 @@
     mutable solver_data: Obj.t option;
     mutable analysis_data: Obj.t option;
     mutable version_data: MaxIdUtil.max_ids option;
-<<<<<<< HEAD
-    mutable cil_file: Cil.file option;
-=======
     mutable cil_file: GoblintCil.file option;
->>>>>>> fdedebad
   }
 
   let data = ref {
@@ -59,11 +55,7 @@
   (** GADT that may be used to query data from and pass data to the cache. *)
   type _ data_query =
     | SolverData : _ data_query
-<<<<<<< HEAD
-    | CilFile : Cil.file data_query
-=======
     | CilFile : GoblintCil.file data_query
->>>>>>> fdedebad
     | VersionData : MaxIdUtil.max_ids data_query
     | AnalysisData : _ data_query
 
