--- conflicted
+++ resolved
@@ -110,14 +110,10 @@
   reg Analyses "ana.int.cdebug"      "false" "Debugging output for wrapped interval analysis.";
   reg Analyses "ana.int.cwiden"      "'basic'" "Widing variant to use for wrapped interval analysis ('basic', 'double')";
   reg Analyses "ana.int.cnarrow"     "'basic'" "Widing variant to use for wrapped interval analysis ('basic', 'half')";
-<<<<<<< HEAD
   reg Analyses "ana.file.optimistic" "false" "Assume fopen never fails.";
   reg Analyses "ana.spec.file"       ""      "Path to the specification file.";
-  reg Analyses "ana.hashcons"        "true"  "Should we try to save memory by hashconsing?"
-=======
   reg Analyses "ana.hashcons"        "true"  "Should we try to save memory by hashconsing?";
   reg Analyses "ana.restart_count"   "1"     "How many times SLR4 is allowed to switch from restarting iteration to increasing iteration."
->>>>>>> 301daf7f
   
 (* {4 category [Experimental]} *)
 
