--- conflicted
+++ resolved
@@ -64,7 +64,6 @@
   module G = BaseDomain.VD
   module V = VarinfoV
   module D = Lattice.Unit
-  module V = VarinfoV
 
   let init () = ()
 
@@ -76,31 +75,12 @@
   let escape ask getg sideg st escaped = st
   let enter_multithreaded ask getg sideg st = st
   let threadenter = old_threadenter
-
-<<<<<<< HEAD
-  let sync_privates reason ask =
-    match reason with
-    | `Init
-    | `Thread ->
-      true
-    | _ ->
-      !GU.earlyglobs && not (ThreadFlag.is_multi ask)
 
   let iter_sys_vars getg vq vf =
     match vq with
     | VarQuery.Global g -> vf g
     | _ -> ()
-end
-
-(* Copy of ProtectionBasedOldPriv with is_private constantly false. *)
-module NonePriv: S =
-struct
-  include OldPrivBase
-  module G = BaseDomain.VD
-
-  let init () = ()
-=======
->>>>>>> ea01109d
+
 
   let read_global ask getg (st: BaseComponents (D).t) x =
     getg x
@@ -140,68 +120,6 @@
     CPA.fold side_var st.cpa st
 end
 
-<<<<<<< HEAD
-(** Protection-Based Reading old implementation.
-    Unsound!
-    Based on [sync].
-    Works for OSEK. *)
-module ProtectionBasedOldPriv: S =
-struct
-  include OldPrivBase
-
-  module G = BaseDomain.VD
-
-  let init () =
-    if get_string "ana.osek.oil" = "" then ConfCheck.RequireMutexActivatedInit.init ()
-
-  let read_global ask getg (st: BaseComponents (D).t) x =
-    match CPA.find x st.cpa with
-    | `Bot -> (if M.tracing then M.tracec "get" "Using global invariant.\n"; getg x)
-    | x -> (if M.tracing then M.tracec "get" "Using privatized version.\n"; x)
-
-  let is_private (a: Q.ask) (v: varinfo): bool =
-    not (ThreadFlag.is_multi a) && is_excluded_from_earlyglobs v (* not multi, but excluded from earlyglobs *)
-    || not (a.f (Q.MayBePublic {global=v; write=false})) (* usual case where MayBePublic answers *)
-
-  let write_global ?(invariant=false) ask getg sideg (st: BaseComponents (D).t) x v =
-    if invariant && not (is_private ask x) then (
-      if M.tracing then M.tracel "setosek" ~var:x.vname "update_one_addr: BAD! effect = '%B', or else is private! \n" (not invariant);
-      st
-    )
-    else (
-      (* Here, an effect should be generated, but we add it to the local
-      * state, waiting for the sync function to publish it. *)
-      (* Copied from MainFunctor.update_variable *)
-      if ((get_bool "exp.volatiles_are_top") && (is_always_unknown x)) then
-        {st with cpa = CPA.add x (VD.top ()) st.cpa}
-      else
-        {st with cpa = CPA.add x v st.cpa}
-    )
-
-  let sync ask getg sideg (st: BaseComponents (D).t) reason =
-    let privates = sync_privates reason ask in
-    let module BaseComponents = BaseComponents (D) in
-    if M.tracing then M.tracel "sync" "OldPriv: %a\n" BaseComponents.pretty st;
-    (* For each global variable, we create the side effect *)
-    let side_var (v: varinfo) (value) (st: BaseComponents.t) =
-      if M.tracing then M.traceli "globalize" ~var:v.vname "Tracing for %s\n" v.vname;
-      let res =
-        if is_global ask v && ((privates && not (is_excluded_from_earlyglobs v)) || not (is_private ask v)) then begin
-          if M.tracing then M.tracec "globalize" "Publishing its value: %a\n" VD.pretty value;
-          sideg v value;
-          {st with cpa = CPA.remove v st.cpa}
-        end else
-          st
-      in
-      if M.tracing then M.traceu "globalize" "Done!\n";
-      res
-    in
-    (* We fold over the local state, and side effect the globals *)
-    CPA.fold side_var st.cpa st
-end
-
-=======
->>>>>>> ea01109d
 module PerMutexPrivBase =
 struct
   include NoFinalize
@@ -425,83 +343,6 @@
       st
 end
 
-<<<<<<< HEAD
-(** Protection-Based Reading early implementation for traces paper by Vesal.
-    Based on [sync].
-    Works for OSEK. *)
-module ProtectionBasedVesalPriv: S =
-struct
-  include OldPrivBase
-
-  module D = MustVars
-  module G = BaseDomain.VD
-
-  let init () =
-    if get_string "ana.osek.oil" = "" then ConfCheck.RequireMutexActivatedInit.init ()
-
-  let startstate () = D.top ()
-
-  let read_global ask getg (st: BaseComponents (D).t) x =
-    match CPA.find x st.cpa with
-    | `Bot -> (if M.tracing then M.tracec "get" "Using global invariant.\n"; getg x)
-    | x -> (if M.tracing then M.tracec "get" "Using privatized version.\n"; x)
-
-  let is_invisible (a: Q.ask) (v: varinfo): bool =
-    not (ThreadFlag.is_multi a) && is_excluded_from_earlyglobs v (* not multi, but excluded from earlyglobs *)
-    || not (a.f (Q.MayBePublic {global=v; write=false})) (* usual case where MayBePublic answers *)
-  let is_private = is_invisible
-
-  let write_global ?(invariant=false) ask getg sideg (st: BaseComponents (D).t) x v =
-    if invariant && not (is_private ask x) then (
-      if M.tracing then M.tracel "setosek" ~var:x.vname "update_one_addr: BAD! effect = '%B', or else is private! \n" (not invariant);
-      st
-    )
-    else (
-      (* Here, an effect should be generated, but we add it to the local
-      * state, waiting for the sync function to publish it. *)
-      (* Copied from MainFunctor.update_variable *)
-      if ((get_bool "exp.volatiles_are_top") && (is_always_unknown x)) then
-        {st with cpa = CPA.add x (VD.top ()) st.cpa; priv = MustVars.add x st.priv}
-      else
-        {st with cpa = CPA.add x v st.cpa; priv = MustVars.add x st.priv}
-    )
-
-  let is_protected (a: Q.ask) (v: varinfo): bool =
-    not (ThreadFlag.is_multi a) && is_excluded_from_earlyglobs v (* not multi, but excluded from earlyglobs *)
-    || not (a.f (Q.MayBePublic {global=v; write=true})) (* usual case where MayBePublic answers *)
-
-  let sync ask getg sideg (st: BaseComponents (D).t) reason =
-    let privates = sync_privates reason ask in
-    (* For each global variable, we create the side effect *)
-    let side_var (v: varinfo) (value) (st: BaseComponents (D).t) =
-      if M.tracing then M.traceli "globalize" ~var:v.vname "Tracing for %s\n" v.vname;
-      let res =
-        if is_global ask v then
-          let protected = is_protected ask v in
-          if privates && not (is_excluded_from_earlyglobs v) || not protected then begin
-            if M.tracing then M.tracec "globalize" "Publishing its value: %a\n" VD.pretty value;
-            sideg v value;
-            { st with cpa = CPA.remove v st.cpa; priv = MustVars.remove v st.priv}
-          end else (* protected == true *)
-            let invisible = is_invisible ask v in
-            if not invisible then
-              sideg v value;
-            if not (MustVars.mem v st.priv) then
-              let joined = VD.join (CPA.find v st.cpa) (getg v) in
-              {st with cpa = CPA.add v joined st.cpa}
-            else st
-        else st
-      in
-      if M.tracing then M.traceu "globalize" "Done!\n";
-      res
-    in
-    (* We fold over the local state, and side effect the globals *)
-    CPA.fold side_var st.cpa st
-
-  let threadenter = old_threadenter
-end
-=======
->>>>>>> ea01109d
 
 module type PerGlobalPrivParam =
 sig
