(** Value analysis.  *)

open Prelude.Ana
open Analyses
open GobConfig
open BaseUtil
module A = Analyses
module H = Hashtbl
module Q = Queries

module GU = Goblintutil
module ID = ValueDomain.ID
module IdxDom = ValueDomain.IndexDomain
module AD = ValueDomain.AD
module Addr = ValueDomain.Addr
module Offs = ValueDomain.Offs
module LF = LibraryFunctions
module CArrays = ValueDomain.CArrays
module BI = IntOps.BigIntOps
module PU = PrecisionUtil

module VD     = BaseDomain.VD
module CPA    = BaseDomain.CPA
module Dep    = BaseDomain.PartDeps
module WeakUpdates   = BaseDomain.WeakUpdates
module BaseComponents = BaseDomain.BaseComponents



module MainFunctor (Priv:BasePriv.S) (RVEval:BaseDomain.ExpEvaluator with type t = BaseComponents (Priv.D).t) =
struct
  include Analyses.DefaultSpec

  exception Top

  module Dom    = BaseDomain.DomFunctor (Priv.D) (RVEval)
  type t = Dom.t
  module D      = Dom
  module C      = Dom

  module V =
  struct
    include Printable.Either (Priv.V) (ThreadIdDomain.Thread)
    let priv x = `Left x
    let thread x = `Right x
  end

  module G =
  struct
    include Lattice.Lift2 (Priv.G) (VD) (Printable.DefaultNames)

    let priv = function
      | `Bot -> Priv.G.bot ()
      | `Lifted1 x -> x
      | _ -> failwith "Base.priv"
    let thread = function
      | `Bot -> VD.bot ()
      | `Lifted2 x -> x
      | _ -> failwith "Base.thread"
    let create_priv priv = `Lifted1 priv
    let create_thread thread = `Lifted2 thread
  end

  let priv_getg getg g = G.priv (getg (V.priv g))
  let priv_sideg sideg g d = sideg (V.priv g) (G.create_priv d)

  type extra = (varinfo * Offs.t * bool) list
  type store = D.t
  type value = VD.t
  type address = AD.t
  type glob_fun  = V.t -> G.t
  type glob_diff = (V.t * G.t) list

  let name () = "base"
  let startstate v: store = { cpa = CPA.bot (); deps = Dep.bot (); weak = WeakUpdates.bot (); priv = Priv.startstate ()}
  let otherstate v: store = { cpa = CPA.bot (); deps = Dep.bot (); weak = WeakUpdates.bot (); priv = Priv.startstate ()}
  let exitstate  v: store = { cpa = CPA.bot (); deps = Dep.bot (); weak = WeakUpdates.bot (); priv = Priv.startstate ()}

  (**************************************************************************
   * Helpers
   **************************************************************************)

  (* hack for char a[] = {"foo"} or {'f','o','o', '\000'} *)
  let char_array : (lval, bytes) Hashtbl.t = Hashtbl.create 500

  let hash    (x,_)             = Hashtbl.hash x
  let leq     (x1,_) (y1,_) = CPA.leq   x1 y1

  let is_privglob v = GobConfig.get_bool "annotation.int.privglobs" && v.vglob

  let project_val p_opt value is_glob =
    match GobConfig.get_bool "annotation.int.enabled", is_glob, p_opt with
    | true, true, _ -> VD.project PU.max_precision value
    | true, false, Some p -> VD.project p value
    | _ -> value

  let project p_opt cpa =
    CPA.mapi (fun varinfo value -> project_val p_opt value (is_privglob varinfo)) cpa


  (**************************************************************************
   * Initializing my variables
   **************************************************************************)

  let return_varstore = ref dummyFunDec.svar
  let return_varinfo () = !return_varstore
  let return_var () = AD.from_var (return_varinfo ())
  let return_lval (): lval = (Var (return_varinfo ()), NoOffset)

  let heap_var ctx =
    let info = match (ctx.ask Q.HeapVar) with
      | `Lifted vinfo -> vinfo
      | _ -> failwith("Ran without a malloc analysis.") in
    info

  (* hack for char a[] = {"foo"} or {'f','o','o', '\000'} *)
  let char_array : (lval, bytes) Hashtbl.t = Hashtbl.create 500

  let init marshal =
    return_varstore := Goblintutil.create_var @@ makeVarinfo false "RETURN" voidType;
    Priv.init ()

  let finalize () =
    Priv.finalize ()

  (**************************************************************************
   * Abstract evaluation functions
   **************************************************************************)

  let iDtoIdx = ID.cast_to (Cilfacade.ptrdiff_ikind ())

  let unop_ID = function
    | Neg  -> ID.neg
    | BNot -> ID.bitnot
    | LNot -> ID.lognot

  (* Evaluating Cil's unary operators. *)
  let evalunop op typ = function
    | `Int v1 -> `Int (ID.cast_to (Cilfacade.get_ikind typ) (unop_ID op v1))
    | `Bot -> `Bot
    | _ -> VD.top ()

  let binop_ID (result_ik: Cil.ikind) = function
    | PlusA -> ID.add
    | MinusA -> ID.sub
    | Mult -> ID.mul
    | Div -> ID.div
    | Mod -> ID.rem
    | Lt -> ID.lt
    | Gt -> ID.gt
    | Le -> ID.le
    | Ge -> ID.ge
    | Eq -> ID.eq
    | Ne -> ID.ne
    | BAnd -> ID.bitand
    | BOr -> ID.bitor
    | BXor -> ID.bitxor
    | Shiftlt -> ID.shift_left
    | Shiftrt -> ID.shift_right
    | LAnd -> ID.logand
    | LOr -> ID.logor
    | b -> (fun x y -> (ID.top_of result_ik))

  (* Evaluate binop for two abstract values: *)
  let evalbinop (a: Q.ask) (st: store) (op: binop) (t1:typ) (a1:value) (t2:typ) (a2:value) (t:typ) :value =
    if M.tracing then M.tracel "eval" "evalbinop %a %a %a\n" d_binop op VD.pretty a1 VD.pretty a2;
    (* We define a conversion function for the easy cases when we can just use
     * the integer domain operations. *)
    let bool_top ik = ID.(join (of_int ik BI.zero) (of_int ik BI.one)) in
    (* An auxiliary function for ptr arithmetic on array values. *)
    let addToAddr n (addr:Addr.t) =
      let typeOffsetOpt o t =
        try
          Some (Cilfacade.typeOffset t o)
        with Cilfacade.TypeOfError _ ->
          None
      in
      (* adds n to the last offset *)
      let rec addToOffset n (t:typ option) = function
        | `Index (i, `NoOffset) ->
          (* If we have arrived at the last Offset and it is an Index, we add our integer to it *)
          `Index(IdxDom.add i (iDtoIdx n), `NoOffset)
        | `Field (f, `NoOffset) ->
          (* If we have arrived at the last Offset and it is a Field,
           * then check if we're subtracting exactly its offsetof.
           * If so, n cancels out f exactly.
           * This is to better handle container_of hacks. *)
          let n_offset = iDtoIdx n in
          begin match t with
            | Some t ->
              let (f_offset_bits, _) = bitsOffset t (Field (f, NoOffset)) in
              let f_offset = IdxDom.of_int (Cilfacade.ptrdiff_ikind ()) (BI.of_int (f_offset_bits / 8)) in
              begin match IdxDom.(to_bool (eq f_offset (neg n_offset))) with
                | Some true -> `NoOffset
                | _ -> `Field (f, `Index (n_offset, `NoOffset))
              end
            | None -> `Field (f, `Index (n_offset, `NoOffset))
          end
        | `Index (i, o) ->
          let t' = BatOption.bind t (typeOffsetOpt (Index (integer 0, NoOffset))) in (* actual index value doesn't matter for typeOffset *)
          `Index(i, addToOffset n t' o)
        | `Field (f, o) ->
          let t' = BatOption.bind t (typeOffsetOpt (Field (f, NoOffset))) in
          `Field(f, addToOffset n t' o)
        | `NoOffset -> `Index(iDtoIdx n, `NoOffset)
      in
      let default = function
        | Addr.NullPtr when GU.opt_predicate (BI.equal BI.zero) (ID.to_int n) -> Addr.NullPtr
        | Addr.SafePtr | Addr.NullPtr when get_bool "exp.ptr-arith-safe" -> Addr.SafePtr
        | _ -> Addr.UnknownPtr
      in
      match Addr.to_var_offset addr with
      | [x, o] -> Addr.from_var_offset (x, addToOffset n (Some x.vtype) o)
      | _ -> default addr
    in
    (* The main function! *)
    match a1,a2 with
    (* For the integer values, we apply the domain operator *)
    | `Int v1, `Int v2 ->
      let result_ik = Cilfacade.get_ikind t in
      `Int (ID.cast_to result_ik (binop_ID result_ik op v1 v2))
    (* For address +/- value, we try to do some elementary ptr arithmetic *)
    | `Address p, `Int n
    | `Int n, `Address p when op=Eq || op=Ne ->
      let ik = Cilfacade.get_ikind t in
      `Int (match ID.to_bool n, AD.to_bool p with
          | Some a, Some b -> ID.of_bool ik (op=Eq && a=b || op=Ne && a<>b)
          | _ -> bool_top ik)
    | `Address p, `Int n  -> begin
        match op with
        (* For array indexing e[i] and pointer addition e + i we have: *)
        | IndexPI | PlusPI ->
          `Address (AD.map (addToAddr n) p)
        (* Pointer subtracted by a value (e-i) is very similar *)
        (* Cast n to the (signed) ptrdiff_ikind, then add the its negated value. *)
        | MinusPI ->
          let n = ID.neg (ID.cast_to (Cilfacade.ptrdiff_ikind ()) n) in
          `Address (AD.map (addToAddr n) p)
        | Mod -> `Int (ID.top_of (Cilfacade.ptrdiff_ikind ())) (* we assume that address is actually casted to int first*)
        | _ -> `Address AD.top_ptr
      end
    (* If both are pointer values, we can subtract them and well, we don't
     * bother to find the result in most cases, but it's an integer. *)
    | `Address p1, `Address p2 -> begin
        let ik = Cilfacade.get_ikind t in
        let eq x y =
          if AD.is_definite x && AD.is_definite y then
            let ax = AD.choose x in
            let ay = AD.choose y in
            if AD.Addr.equal ax ay then
              let v = AD.Addr.to_var ax in
              if v = [] then
                Some true
              else (
                (* If the address id definite, it should be one or no variables *)
                assert (List.compare_length_with v 1 = 0);
                if a.f (Q.IsMultiple (List.hd v)) then
                  None
                else
                  Some true
              )
            else
              (* If they are unequal, it does not matter if the underlying var represents multiple concrete vars or not *)
              Some false
          else
            None
        in
        match op with
        (* TODO use ID.of_incl_list [0; 1] for all comparisons *)
        | MinusPP ->
          (* when subtracting pointers to arrays, per 6.5.6 of C-standard if we subtract two pointers to the same array, the difference *)
          (* between them is the difference in subscript *)
          begin
            let rec calculateDiffFromOffset x y =
              match x, y with
              | `Field ((xf:Cil.fieldinfo), xo), `Field((yf:Cil.fieldinfo), yo)
                when CilType.Fieldinfo.equal xf yf ->
                calculateDiffFromOffset xo yo
              | `Index (i, `NoOffset), `Index(j, `NoOffset) ->
                begin
                  let diff = ValueDomain.IndexDomain.sub i j in
                  match ValueDomain.IndexDomain.to_int diff with
                  | Some z -> `Int(ID.of_int ik z)
                  | _ -> `Int (ID.top_of ik)
                end
              | `Index (xi, xo), `Index(yi, yo) when xi = yi -> (* TODO: ID.equal? *)
                calculateDiffFromOffset xo yo
              | _ -> `Int (ID.top_of ik)
            in
            if AD.is_definite p1 && AD.is_definite p2 then
              match Addr.to_var_offset (AD.choose p1), Addr.to_var_offset (AD.choose p2) with
              | [x, xo], [y, yo] when CilType.Varinfo.equal x y ->
                calculateDiffFromOffset xo yo
              | _ ->
                `Int (ID.top_of ik)
            else
              `Int (ID.top_of ik)
          end
        | Eq ->
          `Int (if AD.is_bot (AD.meet p1 p2) then ID.of_int ik BI.zero else match eq p1 p2 with Some x when x -> ID.of_int ik BI.one | _ -> bool_top ik)
        | Ne ->
          `Int (if AD.is_bot (AD.meet p1 p2) then ID.of_int ik BI.one else match eq p1 p2 with Some x when x -> ID.of_int ik BI.zero | _ -> bool_top ik)
        | _ -> VD.top ()
      end
    (* For other values, we just give up! *)
    | `Bot, _ -> `Bot
    | _, `Bot -> `Bot
    | _ -> VD.top ()

  (* Auxiliary function to append an additional offset to a given offset. *)
  let rec add_offset ofs add =
    match ofs with
    | `NoOffset -> add
    | `Field (fld, `NoOffset) -> `Field (fld, add)
    | `Field (fld, ofs) -> `Field (fld, add_offset ofs add)
    | `Index (exp, `NoOffset) -> `Index (exp, add)
    | `Index (exp, ofs) -> `Index (exp, add_offset ofs add)

  (* We need the previous function with the varinfo carried along, so we can
   * map it on the address sets. *)
  let add_offset_varinfo add ad =
    match Addr.to_var_offset ad with
    | [x,ofs] -> Addr.from_var_offset (x, add_offset ofs add)
    | _ -> ad


  (**************************************************************************
   * State functions
   **************************************************************************)

  let sync' reason ctx: D.t =
    let multi =
      match reason with
      | `Init
      | `Thread ->
        true
      | _ ->
        ThreadFlag.is_multi (Analyses.ask_of_ctx ctx)
    in
    if M.tracing then M.tracel "sync" "sync multi=%B earlyglobs=%B\n" multi !GU.earlyglobs;
    if !GU.earlyglobs || multi then Priv.sync (Analyses.ask_of_ctx ctx) (priv_getg ctx.global) (priv_sideg ctx.sideg) ctx.local reason else ctx.local

  let sync ctx reason = sync' (reason :> [`Normal | `Join | `Return | `Init | `Thread]) ctx

  let publish_all ctx reason =
    ignore (sync' reason ctx)

  let get_var (a: Q.ask) (gs: glob_fun) (st: store) (x: varinfo): value =
    if (!GU.earlyglobs || ThreadFlag.is_multi a) && is_global a x then
      Priv.read_global a (priv_getg gs) st x
    else begin
      if M.tracing then M.tracec "get" "Singlethreaded mode.\n";
      CPA.find x st.cpa
    end

  (** [get st addr] returns the value corresponding to [addr] in [st]
   *  adding proper dependencies.
   *  For the exp argument it is always ok to put None. This means not using precise information about
   *  which part of an array is involved.  *)
  let rec get ?(full=false) a (gs: glob_fun) (st: store) (addrs:address) (exp:exp option): value =
    let at = AD.get_type addrs in
    let firstvar = if M.tracing then try (List.hd (AD.to_var_may addrs)).vname with _ -> "" else "" in
    if M.tracing then M.traceli "get" ~var:firstvar "Address: %a\nState: %a\n" AD.pretty addrs CPA.pretty st.cpa;
    (* Finding a single varinfo*offset pair *)
    let res =
      let f_addr (x, offs) =
        (* get hold of the variable value, either from local or global state *)
        let var = get_var a gs st x in
        let v = VD.eval_offset a (fun x -> get a gs st x exp) var offs exp (Some (Var x, Offs.to_cil_offset offs)) x.vtype in
        if M.tracing then M.tracec "get" "var = %a, %a = %a\n" VD.pretty var AD.pretty (AD.from_var_offset (x, offs)) VD.pretty v;
        if full then v else match v with
          | `Blob (c,s,_) -> c
          | x -> x
      in
      let f x =
        match Addr.to_var_offset x with
        | [x] -> f_addr x                    (* normal reference *)
        | _ when x = Addr.NullPtr -> VD.bot () (* null pointer *)
        | _ -> `Int (ID.top_of IChar)       (* string pointer *)
      in
      (* We form the collecting function by joining *)
      let c x = match x with (* If address type is arithmetic, and our value is an int, we cast to the correct ik *)
        | `Int _ when Cil.isArithmeticType at -> VD.cast at x
        | _ -> x
      in
      let f x a = VD.join (c @@ f x) a in      (* Finally we join over all the addresses in the set. If any of the
       * addresses is a topped value, joining will fail. *)
      try AD.fold f addrs (VD.bot ()) with SetDomain.Unsupported _ -> VD.top ()
    in
    if M.tracing then M.traceu "get" "Result: %a\n" VD.pretty res;
    res


  (**************************************************************************
   * Auxiliary functions for function calls
   **************************************************************************)

  (* From a list of values, presumably arguments to a function, simply extract
   * the pointer arguments. *)
  let get_ptrs (vals: value list): address list =
    let f x acc = match x with
      | `Address adrs when AD.is_top adrs ->
        M.info ~category:Unsound "Unknown address given as function argument"; acc
      | `Address adrs when AD.to_var_may adrs = [] -> acc
      | `Address adrs ->
        let typ = AD.get_type adrs in
        if isFunctionType typ then acc else adrs :: acc
      | `Top -> M.info ~category:Unsound "Unknown value type given as function argument"; acc
      | _ -> acc
    in
    List.fold_right f vals []

  let rec reachable_from_value (ask: Q.ask) (gs:glob_fun) st (value: value) (t: typ) (description: string)  =
    let empty = AD.empty () in
    if M.tracing then M.trace "reachability" "Checking value %a\n" VD.pretty value;
    match value with
    | `Top ->
      if VD.is_immediate_type t then () else M.info ~category:Unsound "Unknown value in %s could be an escaped pointer address!" description; empty
    | `Bot -> (*M.debug "A bottom value when computing reachable addresses!";*) empty
    | `Address adrs when AD.is_top adrs ->
      M.info ~category:Unsound "Unknown address in %s has escaped." description; AD.remove Addr.NullPtr adrs (* return known addresses still to be a bit more sane (but still unsound) *)
    (* The main thing is to track where pointers go: *)
    | `Address adrs -> AD.remove Addr.NullPtr adrs
    (* Unions are easy, I just ingore the type info. *)
    | `Union (f,e) -> reachable_from_value ask gs st e t description
    (* For arrays, we ask to read from an unknown index, this will cause it
     * join all its values. *)
    | `Array a -> reachable_from_value ask gs st (ValueDomain.CArrays.get ask a (ExpDomain.top (), ValueDomain.ArrIdxDomain.top ())) t description
    | `Blob (e,_,_) -> reachable_from_value ask gs st e t description
    | `List e -> reachable_from_value ask gs st (`Address (ValueDomain.Lists.entry_rand e)) t description
    | `Struct s -> ValueDomain.Structs.fold (fun k v acc -> AD.join (reachable_from_value ask gs st v t description) acc) s empty
    | `Int _ -> empty
    | `Thread _ -> empty (* thread IDs are abstract and nothing known can be reached from them *)

  (* Get the list of addresses accessable immediately from a given address, thus
   * all pointers within a structure should be considered, but we don't follow
   * pointers. We return a flattend representation, thus simply an address (set). *)
  let reachable_from_address (ask: Q.ask) (gs:glob_fun) st (adr: address): address =
    if M.tracing then M.tracei "reachability" "Checking for %a\n" AD.pretty adr;
    let res = reachable_from_value ask gs st (get ask gs st adr None) (AD.get_type adr) (AD.show adr) in
    if M.tracing then M.traceu "reachability" "Reachable addresses: %a\n" AD.pretty res;
    res

  (* The code for getting the variables reachable from the list of parameters.
   * This section is very confusing, because I use the same construct, a set of
   * addresses, as both AD elements abstracting individual (ambiguous) addresses
   * and the workset of visited addresses. *)
  let reachable_vars (ask: Q.ask) (args: address list) (gs:glob_fun) (st: store): address list =
    if M.tracing then M.traceli "reachability" "Checking reachable arguments from [%a]!\n" (d_list ", " AD.pretty) args;
    let empty = AD.empty () in
    (* We begin looking at the parameters: *)
    let argset = List.fold_right (AD.join) args empty in
    let workset = ref argset in
    (* And we keep a set of already visited variables *)
    let visited = ref empty in
    while not (AD.is_empty !workset) do
      visited := AD.union !visited !workset;
      (* ok, let's visit all the variables in the workset and collect the new variables *)
      let visit_and_collect var (acc: address): address =
        let var = AD.singleton var in (* Very bad hack! Pathetic really! *)
        AD.union (reachable_from_address ask gs st var) acc in
      let collected = AD.fold visit_and_collect !workset empty in
      (* And here we remove the already visited variables *)
      workset := AD.diff collected !visited
    done;
    (* Return the list of elements that have been visited. *)
    if M.tracing then M.traceu "reachability" "All reachable vars: %a\n" AD.pretty !visited;
    List.map AD.singleton (AD.elements !visited)

  let drop_non_ptrs (st:CPA.t) : CPA.t =
    if CPA.is_top st then st else
      let rec replace_val = function
        | `Address _ as v -> v
        | `Blob (v,s,o) ->
          begin match replace_val v with
            | `Blob (`Top,_,_)
            | `Top -> `Top
            | t -> `Blob (t,s,o)
          end
        | `Struct s -> `Struct (ValueDomain.Structs.map replace_val s)
        | _ -> `Top
      in
      CPA.map replace_val st

  let drop_ints (st:CPA.t) : CPA.t =
    if CPA.is_top st then st else
      let rec replace_val = function
        | `Int _       -> `Top
        | `Array n     -> `Array (ValueDomain.CArrays.map replace_val n)
        | `Struct n    -> `Struct (ValueDomain.Structs.map replace_val n)
        | `Union (f,v) -> `Union (f,replace_val v)
        | `Blob (n,s,o)  -> `Blob (replace_val n,s,o)
        | `Address x -> `Address (ValueDomain.AD.map ValueDomain.Addr.drop_ints x)
        | x -> x
      in
      CPA.map replace_val st

  let drop_interval = CPA.map (function `Int x -> `Int (ID.no_interval x) | x -> x)

  let context (fd: fundec) (st: store): store =
    let f keep drop_fn (st: store) = if keep then st else { st with cpa = drop_fn st.cpa} in
    st |>
    f (not !GU.earlyglobs) (CPA.filter (fun k v -> not (Basetype.Variables.is_global k) || is_precious_glob k))
    %> f (ContextUtil.should_keep ~isAttr:GobContext ~keepOption:"ana.base.context.non-ptr" ~removeAttr:"base.no-non-ptr" ~keepAttr:"base.non-ptr" fd) drop_non_ptrs
    %> f (ContextUtil.should_keep ~isAttr:GobContext ~keepOption:"ana.base.context.int" ~removeAttr:"base.no-int" ~keepAttr:"base.int" fd) drop_ints
    %> f (ContextUtil.should_keep ~isAttr:GobContext ~keepOption:"ana.base.context.interval" ~removeAttr:"base.no-interval" ~keepAttr:"base.interval" fd) drop_interval

  let context_cpa fd (st: store) = (context fd st).cpa

  let convertToQueryLval x =
    let rec offsNormal o =
      let ik = Cilfacade.ptrdiff_ikind () in
      let toInt i =
        match IdxDom.to_int @@ ID.cast_to ik i with
        | Some x -> Const (CInt (x,ik, None))
        | _ -> mkCast (Const (CStr "unknown")) intType

      in
      match o with
      | `NoOffset -> `NoOffset
      | `Field (f,o) -> `Field (f,offsNormal o)
      | `Index (i,o) -> `Index (toInt i,offsNormal o)
    in
    match x with
    | ValueDomain.AD.Addr.Addr (v,o) ->[v,offsNormal o]
    | _ -> []

  let addrToLvalSet a =
    let add x y = Q.LS.add y x in
    try
      AD.fold (fun e c -> List.fold_left add c (convertToQueryLval e)) a (Q.LS.empty ())
    with SetDomain.Unsupported _ -> Q.LS.top ()

  let reachable_top_pointers_types ctx (ps: AD.t) : Queries.TS.t =
    let module TS = Queries.TS in
    let empty = AD.empty () in
    let reachable_from_address (adr: address) =
      let with_type t = function
        | (ad,ts,true) ->
          begin match unrollType t with
            | TPtr (p,_) ->
              (ad, TS.add (unrollType p) ts, false)
            | _ ->
              (ad, ts, false)
          end
        | x -> x
      in
      let with_field (a,t,b) = function
        | `Top -> (AD.empty (), TS.top (), false)
        | `Bot -> (a,t,false)
        | `Lifted f -> with_type f.ftype (a,t,b)
      in
      let rec reachable_from_value (value: value) =
        match value with
        | `Top -> (empty, TS.top (), true)
        | `Bot -> (empty, TS.bot (), false)
        | `Address adrs when AD.is_top adrs -> (empty,TS.bot (), true)
        | `Address adrs -> (adrs,TS.bot (), AD.has_unknown adrs)
        | `Union (t,e) -> with_field (reachable_from_value e) t
        | `Array a -> reachable_from_value (ValueDomain.CArrays.get (Analyses.ask_of_ctx ctx) a (ExpDomain.top(), ValueDomain.ArrIdxDomain.top ()))
        | `Blob (e,_,_) -> reachable_from_value e
        | `List e -> reachable_from_value (`Address (ValueDomain.Lists.entry_rand e))
        | `Struct s ->
          let join_tr (a1,t1,_) (a2,t2,_) = AD.join a1 a2, TS.join t1 t2, false in
          let f k v =
            join_tr (with_type k.ftype (reachable_from_value v))
          in
          ValueDomain.Structs.fold f s (empty, TS.bot (), false)
        | `Int _ -> (empty, TS.bot (), false)
        | `Thread _ -> (empty, TS.bot (), false) (* TODO: is this right? *)
      in
      reachable_from_value (get (Analyses.ask_of_ctx ctx) ctx.global ctx.local adr None)
    in
    let visited = ref empty in
    let work = ref ps in
    let collected = ref (TS.empty ()) in
    while not (AD.is_empty !work) do
      let next = ref empty in
      let do_one a =
        let (x,y,_) = reachable_from_address (AD.singleton a) in
        collected := TS.union !collected y;
        next := AD.union !next x
      in
      if not (AD.is_top !work) then
        AD.iter do_one !work;
      visited := AD.union !visited !work;
      work := AD.diff !next !visited
    done;
    !collected

  (* The evaluation function as mutually recursive eval_lv & eval_rv *)
  let rec eval_rv (a: Q.ask) (gs:glob_fun) (st: store) (exp:exp): value =
    if M.tracing then M.traceli "evalint" "base eval_rv %a\n" d_exp exp;
    let r =
      (* we have a special expression that should evaluate to top ... *)
      if exp = MyCFG.unknown_exp then
        VD.top ()
      else
        eval_rv_ask_evalint a gs st exp
    in
    if M.tracing then M.traceu "evalint" "base eval_rv %a -> %a\n" d_exp exp VD.pretty r;
    r

  (** Evaluate expression using EvalInt query.
      Base itself also answers EvalInt, so recursion goes indirectly through queries.
      This allows every subexpression to also meet more precise value from other analyses.
      Non-integer expression just delegate to next eval_rv function. *)
  and eval_rv_ask_evalint a gs st exp =
    let eval_next () = eval_rv_no_ask_evalint a gs st exp in
    if M.tracing then M.traceli "evalint" "base eval_rv_ask_evalint %a\n" d_exp exp;
    let r =
      match Cilfacade.typeOf exp with
      | typ when Cil.isIntegralType typ && not (Cil.isConstant exp) -> (* don't EvalInt integer constants, base can do them precisely itself *)
        if M.tracing then M.traceli "evalint" "base ask EvalInt %a\n" d_exp exp;
        let a = a.f (Q.EvalInt exp) in (* through queries includes eval_next, so no (exponential) branching is necessary *)
        if M.tracing then M.traceu "evalint" "base ask EvalInt %a -> %a\n" d_exp exp Queries.ID.pretty a;
        begin match a with
          | x when Queries.ID.is_bot x -> eval_next () (* Base EvalInt returns bot on incorrect type (e.g. pthread_t); ignore and continue. *)
          (* | x -> Some (`Int x) *)
          | x -> `Int x (* cast should be unnecessary, EvalInt should guarantee right ikind already *)
        end
      | exception Cilfacade.TypeOfError _ (* Bug: typeOffset: Field on a non-compound *)
      | _ -> eval_next ()
    in
    if M.tracing then M.traceu "evalint" "base eval_rv_ask_evalint %a -> %a\n" d_exp exp VD.pretty r;
    r

  (** Evaluate expression without EvalInt query on outermost expression.
      This is used by base responding to EvalInt to immediately directly avoid EvalInt query cycle, which would return top.
      Recursive [eval_rv] calls on subexpressions still go through [eval_rv_ask_evalint]. *)
  and eval_rv_no_ask_evalint a gs st exp =
    eval_rv_ask_mustbeequal a gs st exp (* just as alias, so query doesn't weirdly have to call eval_rv_ask_mustbeequal *)

  (** Evaluate expression using MustBeEqual query.
      Otherwise just delegate to next eval_rv function. *)
  and eval_rv_ask_mustbeequal a gs st exp =
    let eval_next () = eval_rv_base a gs st exp in
    if M.tracing then M.traceli "evalint" "base eval_rv_ask_mustbeequal %a\n" d_exp exp;
    let binop op e1 e2 =
      let must_be_equal () =
        let r = a.f (Q.MustBeEqual (e1, e2)) in
        if M.tracing then M.tracel "query" "MustBeEqual (%a, %a) = %b\n" d_exp e1 d_exp e2 r;
        r
      in
      match op with
      | MinusA when must_be_equal () ->
        let ik = Cilfacade.get_ikind_exp exp in
        `Int (ID.of_int ik BI.zero)
      | MinusPI
      | MinusPP when must_be_equal () ->
        let ik = match !ptrdiffType with TInt (ik,_) -> ik | _ -> assert false in
        `Int (ID.of_int ik BI.zero)
      | Eq
      | Le
      | Ge when must_be_equal () ->
        let ik = Cilfacade.get_ikind_exp exp in
        `Int (ID.of_bool ik true)
      | Ne
      | Lt
      | Gt when must_be_equal () ->
        let ik = Cilfacade.get_ikind_exp exp in
        `Int (ID.of_bool ik false)
      | _ -> eval_next ()
    in
    let r =
    match exp with
    | BinOp (op,arg1,arg2,_) -> binop op arg1 arg2
    | _ -> eval_next ()
    in
    if M.tracing then M.traceu "evalint" "base eval_rv_ask_mustbeequal %a -> %a\n" d_exp exp VD.pretty r;
    r

  (** Evaluate expression structurally by base.
      This handles constants directly and variables using CPA.
      Subexpressions delegate to [eval_rv], which may use queries on them. *)
  and eval_rv_base (a: Q.ask) (gs:glob_fun) (st: store) (exp:exp): value =
    if M.tracing then M.traceli "evalint" "base eval_rv_base %a\n" d_exp exp;
    let rec do_offs def = function (* for types that only have one value *)
      | Field (fd, offs) -> begin
          match Goblintutil.is_blessed (TComp (fd.fcomp, [])) with
          | Some v -> do_offs (`Address (AD.singleton (Addr.from_var_offset (v,convert_offset a gs st (Field (fd, offs)))))) offs
          | None -> do_offs def offs
        end
      | Index (_, offs) -> do_offs def offs
      | NoOffset -> def
    in
    let r =
      (* query functions were no help ... now try with values*)
      match (if get_bool "exp.lower-constants" then constFold true exp else exp) with
      (* Integer literals *)
      (* seems like constFold already converts CChr to CInt *)
      | Const (CChr x) -> eval_rv a gs st (Const (charConstToInt x)) (* char becomes int, see Cil doc/ISO C 6.4.4.4.10 *)
      | Const (CInt (num,ikind,str)) ->
        (match str with Some x -> M.tracel "casto" "CInt (%s, %a, %s)\n" (Cilint.string_of_cilint num) d_ikind ikind x | None -> ());
        `Int (ID.cast_to ikind (IntDomain.of_const (num,ikind,str)))
      (* String literals *)
      | Const (CStr x) -> `Address (AD.from_string x) (* normal 8-bit strings, type: char* *)
      | Const (CWStr xs as c) -> (* wide character strings, type: wchar_t* *)
        let x = Pretty.sprint 80 (d_const () c) in (* escapes, see impl. of d_const in cil.ml *)
        let x = String.sub x 2 (String.length x - 3) in (* remove surrounding quotes: L"foo" -> foo *)
        `Address (AD.from_string x) (* `Address (AD.str_ptr ()) *)
      (* Variables and address expressions *)
      | Lval (Var v, ofs) -> do_offs (get a gs st (eval_lv a gs st (Var v, ofs)) (Some exp)) ofs
      (*| Lval (Mem e, ofs) -> do_offs (get a gs st (eval_lv a gs st (Mem e, ofs))) ofs*)
      | Lval (Mem e, ofs) ->
        (*M.tracel "cast" "Deref: lval: %a\n" d_plainlval lv;*)
        let rec contains_vla (t:typ) = match t with
          | TPtr (t, _) -> contains_vla t
          | TArray(t, None, args) -> true
          | TArray(t, Some exp, args) when isConstant exp -> contains_vla t
          | TArray(t, Some exp, args) -> true
          | _ -> false
        in
        let b = Mem e, NoOffset in (* base pointer *)
        let t = Cilfacade.typeOfLval b in (* static type of base *)
        let p = eval_lv a gs st b in (* abstract base addresses *)
        let v = (* abstract base value *)
          let open Addr in
          (* pre VLA: *)
          (* let cast_ok = function Addr a -> sizeOf t <= sizeOf (get_type_addr a) | _ -> false in *)
          let cast_ok = function
            | Addr a ->
              begin
                match Cil.getInteger (sizeOf t), Cil.getInteger (sizeOf (get_type_addr a)) with
                | Some i1, Some i2 -> Cilint.compare_cilint i1 i2 <= 0
                | _ ->
                  if contains_vla t || contains_vla (get_type_addr a) then
                    begin
                      (* TODO: Is this ok? *)
                      M.warn "Casting involving a VLA is assumed to work";
                      true
                    end
                  else
                    false
              end
            | _ -> false
          in
          if AD.for_all cast_ok p then
            get a gs st p (Some exp)  (* downcasts are safe *)
          else
            VD.top () (* upcasts not! *)
        in
        let v' = VD.cast t v in (* cast to the expected type (the abstract type might be something other than t since we don't change addresses upon casts!) *)
        if M.tracing then M.tracel "cast" "Ptr-Deref: cast %a to %a = %a!\n" VD.pretty v d_type t VD.pretty v';
        let v' = VD.eval_offset a (fun x -> get a gs st x (Some exp)) v' (convert_offset a gs st ofs) (Some exp) None t in (* handle offset *)
        let v' = do_offs v' ofs in (* handle blessed fields? *)
        v'
      (* Binary operators *)
      (* Eq/Ne when both values are equal and casted to the same type *)
      | BinOp (op, (CastE (t1, e1) as c1), (CastE (t2, e2) as c2), typ) when typeSig t1 = typeSig t2 && (op = Eq || op = Ne) ->
        let a1 = eval_rv a gs st e1 in
        let a2 = eval_rv a gs st e2 in
        let te1 = Cilfacade.typeOf e1 in
        let te2 = Cilfacade.typeOf e2 in
        let both_arith_type = isArithmeticType te1 && isArithmeticType te2 in
        let is_safe = (VD.equal a1 a2 || VD.is_safe_cast t1 te1 && VD.is_safe_cast t2 te2) && not both_arith_type in
        M.tracel "cast" "remove cast on both sides for %a? -> %b\n" d_exp exp is_safe;
        if is_safe then ( (* we can ignore the casts if the values are equal anyway, or if the casts can't change the value *)
          let e1 = if isArithmeticType te1 then c1 else e1 in
          let e2 = if isArithmeticType te2 then c2 else e2 in
          eval_rv a gs st (BinOp (op, e1, e2, typ))
        )
        else
          let a1 = eval_rv a gs st c1 in
          let a2 = eval_rv a gs st c2 in
          evalbinop a st op t1 a1 t2 a2 typ
      | BinOp (op,arg1,arg2,typ) ->
        let a1 = eval_rv a gs st arg1 in
        let a2 = eval_rv a gs st arg2 in
        let t1 = Cilfacade.typeOf arg1 in
        let t2 = Cilfacade.typeOf arg2 in
        evalbinop a st op t1 a1 t2 a2 typ
      (* Unary operators *)
      | UnOp (op,arg1,typ) ->
        let a1 = eval_rv a gs st arg1 in
        evalunop op typ a1
      (* The &-operator: we create the address abstract element *)
      | AddrOf lval -> `Address (eval_lv a gs st lval)
      (* CIL's very nice implicit conversion of an array name [a] to a pointer
        * to its first element [&a[0]]. *)
      | StartOf lval ->
        let array_ofs = `Index (IdxDom.of_int (Cilfacade.ptrdiff_ikind ()) BI.zero, `NoOffset) in
        let array_start ad =
          match Addr.to_var_offset ad with
          | [x, offs] -> Addr.from_var_offset (x, add_offset offs array_ofs)
          | _ -> ad
        in
        `Address (AD.map array_start (eval_lv a gs st lval))
      | CastE (t, Const (CStr x)) -> (* VD.top () *) eval_rv a gs st (Const (CStr x)) (* TODO safe? *)
      | CastE  (t, exp) ->
        let v = eval_rv a gs st exp in
        VD.cast ~torg:(Cilfacade.typeOf exp) t v
      | _ -> VD.top ()
    in
    if M.tracing then M.traceu "evalint" "base eval_rv_base %a -> %a\n" d_exp exp VD.pretty r;
    r
  (* A hackish evaluation of expressions that should immediately yield an
   * address, e.g. when calling functions. *)
  and eval_fv a (gs:glob_fun) st (exp:exp): AD.t =
    match exp with
    | Lval lval -> eval_lv a gs st lval
    | _ -> eval_tv a gs st exp
  (* Used also for thread creation: *)
  and eval_tv a (gs:glob_fun) st (exp:exp): AD.t =
    match (eval_rv a gs st exp) with
    | `Address x -> x
    | _          -> failwith "Problems evaluating expression to function calls!"
  and eval_int a gs st exp =
    match eval_rv a gs st exp with
    | `Int x -> x
    | _ -> ID.top_of (Cilfacade.get_ikind_exp exp)
  (* A function to convert the offset to our abstract representation of
   * offsets, i.e.  evaluate the index expression to the integer domain. *)
  and convert_offset a (gs:glob_fun) (st: store) (ofs: offset) =
    match ofs with
    | NoOffset -> `NoOffset
    | Field (fld, ofs) -> `Field (fld, convert_offset a gs st ofs)
    | Index (exp, ofs) ->
      let exp_rv = eval_rv a gs st exp in
      match exp_rv with
      | `Int i -> `Index (iDtoIdx i, convert_offset a gs st ofs)
      | `Top   -> `Index (IdxDom.top (), convert_offset a gs st ofs)
      | `Bot -> `Index (IdxDom.bot (), convert_offset a gs st ofs)
      | _ -> failwith "Index not an integer value"
  (* Evaluation of lvalues to our abstract address domain. *)
  and eval_lv (a: Q.ask) (gs:glob_fun) st (lval:lval): AD.t =
    let rec do_offs def = function
      | Field (fd, offs) -> begin
          match Goblintutil.is_blessed (TComp (fd.fcomp, [])) with
          | Some v -> do_offs (AD.singleton (Addr.from_var_offset (v,convert_offset a gs st (Field (fd, offs))))) offs
          | None -> do_offs def offs
        end
      | Index (_, offs) -> do_offs def offs
      | NoOffset -> def
    in
    match lval with
    | Var x, NoOffset when (not x.vglob) && Goblintutil.is_blessed x.vtype<> None ->
      begin match Goblintutil.is_blessed x.vtype with
        | Some v -> AD.singleton (Addr.from_var v)
        | _ ->  AD.singleton (Addr.from_var_offset (x, convert_offset a gs st NoOffset))
      end
    (* The simpler case with an explicit variable, e.g. for [x.field] we just
     * create the address { (x,field) } *)
    | Var x, ofs ->
      if x.vglob
      then AD.singleton (Addr.from_var_offset (x, convert_offset a gs st ofs))
      else do_offs (AD.singleton (Addr.from_var_offset (x, convert_offset a gs st ofs))) ofs
    (* The more complicated case when [exp = & x.field] and we are asked to
     * evaluate [(\*exp).subfield]. We first evaluate [exp] to { (x,field) }
     * and then add the subfield to it: { (x,field.subfield) }. *)
    | Mem n, ofs -> begin
        match (eval_rv a gs st n) with
        | `Address adr ->
          (if AD.is_null adr
           then M.error ~category:M.Category.Behavior.Undefined.nullpointer_dereference ~tags:[CWE 476] "Must dereference NULL pointer"
           else if AD.may_be_null adr
           then M.warn ~category:M.Category.Behavior.Undefined.nullpointer_dereference ~tags:[CWE 476] "May dereference NULL pointer");
          do_offs (AD.map (add_offset_varinfo (convert_offset a gs st ofs)) adr) ofs
        | `Bot -> AD.bot ()
        | _ ->
          M.debug ~category:Analyzer "Failed evaluating %a to lvalue" d_lval lval; do_offs AD.unknown_ptr ofs
      end

  (* run eval_rv from above and keep a result that is bottom *)
  (* this is needed for global variables *)
  let eval_rv_keep_bot = eval_rv

  (* run eval_rv from above, but change bot to top to be sound for programs with undefined behavior. *)
  (* Previously we only gave sound results for programs without undefined behavior, so yielding bot for accessing an uninitialized array was considered ok. Now only [invariant] can yield bot/Deadcode if the condition is known to be false but evaluating an expression should not be bot. *)
  let eval_rv (a: Q.ask) (gs:glob_fun) (st: store) (exp:exp): value =
    try
      let r = eval_rv a gs st exp in
      if M.tracing then M.tracel "eval" "eval_rv %a = %a\n" d_exp exp VD.pretty r;
      if VD.is_bot r then VD.top_value (Cilfacade.typeOf exp) else r
    with IntDomain.ArithmeticOnIntegerBot _ ->
    ValueDomain.Compound.top_value (Cilfacade.typeOf exp)

  let query_evalint ask gs st e =
    if M.tracing then M.traceli "evalint" "base query_evalint %a\n" d_exp e;
    let r = match eval_rv_no_ask_evalint ask gs st e with
    | `Int i -> i (* cast should be unnecessary, eval_rv should guarantee right ikind already *)
    | `Bot   -> Queries.ID.bot () (* TODO: remove? *)
    (* | v      -> M.warn ("Query function answered " ^ (VD.show v)); Queries.Result.top q *)
    | v      -> M.debug ~category:Analyzer "Base EvalInt %a query answering bot instead of %a" d_exp e VD.pretty v; Queries.ID.bot ()
    in
    if M.tracing then M.traceu "evalint" "base query_evalint %a -> %a\n" d_exp e Queries.ID.pretty r;
    r

  (* Evaluate an expression containing only locals. This is needed for smart joining the partitioned arrays where ctx is not accessible. *)
  (* This will yield `Top for expressions containing any access to globals, and does not make use of the query system. *)
  (* Wherever possible, don't use this but the query system or normal eval_rv instead. *)
  let eval_exp st (exp:exp) =
    (* Since ctx is not available here, we need to make some adjustments *)
    let rec query: type a. a Queries.t -> a Queries.result = fun q ->
      match q with
      | EvalInt e -> query_evalint ask gs st e (* mimic EvalInt query since eval_rv needs it *)
      | _ -> Queries.Result.top q
    and ask = { Queries.f = fun (type a) (q: a Queries.t) -> query q } (* our version of ask *)
    and gs = function `Left _ -> `Lifted1 (Priv.G.top ()) | `Right _ -> `Lifted2 (VD.top ()) in (* the expression is guaranteed to not contain globals *)
    match (eval_rv ask gs st exp) with
    | `Int x -> ValueDomain.ID.to_int x
    | _ -> None

  let eval_funvar ctx fval: varinfo list =
    try
      let fp = eval_fv (Analyses.ask_of_ctx ctx) ctx.global ctx.local fval in
      if AD.mem Addr.UnknownPtr fp then begin
        M.warn "Function pointer %a may contain unknown functions." d_exp fval;
        dummyFunDec.svar :: AD.to_var_may fp
      end else
        AD.to_var_may fp
    with SetDomain.Unsupported _ ->
      M.warn "Unknown call to function %a." d_exp fval;
      [dummyFunDec.svar]

  (** Evaluate expression as address.
      Avoids expensive Apron EvalInt if the `Int result would be useless to us anyway. *)
  let eval_rv_address ask gs st e =
    (* no way to do eval_rv with expected type, so filter expression beforehand *)
    match Cilfacade.typeOf e with
    | t when Cil.isArithmeticType t -> (* definitely not address *)
      VD.top_value t
    | exception Cilfacade.TypeOfError _ (* something weird, might be address *)
    | _ ->
      eval_rv ask gs st e

  (* interpreter end *)

  let query ctx (type a) (q: a Q.t): a Q.result =
    match q with
    | Q.EvalFunvar e ->
      begin
        let fs = eval_funvar ctx e in
        (*          Messages.warn ~msg:("Base: I should know it! "^string_of_int (List.length fs)) ();*)
        List.fold_left (fun xs v -> Q.LS.add (v,`NoOffset) xs) (Q.LS.empty ()) fs
      end
<<<<<<< HEAD
    | Q.Assert e ->
      begin
        (* For the assert, we need to remove things that might be in the local state, but ought to removed *)
        (* because they are not private *)
        let multi = ThreadFlag.is_multi ctx.ask in
        let (cpa, dep) = ctx.local in
        let cpa' = if !GU.earlyglobs || multi then fst (globalize ctx.ask ctx.local) else cpa in
        let store' = (cpa', dep) in
        match eval_rv ctx.ask ctx.global store' e with
        | `Int i ->
            let v = (`Int i) in
            begin
              let tmp = match e with | Lval l -> Some l | _ -> None in
              let context: Invariant.context = {
                scope=MyCFG.dummy_func;
                i= -1; (* Not used here *)
                lval=tmp;
                offset=Cil.NoOffset;
                deref_invariant=(fun _ _ _ -> Invariant.none) (* TODO: should throw instead? *)
              }
              in
              match (VD.invariant context v) with
              | Some s -> `ExprSet (Queries.ES.singleton s)
              | None -> `Top
            end;
        | v -> `Top
      end
=======
    | Q.EvalInt e ->
      query_evalint (Analyses.ask_of_ctx ctx) ctx.global ctx.local e
>>>>>>> 1dfddf74
    | Q.EvalLength e -> begin
        match eval_rv_address (Analyses.ask_of_ctx ctx) ctx.global ctx.local e with
        | `Address a ->
          let slen = List.map String.length (AD.to_string a) in
          let lenOf = function
            | TArray (_, l, _) -> (try Some (lenOfArray l) with _ -> None)
            | _ -> None
          in
          let alen = List.filter_map (fun v -> lenOf v.vtype) (AD.to_var_may a) in
          let d = List.fold_left ID.join (ID.bot_of (Cilfacade.ptrdiff_ikind ())) (List.map (ID.of_int (Cilfacade.ptrdiff_ikind ()) %BI.of_int) (slen @ alen)) in
          (* ignore @@ printf "EvalLength %a = %a\n" d_exp e ID.pretty d; *)
          d
        | `Bot -> Queries.Result.bot q (* TODO: remove *)
        | _ -> Queries.Result.top q
      end
    | Q.BlobSize e -> begin
        let p = eval_rv_address (Analyses.ask_of_ctx ctx) ctx.global ctx.local e in
        (* ignore @@ printf "BlobSize %a MayPointTo %a\n" d_plainexp e VD.pretty p; *)
        match p with
        | `Address a ->
          let r = get ~full:true (Analyses.ask_of_ctx ctx) ctx.global ctx.local a  None in
          (* ignore @@ printf "BlobSize %a = %a\n" d_plainexp e VD.pretty r; *)
          (match r with
           | `Blob (_,s,_) -> s
           | _ -> Queries.Result.top q)
        | _ -> Queries.Result.top q
      end
    | Q.MayPointTo e -> begin
        match eval_rv_address (Analyses.ask_of_ctx ctx) ctx.global ctx.local e with
        | `Address a ->
          let s = addrToLvalSet a in
          if AD.mem Addr.UnknownPtr a
          then Q.LS.add (dummyFunDec.svar, `NoOffset) s
          else s
        | `Bot -> Queries.Result.bot q (* TODO: remove *)
        | _ -> Queries.Result.top q
      end
    | Q.EvalThread e -> begin
      let v = eval_rv (Analyses.ask_of_ctx ctx) ctx.global ctx.local e in
      (* ignore (Pretty.eprintf "evalthread %a (%a): %a" d_exp e d_plainexp e VD.pretty v); *)
      match v with
        | `Thread a -> a
        | `Bot -> Queries.Result.bot q (* TODO: remove *)
        | _ -> Queries.Result.top q
      end
    | Q.ReachableFrom e -> begin
        match eval_rv_address (Analyses.ask_of_ctx ctx) ctx.global ctx.local e with
        | `Top -> Queries.Result.top q
        | `Bot -> Queries.Result.bot q (* TODO: remove *)
        | `Address a when AD.is_top a || AD.mem Addr.UnknownPtr a ->
          Q.LS.top ()
        | `Address a ->
          let xs = List.map addrToLvalSet (reachable_vars (Analyses.ask_of_ctx ctx) [a] ctx.global ctx.local) in
          let addrs = List.fold_left (Q.LS.join) (Q.LS.empty ()) xs in
          addrs
        | _ -> Q.LS.empty ()
      end
    | Q.ReachableUkTypes e -> begin
        match eval_rv_address (Analyses.ask_of_ctx ctx) ctx.global ctx.local e with
        | `Top -> Queries.Result.top q
        | `Bot -> Queries.Result.bot q (* TODO: remove *)
        | `Address a when AD.is_top a || AD.mem Addr.UnknownPtr a ->
          Q.TS.top ()
        | `Address a ->
          reachable_top_pointers_types ctx a
        | _ -> Q.TS.empty ()
      end
    | Q.EvalStr e -> begin
        match eval_rv_address (Analyses.ask_of_ctx ctx) ctx.global ctx.local e with
        (* exactly one string in the set (works for assignments of string constants) *)
        | `Address a when List.compare_length_with (AD.to_string a) 1 = 0 -> (* exactly one string *)
          `Lifted (List.hd (AD.to_string a))
        (* check if we have an array of chars that form a string *)
        (* TODO return may-points-to-set of strings *)
        | `Address a when List.compare_length_with (AD.to_string a) 1 > 0 -> (* oh oh *)
          M.debug "EvalStr (%a) returned %a" d_exp e AD.pretty a;
          Queries.Result.top q
        | `Address a when List.compare_length_with (AD.to_var_may a) 1 = 0 -> (* some other address *)
          (* Cil.varinfo * (AD.Addr.field, AD.Addr.idx) Lval.offs *)
          (* ignore @@ printf "EvalStr `Address: %a -> %s (must %i, may %i)\n" d_plainexp e (VD.short 80 (`Address a)) (List.length @@ AD.to_var_must a) (List.length @@ AD.to_var_may a); *)
          begin match unrollType (Cilfacade.typeOf e) with
            | TPtr(TInt(IChar, _), _) ->
              let v, offs = Q.LS.choose @@ addrToLvalSet a in
              let ciloffs = Lval.CilLval.to_ciloffs offs in
              let lval = Var v, ciloffs in
              (try `Lifted (Bytes.to_string (Hashtbl.find char_array lval))
               with Not_found -> Queries.Result.top q)
            | _ -> (* what about ISChar and IUChar? *)
              (* ignore @@ printf "Type %a\n" d_plaintype t; *)
              Queries.Result.top q
          end
        | x ->
          (* ignore @@ printf "EvalStr Unknown: %a -> %s\n" d_plainexp e (VD.short 80 x); *)
          Queries.Result.top q
      end
    | Q.MustBeEqual (e1, e2) -> begin
        let e1_val = eval_rv (Analyses.ask_of_ctx ctx) ctx.global ctx.local e1 in
        let e2_val = eval_rv (Analyses.ask_of_ctx ctx) ctx.global ctx.local e2 in
        match e1_val, e2_val with
        | `Int i1, `Int i2 -> begin
            match ID.to_int i1, ID.to_int i2 with
            | Some i1', Some i2' when i1' = i2' -> true
            | _ -> false
            end
        | _ -> false
      end
    | Q.MayBeEqual (e1, e2) -> begin
        (* Printf.printf "---------------------->  may equality check for %s and %s \n" (ExpDomain.short 20 (`Lifted e1)) (ExpDomain.short 20 (`Lifted e2)); *)
        let e1_val = eval_rv (Analyses.ask_of_ctx ctx) ctx.global ctx.local e1 in
        let e2_val = eval_rv (Analyses.ask_of_ctx ctx) ctx.global ctx.local e2 in
        match e1_val, e2_val with
        | `Int i1, `Int i2 -> begin
            (* This should behave like == and also work on different int types, hence the cast (just like with == in C) *)
            let e1_ik = Cilfacade.get_ikind_exp e1 in
            let e2_ik = Cilfacade.get_ikind_exp e2 in
            let ik= Cil.commonIntKind e1_ik e2_ik in
            if ID.is_bot (ID.meet (ID.cast_to ik i1) (ID.cast_to ik i2)) then
              begin
                (* Printf.printf "----------------------> NOPE may equality check for %s and %s \n" (ExpDomain.short 20 (`Lifted e1)) (ExpDomain.short 20 (`Lifted e2)); *)
                false
              end
            else true
          end
        | _ -> true
      end
    | Q.MayBeLess (e1, e2) -> begin
        (* Printf.printf "----------------------> may check for %s < %s \n" (ExpDomain.short 20 (`Lifted e1)) (ExpDomain.short 20 (`Lifted e2)); *)
        let e1_val = eval_rv (Analyses.ask_of_ctx ctx) ctx.global ctx.local e1 in
        let e2_val = eval_rv (Analyses.ask_of_ctx ctx) ctx.global ctx.local e2 in
        match e1_val, e2_val with
        | `Int i1, `Int i2 -> begin
            match (ID.minimal i1), (ID.maximal i2) with
            | Some i1', Some i2' ->
              if i1' >= i2' then
                begin
                  (* Printf.printf "----------------------> NOPE may check for %s < %s \n" (ExpDomain.short 20 (`Lifted e1)) (ExpDomain.short 20 (`Lifted e2)); *)
                  false
                end
              else true
            | _ -> true
          end
        | _ -> true
      end
    | Q.IsMultiple v -> WeakUpdates.mem v ctx.local.weak
    | _ -> Q.Result.top q

  let update_variable variable typ value cpa =
    if ((get_bool "exp.volatiles_are_top") && (is_always_unknown variable)) then
      CPA.add variable (VD.top_value typ) cpa
    else
      CPA.add variable value cpa

  (** Add dependencies between a value and the expression it (or any of its contents) are partitioned by *)
  let add_partitioning_dependencies (x:varinfo) (value:VD.t) (st:store):store =
    let add_one_dep (array:varinfo) (var:varinfo) dep =
      let vMap = Dep.find_opt var dep |? Dep.VarSet.empty () in
      let vMapNew = Dep.VarSet.add array vMap in
      Dep.add var vMapNew dep
    in
    match value with
    | `Array _
    | `Struct _
    | `Union _ ->
      begin
        let vars_in_paritioning = VD.affecting_vars value in
        let dep_new = List.fold_left (fun dep var -> add_one_dep x var dep) st.deps vars_in_paritioning in
        { st with deps = dep_new }
      end
    (* `List and `Blob cannot contain arrays *)
    | _ ->  st

  (** [set st addr val] returns a state where [addr] is set to [val]
  * it is always ok to put None for lval_raw and rval_raw, this amounts to not using/maintaining
  * precise information about arrays. *)
  let set (a: Q.ask) ?(ctx=None) ?(invariant=false) ?lval_raw ?rval_raw ?t_override (gs:glob_fun) (st: store) (lval: AD.t) (lval_type: Cil.typ) (value: value) : store =
    let update_variable x t y z =
      if M.tracing then M.tracel "setosek" ~var:x.vname "update_variable: start '%s' '%a'\nto\n%a\n\n" x.vname VD.pretty y CPA.pretty z;
      let r = update_variable x t y z in (* refers to defintion that is outside of set *)
      if M.tracing then M.tracel "setosek" ~var:x.vname "update_variable: start '%s' '%a'\nto\n%a\nresults in\n%a\n" x.vname VD.pretty y CPA.pretty z CPA.pretty r;
      r
    in
    let firstvar = if M.tracing then try (List.hd (AD.to_var_may lval)).vname with _ -> "" else "" in
    let lval_raw = (Option.map (fun x -> Lval x) lval_raw) in
    if M.tracing then M.tracel "set" ~var:firstvar "lval: %a\nvalue: %a\nstate: %a\n" AD.pretty lval VD.pretty value CPA.pretty st.cpa;
    (* Updating a single varinfo*offset pair. NB! This function's type does
     * not include the flag. *)
    let update_one_addr (x, offs) (st: store): store =
      let cil_offset = Offs.to_cil_offset offs in
      let t = match t_override with
        | Some t -> t
        | None ->
          if a.f (Q.IsHeapVar x) then
            (* the vtype of heap vars will be TVoid, so we need to trust the pointer we got to this to be of the right type *)
            (* i.e. use the static type of the pointer here *)
            lval_type
          else
            try
              Cilfacade.typeOfLval (Var x, cil_offset)
            with Cilfacade.TypeOfError _ ->
              (* If we cannot determine the correct type here, we go with the one of the LVal *)
              (* This will usually lead to a type mismatch in the ValueDomain (and hence supertop) *)
              M.warn "Cilfacade.typeOfLval failed Could not obtain the type of %a" d_lval (Var x, cil_offset);
              lval_type
      in
      let update_offset old_value =
        (* Projection to highest Precision *)
        let projected_value = project_val None value (is_global a x) in
        let new_value = VD.update_offset a old_value offs projected_value lval_raw ((Var x), cil_offset) t in
        if WeakUpdates.mem x st.weak then
          VD.join old_value new_value
        else if invariant then
          (* without this, invariant for ambiguous pointer might worsen precision for each individual address to their join *)
          VD.meet old_value new_value
        else
          new_value
      in
      if M.tracing then M.tracel "setosek" ~var:firstvar "update_one_addr: start with '%a' (type '%a') \nstate:%a\n\n" AD.pretty (AD.from_var_offset (x,offs)) d_type x.vtype D.pretty st;
      if isFunctionType x.vtype then begin
        if M.tracing then M.tracel "setosek" ~var:firstvar "update_one_addr: returning: '%a' is a function type \n" d_type x.vtype;
        st
      end else
      if get_bool "exp.globs_are_top" then begin
        if M.tracing then M.tracel "setosek" ~var:firstvar "update_one_addr: BAD? exp.globs_are_top is set \n";
        { st with cpa = CPA.add x `Top st.cpa }
      end else
        (* Check if we need to side-effect this one. We no longer generate
         * side-effects here, but the code still distinguishes these cases. *)
      if (!GU.earlyglobs || ThreadFlag.is_multi a) && is_global a x then begin
        if M.tracing then M.tracel "setosek" ~var:x.vname "update_one_addr: update a global var '%s' ...\n" x.vname;
        let priv_getg = priv_getg gs in
        (* Optimization to avoid evaluating integer values when setting them.
           The case when invariant = true requires the old_value to be sound for the meet.
           Allocated blocks are representend by Blobs with additional information, so they need to be looked-up. *)
        let old_value = if not invariant && Cil.isIntegralType x.vtype && not (a.f (IsHeapVar x)) then begin
            assert (offs = `NoOffset); (* We expect `NoOffset for this case *)
            VD.bot_value lval_type
          end else
            Priv.read_global a priv_getg st x
        in
        let new_value = update_offset old_value in
        let r = Priv.write_global ~invariant a priv_getg (priv_sideg (Option.get ctx).sideg) st x new_value in
        if M.tracing then M.tracel "setosek" ~var:x.vname "update_one_addr: updated a global var '%s' \nstate:%a\n\n" x.vname D.pretty r;
        r
      end else begin
        if M.tracing then M.tracel "setosek" ~var:x.vname "update_one_addr: update a local var '%s' ...\n" x.vname;
        (* Normal update of the local state *)
        let new_value = update_offset (CPA.find x st.cpa) in
        (* what effect does changing this local variable have on arrays -
           we only need to do this here since globals are not allowed in the
           expressions for partitioning *)
        let effect_on_arrays (a: Q.ask) (st: store) =
          let affected_arrays =
            let set = Dep.find_opt x st.deps |? Dep.VarSet.empty () in
            Dep.VarSet.elements set
          in
          let movement_for_expr l' r' currentE' =
            let are_equal e1 e2 = a.f (Q.MustBeEqual (e1, e2)) in
            let t = Cilfacade.typeOf currentE' in
            let ik = Cilfacade.get_ikind t in
            let newE = Basetype.CilExp.replace l' r' currentE' in
            let currentEPlusOne = BinOp (PlusA, currentE', Cil.kinteger ik 1, t) in
            if are_equal newE currentEPlusOne then
              Some 1
            else
              let currentEMinusOne = BinOp (MinusA, currentE', Cil.kinteger ik 1, t) in
              if are_equal newE currentEMinusOne then
                Some (-1)
              else
                None
          in
          let effect_on_array actually_moved arr (st: store):store =
            let v = CPA.find arr st.cpa in
            let nval =
              if actually_moved then
                match lval_raw, rval_raw with
                | Some (Lval(Var l',NoOffset)), Some r' ->
                  begin
                    let moved_by = movement_for_expr l' r' in
                    VD.affect_move a v x moved_by
                  end
                | _  ->
                  VD.affect_move a v x (fun x -> None)
              else
                let patched_ask =
                match ctx with
                | Some ctx ->
                  (* The usual recursion trick for ctx. *)
                  (* Must change ctx used by ask to also use new st (not ctx.local), otherwise recursive EvalInt queries use outdated state. *)
                  (* Note: query is just called on base, but not any other analyses. Potentially imprecise, but seems to be sufficient for now. *)
                  let rec ctx' =
                    { ctx with
                      ask = (fun (type a) (q: a Queries.t) -> query ctx' q)
                    ; local = st
                    }
                  in
                  Analyses.ask_of_ctx ctx'
                | _ ->
                  a
                in
                let moved_by = fun x -> Some 0 in (* this is ok, the information is not provided if it *)
                VD.affect_move patched_ask v x moved_by     (* was a set call caused e.g. by a guard *)
            in
            { st with cpa = update_variable arr arr.vtype nval st.cpa }
          in
          (* within invariant, a change to the way arrays are partitioned is not necessary *)
          List.fold_left (fun x y -> effect_on_array (not invariant) y x) st affected_arrays
        in
        let x_updated = update_variable x t new_value st.cpa in
        let with_dep = add_partitioning_dependencies x new_value {st with cpa = x_updated } in
        effect_on_arrays a with_dep
      end
    in
    let update_one x store =
      match Addr.to_var_offset x with
      | [x] -> update_one_addr x store
      | _ -> store
    in try
      (* We start from the current state and an empty list of global deltas,
       * and we assign to all the the different possible places: *)
      let nst = AD.fold update_one lval st in
      (* if M.tracing then M.tracel "setosek" ~var:firstvar "new state1 %a\n" CPA.pretty nst; *)
      (* If the address was definite, then we just return it. If the address
       * was ambiguous, we have to join it with the initial state. *)
      let nst = if AD.cardinal lval > 1 then { nst with cpa = CPA.join st.cpa nst.cpa } else nst in
      (* if M.tracing then M.tracel "setosek" ~var:firstvar "new state2 %a\n" CPA.pretty nst; *)
      nst
    with
    (* If any of the addresses are unknown, we ignore it!?! *)
    | SetDomain.Unsupported x ->
      (* if M.tracing then M.tracel "setosek" ~var:firstvar "set got an exception '%s'\n" x; *)
      M.warn "Assignment to unknown address"; st

  let set_many ?ctx a (gs:glob_fun) (st: store) lval_value_list: store =
    (* Maybe this can be done with a simple fold *)
    let f (acc: store) ((lval:AD.t),(typ:Cil.typ),(value:value)): store =
      set ~ctx a gs acc lval typ value
    in
    (* And fold over the list starting from the store turned wstore: *)
    List.fold_left f st lval_value_list

  let rem_many a (st: store) (v_list: varinfo list): store =
    let f acc v = CPA.remove v acc in
    let g dep v = Dep.remove v dep in
    { st with cpa = List.fold_left f st.cpa v_list; deps = List.fold_left g st.deps v_list }

  (* Removes all partitionings done according to this variable *)
  let rem_many_paritioning a (st:store) (v_list: varinfo list):store =
    (* Removes the partitioning information from all affected arrays, call before removing locals *)
    let rem_partitioning a (st:store) (x:varinfo):store =
      let affected_arrays =
        let set = Dep.find_opt x st.deps |? Dep.VarSet.empty () in
        Dep.VarSet.elements set
      in
      let effect_on_array arr st =
        let v = CPA.find arr st in
        let nval = VD.affect_move ~replace_with_const:(get_bool ("exp.partition-arrays.partition-by-const-on-return")) a v x (fun _ -> None) in (* Having the function for movement return None here is equivalent to forcing the partitioning to be dropped *)
        update_variable arr arr.vtype nval st
      in
      { st with cpa = List.fold_left (fun x y -> effect_on_array y x) st.cpa affected_arrays }
    in
    let f s v = rem_partitioning a s v in
    List.fold_left f st v_list

 (**************************************************************************
   * Auxillary functions
   **************************************************************************)

  let is_some_bot x =
    match x with
    | `Bot -> false (* HACK: bot is here due to typing conflict (we do not cast appropriately) *)
    | _ -> VD.is_bot_value x

  let invariant ctx a (gs:glob_fun) st exp tv =
    (* We use a recursive helper function so that x != 0 is false can be handled
     * as x == 0 is true etc *)
    let rec helper (op: binop) (lval: lval) (value: value) (tv: bool) =
      match (op, lval, value, tv) with
      (* The true-branch where x == value: *)
      | Eq, x, value, true ->
        if M.tracing then M.tracec "invariant" "Yes, %a equals %a\n" d_lval x VD.pretty value;
        (match value with
        | `Int n ->
          let ikind = Cilfacade.get_ikind_exp (Lval lval) in
          Some (x, `Int (ID.cast_to ikind n))
        | _ -> Some(x, value))
      (* The false-branch for x == value: *)
      | Eq, x, value, false -> begin
          match value with
          | `Int n -> begin
              match ID.to_int n with
              | Some n ->
                (* When x != n, we can return a singleton exclusion set *)
                if M.tracing then M.tracec "invariant" "Yes, %a is not %s\n" d_lval x (BI.to_string n);
                let ikind = Cilfacade.get_ikind_exp (Lval lval) in
                Some (x, `Int (ID.of_excl_list ikind [n]))
              | None -> None
            end
          | `Address n -> begin
              if M.tracing then M.tracec "invariant" "Yes, %a is not %a\n" d_lval x AD.pretty n;
              match eval_rv_address a gs st (Lval x) with
              | `Address a when AD.is_definite n ->
                Some (x, `Address (AD.diff a n))
              | `Top when AD.is_null n ->
                Some (x, `Address AD.not_null)
              | v ->
                if M.tracing then M.tracec "invariant" "No address invariant for: %a != %a\n" VD.pretty v AD.pretty n;
                None
            end
          (* | `Address a -> Some (x, value) *)
          | _ ->
            (* We can't say anything else, exclusion sets are finite, so not
             * being in one means an infinite number of values *)
            if M.tracing then M.tracec "invariant" "Failed! (not a definite value)\n";
            None
        end
      | Ne, x, value, _ -> helper Eq x value (not tv)
      | Lt, x, value, _ -> begin
          match value with
          | `Int n -> begin
            let ikind = Cilfacade.get_ikind_exp (Lval lval) in
            let n = ID.cast_to ikind n in
            let range_from x = if tv then ID.ending ikind (BI.sub x BI.one) else ID.starting ikind x in
            let limit_from = if tv then ID.maximal else ID.minimal in
            match limit_from n with
            | Some n ->
              if M.tracing then M.tracec "invariant" "Yes, success! %a is not %s\n\n" d_lval x (BI.to_string n);
              Some (x, `Int (range_from n))
            | None -> None
            end
          | _ -> None
        end
      | Le, x, value, _ -> begin
          match value with
          | `Int n -> begin
            let ikind = Cilfacade.get_ikind_exp (Lval lval) in
            let n = ID.cast_to ikind n in
            let range_from x = if tv then ID.ending ikind x else ID.starting ikind (BI.add x BI.one) in
            let limit_from = if tv then ID.maximal else ID.minimal in
              match limit_from n with
              | Some n ->
                if M.tracing then M.tracec "invariant" "Yes, success! %a is not %s\n\n" d_lval x (BI.to_string n);
                Some (x, `Int (range_from n))
              | None -> None
            end
          | _ -> None
        end
      | Gt, x, value, _ -> helper Le x value (not tv)
      | Ge, x, value, _ -> helper Lt x value (not tv)
      | _ ->
        if M.tracing then M.trace "invariant" "Failed! (operation not supported)\n\n";
        None
    in
    if M.tracing then M.traceli "invariant" "assume expression %a is %B\n" d_exp exp tv;
    let null_val typ =
      match Cil.unrollType typ with
      | TPtr _                    -> `Address AD.null_ptr
      | TEnum({ekind=_;_},_)
      | _                         -> `Int (ID.of_int (Cilfacade.get_ikind typ) BI.zero)
    in
    let rec derived_invariant exp tv =
      let switchedOp = function Lt -> Gt | Gt -> Lt | Le -> Ge | Ge -> Le | x -> x in (* a op b <=> b (switchedOp op) b *)
      match exp with
      (* Since we handle not only equalities, the order is important *)
      | BinOp(op, Lval x, rval, typ) -> helper op x (VD.cast (Cilfacade.typeOfLval x) (eval_rv a gs st rval)) tv
      | BinOp(op, rval, Lval x, typ) -> derived_invariant (BinOp(switchedOp op, Lval x, rval, typ)) tv
      | BinOp(op, CastE (t1, c1), CastE (t2, c2), t) when (op = Eq || op = Ne) && typeSig t1 = typeSig t2 && VD.is_safe_cast t1 (Cilfacade.typeOf c1) && VD.is_safe_cast t2 (Cilfacade.typeOf c2)
        -> derived_invariant (BinOp (op, c1, c2, t)) tv
      | BinOp(op, CastE (TInt (ik, _) as t1, Lval x), rval, typ) ->
        (match eval_rv a gs st (Lval x) with
        | `Int v ->
          (* This is tricky: It it is not sufficient to check that ID.cast_to_ik v = v
           * If there is one domain that knows this to be true and the other does not, we
           * should still impose the invariant. E.g. i -> ([1,5]; Not {0}[byte]) *)
          if VD.is_safe_cast t1 (Cilfacade.typeOfLval x) then
            derived_invariant (BinOp (op, Lval x, rval, typ)) tv
          else
            None
        | _ -> None)
      | BinOp(op, rval, CastE (TInt (_, _) as ti, Lval x), typ) ->
        derived_invariant (BinOp (switchedOp op, CastE(ti, Lval x), rval, typ)) tv
      (* Cases like if (x) are treated like if (x != 0) *)
      | Lval x ->
        (* There are two correct ways of doing it: "if ((int)x != 0)" or "if (x != (typeof(x))0))"
         * Because we try to avoid casts (and use a more precise address domain) we use the latter *)
        helper Ne x (null_val (Cilfacade.typeOf exp)) tv
      | UnOp (LNot,uexp,typ) -> derived_invariant uexp (not tv)
      | _ ->
        if M.tracing then M.tracec "invariant" "Failed! (expression %a not understood)\n\n" d_plainexp exp;
        None
    in
    let apply_invariant oldv newv =
      match oldv, newv with
      (* | `Address o, `Address n when AD.mem (Addr.unknown_ptr ()) o && AD.mem (Addr.unknown_ptr ()) n -> *)
      (*   `Address (AD.join o n) *)
      (* | `Address o, `Address n when AD.mem (Addr.unknown_ptr ()) o -> `Address n *)
      (* | `Address o, `Address n when AD.mem (Addr.unknown_ptr ()) n -> `Address o *)
      | _ -> VD.meet oldv newv
    in
    match derived_invariant exp tv with
    | Some (lval, value) ->
      if M.tracing then M.tracec "invariant" "Restricting %a with %a\n" d_lval lval VD.pretty value;
      let addr = eval_lv a gs st lval in
      if (AD.is_top addr) then st
      else
        let oldval = get a gs st addr None in (* None is ok here, we could try to get more precise, but this is ok (reading at unknown position in array) *)
        let oldval = if is_some_bot oldval then (M.tracec "invariant" "%a is bot! This should not happen. Will continue with top!" d_lval lval; VD.top ()) else oldval in
        let t_lval = Cilfacade.typeOfLval lval in
        let state_with_excluded = set a gs st addr t_lval value ~invariant:true ~ctx:(Some ctx) in
        let value =  get a gs state_with_excluded addr None in
        let new_val = apply_invariant oldval value in
        if M.tracing then M.traceu "invariant" "New value is %a\n" VD.pretty new_val;
        (* make that address meet the invariant, i.e exclusion sets will be joined *)
        if is_some_bot new_val then (
          if M.tracing then M.tracel "branchosek" "C The branch %B is dead!\n" tv;
          raise Analyses.Deadcode
        )
        else if VD.is_bot new_val
        then set a gs st addr t_lval value ~invariant:true ~ctx:(Some ctx) (* no *_raw because this is not a real assignment *)
        else set a gs st addr t_lval new_val ~invariant:true ~ctx:(Some ctx) (* no *_raw because this is not a real assignment *)
    | None ->
      if M.tracing then M.traceu "invariant" "Doing nothing.\n";
      M.debug ~category:Analyzer "Invariant failed: expression \"%a\" not understood." d_plainexp exp;
      st

  let invariant ctx a gs st exp tv: store =
    let fallback reason st =
      if M.tracing then M.tracel "inv" "Can't handle %a.\n%s\n" d_plainexp exp reason;
      invariant ctx a gs st exp tv
    in
    (* inverse values for binary operation a `op` b == c *)
    (* ikind is the type of a for limiting ranges of the operands a, b. The only binops which can have different types for a, b are Shiftlt, Shiftrt (not handled below; don't use ikind to limit b there). *)
    let inv_bin_int (a, b) ikind c op =
      let warn_and_top_on_zero x =
        if GU.opt_predicate (BI.equal BI.zero) (ID.to_int x) then
          (M.warn "Must Undefined Behavior: Second argument of div or mod is 0, continuing with top";
          ID.top_of ikind)
        else
          x
      in
      let meet_bin a' b'  = ID.meet a a', ID.meet b b' in
      let meet_com oi = (* commutative *)
        try
          meet_bin (oi c b) (oi c a)
        with
          IntDomain.ArithmeticOnIntegerBot _ -> raise Deadcode in
      let meet_non oi oo = (* non-commutative *)
        try
          meet_bin (oi c b) (oo a c)
        with IntDomain.ArithmeticOnIntegerBot _ -> raise Deadcode in
      match op with
      | PlusA  -> meet_com ID.sub
      | Mult   ->
        (* Only multiplication with odd numbers is an invertible operation in (mod 2^n) *)
        (* refine x by information about y, using x * y == c *)
        let refine_by x y = (match ID.to_int y with
          | None -> x
          | Some v when BI.equal (BI.rem v (BI.of_int 2)) BI.zero (* v % 2 = 0 *) -> x (* A refinement would still be possible here, but has to take non-injectivity into account. *)
          | Some v (* when Int64.rem v 2L = 1L *) -> ID.meet x (ID.div c y)) (* Div is ok here, c must be divisible by a and b *)
        in
        (refine_by a b, refine_by b a)
      | MinusA -> meet_non ID.add ID.sub
      | Div    ->
        (* If b must be zero, we have must UB *)
        let b = warn_and_top_on_zero b in
        (* Integer division means we need to add the remainder, so instead of just `a = c*b` we have `a = c*b + a%b`.
         * However, a%b will give [-b+1, b-1] for a=top, but we only want the positive/negative side depending on the sign of c*b.
         * If c*b = 0 or it can be positive or negative, we need the full range for the remainder. *)
        let rem =
          let is_pos = ID.to_bool @@ ID.gt (ID.mul b c) (ID.of_int ikind BI.zero) = Some true in
          let is_neg = ID.to_bool @@ ID.lt (ID.mul b c) (ID.of_int ikind BI.zero) = Some true in
          let full = ID.rem a b in
          if is_pos then ID.meet (ID.starting ikind BI.zero) full
          else if is_neg then ID.meet (ID.ending ikind BI.zero) full
          else full
        in
        meet_bin (ID.add (ID.mul b c) rem) (ID.div (ID.sub a rem) c)
      | Mod    -> (* a % b == c *)
        (* If b must be zero, we have must UB *)
        let b = warn_and_top_on_zero b in
        (* a' = a/b*b + c and derived from it b' = (a-c)/(a/b)
         * The idea is to formulate a' as quotient * divisor + remainder. *)
        let a' = ID.add (ID.mul (ID.div a b) b) c in
        let b' = ID.div (ID.sub a c) (ID.div a b) in
        (* However, for [2,4]%2 == 1 this only gives [3,4].
         * If the upper bound of a is divisible by b, we can also meet with the result of a/b*b - c to get the precise [3,3].
         * If b is negative we have to look at the lower bound. *)
        let is_divisible bound =
          try ID.rem (bound a |> Option.get |> ID.of_int ikind) b |> ID.to_int = Some BI.zero with _ -> false
        in
        let max_pos = match ID.maximal b with None -> true | Some x -> BI.compare x BI.zero >= 0 in
        let min_neg = match ID.minimal b with None -> true | Some x -> BI.compare x BI.zero < 0 in
        let implies a b = not a || b in
        let a'' =
          if implies max_pos (is_divisible ID.maximal) && implies min_neg (is_divisible ID.minimal) then
            ID.meet a' (ID.sub (ID.mul (ID.div a b) b) c)
          else a'
        in
        let a''' =
          (* if both b and c are definite, we can get a precise value in the congruence domain *)
          if ID.is_int b && ID.is_int c then
            (* a%b == c  -> a: c+bℤ *)
            let t = ID.of_congruence ikind ((BatOption.get @@ ID.to_int c), (BatOption.get @@ ID.to_int b)) in
            ID.meet a'' t
          else a''
        in
        meet_bin a''' b'
      | Eq | Ne as op ->
        let both x = x, x in
        let m = ID.meet a b in
        (match op, ID.to_bool c with
        | Eq, Some true
        | Ne, Some false -> both m (* def. equal: if they compare equal, both values must be from the meet *)
        | Eq, Some false
        | Ne, Some true -> (* def. unequal *)
          (* Both values can not be in the meet together, but it's not sound to exclude the meet from both.
           * e.g. a=[0,1], b=[1,2], meet a b = [1,1], but (a != b) does not imply a=[0,0], b=[2,2] since others are possible: a=[1,1], b=[2,2]
           * Only if a is a definite value, we can exclude it from b: *)
          let excl a b = match ID.to_int a with Some x -> ID.of_excl_list ikind [x] | None -> b in
          let a' = excl b a in
          let b' = excl a b in
          if M.tracing then M.tracel "inv" "inv_bin_int: unequal: %a and %a; ikind: %a; a': %a, b': %a\n" ID.pretty a ID.pretty b d_ikind ikind ID.pretty a' ID.pretty b';
          meet_bin a' b'
        | _, _ -> a, b
        )
      | Lt | Le | Ge | Gt as op ->
        let pred x = BI.sub x BI.one in
        let succ x = BI.add x BI.one in
        (match ID.minimal a, ID.maximal a, ID.minimal b, ID.maximal b with
        | Some l1, Some u1, Some l2, Some u2 ->
          (* if M.tracing then M.tracel "inv" "Op: %s, l1: %Ld, u1: %Ld, l2: %Ld, u2: %Ld\n" (show_binop op) l1 u1 l2 u2; *)
          (match op, ID.to_bool c with
          | Le, Some true
          | Gt, Some false -> meet_bin (ID.ending ikind u2) (ID.starting ikind l1)
          | Ge, Some true
          | Lt, Some false -> meet_bin (ID.starting ikind l2) (ID.ending ikind u1)
          | Lt, Some true
          | Ge, Some false -> meet_bin (ID.ending ikind (pred u2)) (ID.starting ikind (succ l1))
          | Gt, Some true
          | Le, Some false -> meet_bin (ID.starting ikind (succ l2)) (ID.ending ikind (pred u1))
          | _, _ -> a, b)
        | _ -> a, b)
      | BOr | BXor as op->
        if M.tracing then M.tracel "inv" "Unhandled operator %a\n" d_binop op;
        (* Be careful: inv_exp performs a meet on both arguments of the BOr / BXor. *)
        a, b
      | op ->
        if M.tracing then M.tracel "inv" "Unhandled operator %a\n" d_binop op;
        a, b
    in
    let eval e st = eval_rv a gs st e in
    let eval_bool e st = match eval e st with `Int i -> ID.to_bool i | _ -> None in
    let set' lval v st = set a gs st (eval_lv a gs st lval) (Cilfacade.typeOfLval lval) v ~invariant:true ~ctx:(Some ctx) in
    let rec inv_exp c exp (st:store): store =
      (* trying to improve variables in an expression so it is bottom means dead code *)
      if ID.is_bot c then raise Deadcode;
      match exp with
      | UnOp (LNot, e, _) ->
        let ikind = Cilfacade.get_ikind_exp e in
        let c' =
          match ID.to_bool (unop_ID LNot c) with
          | Some true ->
            (* i.e. e should evaluate to [1,1] *)
            (* LNot x is 0 for any x != 0 *)
            ID.of_excl_list ikind [BI.zero]
          | Some false -> ID.of_bool ikind false
          | _ -> ID.top_of ikind
        in
        inv_exp c' e st
      | UnOp ((BNot|Neg) as op, e, _) -> inv_exp (unop_ID op c) e st
      | BinOp(op, CastE (t1, c1), CastE (t2, c2), t) when (op = Eq || op = Ne) && typeSig (Cilfacade.typeOf c1) = typeSig (Cilfacade.typeOf c2) && VD.is_safe_cast t1 (Cilfacade.typeOf c1) && VD.is_safe_cast t2 (Cilfacade.typeOf c2) ->
        inv_exp c (BinOp (op, c1, c2, t)) st
      | BinOp (op, e1, e2, _) as e ->
        if M.tracing then M.tracel "inv" "binop %a with %a %a %a == %a\n" d_exp e VD.pretty (eval e1 st) d_binop op VD.pretty (eval e2 st) ID.pretty c;
        (match eval e1 st, eval e2 st with
        | `Int a, `Int b ->
          let ikind = Cilfacade.get_ikind_exp e1 in (* both operands have the same type (except for Shiftlt, Shiftrt)! *)
          let a', b' = inv_bin_int (a, b) ikind c op in
          if M.tracing then M.tracel "inv" "binop: %a, a': %a, b': %a\n" d_exp e ID.pretty a' ID.pretty b';
          let st' = inv_exp a' e1 st in
          let st'' = inv_exp b' e2 st' in
          st''
        (* | `Address a, `Address b -> ... *)
        | a1, a2 -> fallback ("binop: got abstract values that are not `Int: " ^ sprint VD.pretty a1 ^ " and " ^ sprint VD.pretty a2) st)
      | Lval x -> (* meet x with c *)
        let t = Cil.unrollType (Cilfacade.typeOfLval x) in  (* unroll type to deal with TNamed *)
        let c' = match t with
          | TPtr _ -> `Address (AD.of_int (module ID) c)
          | TInt (ik, _)
          | TEnum ({ekind = ik; _}, _) -> `Int (ID.cast_to ik c )
          | _ -> `Int c
        in
        (match x with
         | Var var, o ->
           (* For variables, this is done at to the level of entire variables to benefit e.g. from disjunctive struct domains *)
           let oldv = get_var a gs st var in
           let offs = convert_offset a gs st o in
           let newv = VD.update_offset a oldv offs c' (Some exp) x (var.vtype) in
           let v = VD.meet oldv newv in
           if is_some_bot v then raise Deadcode
           else (
             if M.tracing then M.tracel "inv" "improve variable %a from %a to %a (c = %a, c' = %a)\n" d_varinfo var VD.pretty oldv VD.pretty v ID.pretty c VD.pretty c';
             set' (Var var,NoOffset) v st
           )
         | Mem _, _ ->
           (* For accesses via pointers, not yet *)
           let oldv = eval (Lval x) st in
           let v = VD.meet oldv c' in
           if is_some_bot v then raise Deadcode
           else (
             if M.tracing then M.tracel "inv" "improve lval %a from %a to %a (c = %a, c' = %a)\n" d_lval x VD.pretty oldv VD.pretty v ID.pretty c VD.pretty c';
             set' x v st
           ))
      | Const _ -> st (* nothing to do *)
      | CastE ((TInt (ik, _)) as t, e)
      | CastE ((TEnum ({ekind = ik; _ }, _)) as t, e) -> (* Can only meet the t part of an Lval in e with c (unless we meet with all overflow possibilities)! Since there is no good way to do this, we only continue if e has no values outside of t. *)
        (match eval e st with
        | `Int i ->
          if ID.leq i (ID.cast_to ik i) then
             match Cilfacade.typeOf e with
              | TInt(ik_e, _)
              | TEnum ({ekind = ik_e; _ }, _) ->
                let c' = ID.cast_to ik_e c in
                if M.tracing then M.tracel "inv" "cast: %a from %a to %a: i = %a; cast c = %a to %a = %a\n" d_exp e d_ikind ik_e d_ikind ik ID.pretty i ID.pretty c d_ikind ik_e ID.pretty c';
                inv_exp c' e st
              | x -> fallback ("CastE: e did evaluate to `Int, but the type did not match" ^ sprint d_type t) st
          else
            fallback ("CastE: " ^ sprint d_plainexp e ^ " evaluates to " ^ sprint ID.pretty i ^ " which is bigger than the type it is cast to which is " ^ sprint d_type t) st
        | v -> fallback ("CastE: e did not evaluate to `Int, but " ^ sprint VD.pretty v) st)
      | e -> fallback (sprint d_plainexp e ^ " not implemented") st
    in
    if eval_bool exp st = Some (not tv) then raise Deadcode (* we already know that the branch is dead *)
    else
      let is_cmp = function
        | BinOp ((Lt | Gt | Le | Ge | Eq | Ne), _, _, t) -> true
        | _ -> false
      in
      let itv = (* int abstraction for tv *)
        let ik = Cilfacade.get_ikind_exp exp in
        if not tv || is_cmp exp then (* false is 0, but true can be anything that is not 0, except for comparisons which yield 1 *)
          ID.of_bool ik tv (* this will give 1 for true which is only ok for comparisons *)
        else
          ID.of_excl_list ik [BI.zero] (* Lvals, Casts, arithmetic operations etc. should work with true = non_zero *)
      in
      inv_exp itv exp st

  let set_savetop ?ctx ?lval_raw ?rval_raw ask (gs:glob_fun) st adr lval_t v : store =
    if M.tracing then M.tracel "set" "savetop %a %a %a\n" AD.pretty adr d_type lval_t VD.pretty v;
    match v with
    | `Top -> set ~ctx ask gs st adr lval_t (VD.top_value (AD.get_type adr)) ?lval_raw ?rval_raw
    | v -> set ~ctx ask gs st adr lval_t v ?lval_raw ?rval_raw


  (**************************************************************************
   * Simple defs for the transfer functions
   **************************************************************************)
  let assign ctx (lval:lval) (rval:exp):store  =
    let lval_t = Cilfacade.typeOf rval in
    let char_array_hack () =
      let rec split_offset = function
        | Index(Const(CInt(i, _, _)), NoOffset) -> (* ...[i] *)
          Index(zero, NoOffset), Some i (* all i point to StartOf(string) *)
        | NoOffset -> NoOffset, None
        | Index(exp, offs) ->
          let offs', r = split_offset offs in
          Index(exp, offs'), r
        | Field(fi, offs) ->
          let offs', r = split_offset offs in
          Field(fi, offs'), r
      in
      let last_index (lhost, offs) =
        match split_offset offs with
        | offs', Some i -> Some ((lhost, offs'), i)
        | _ -> None
      in
      match last_index lval, stripCasts rval with
      | Some (lv, i), Const(CChr c) when c<>'\000' -> (* "abc" <> "abc\000" in OCaml! *)
        let i = Cilint.int_of_cilint i in
        (* ignore @@ printf "%a[%i] = %c\n" d_lval lv i c; *)
        let s = try Hashtbl.find char_array lv with Not_found -> Bytes.empty in (* current string for lv or empty string *)
        if i >= Bytes.length s then ((* optimized b/c Out_of_memory *)
          let dst = Bytes.make (i+1) '\000' in
          Bytes.blit s 0 dst 0 (Bytes.length s); (* dst[0:len(s)] = s *)
          Bytes.set dst i c; (* set character i to c inplace *)
          Hashtbl.replace char_array lv dst
        ) else (
          Bytes.set s i c; (* set character i to c inplace *)
          Hashtbl.replace char_array lv s
        )
      (*BatHashtbl.modify_def "" lv (fun s -> Bytes.set s i c) char_array*)
      | _ -> ()
    in
    char_array_hack ();
    let is_list_init () =
      match lval, rval with
      | (Var a, Field (fi,NoOffset)), AddrOf((Var b, NoOffset))
        when !GU.global_initialization && CilType.Varinfo.equal a b
             && fi.fcomp.cname = "list_head"
             && (fi.fname = "prev" || fi.fname = "next") -> Some a
      | _ -> None
    in
    match is_list_init () with
    | Some a when (get_bool "exp.list-type") ->
        set ~ctx:(Some ctx) (Analyses.ask_of_ctx ctx) ctx.global ctx.local (AD.singleton (Addr.from_var a)) lval_t (`List (ValueDomain.Lists.bot ()))
    | _ ->
      let rval_val = eval_rv (Analyses.ask_of_ctx ctx) ctx.global ctx.local rval in
      let lval_val = eval_lv (Analyses.ask_of_ctx ctx) ctx.global ctx.local lval in
      (* let sofa = AD.short 80 lval_val^" = "^VD.short 80 rval_val in *)
      (* M.debug @@ sprint ~width:80 @@ dprintf "%a = %a\n%s" d_plainlval lval d_plainexp rval sofa; *)
      let not_local xs =
        let not_local x =
          match Addr.to_var_may x with
          | [x] -> is_global (Analyses.ask_of_ctx ctx) x
          | _ -> x = Addr.UnknownPtr
        in
        AD.is_top xs || AD.exists not_local xs
      in
      (match rval_val, lval_val with
      | `Address adrs, lval
        when (not !GU.global_initialization) && get_bool "kernel" && not_local lval && not (AD.is_top adrs) ->
        let find_fps e xs = Addr.to_var_must e @ xs in
        let vars = AD.fold find_fps adrs [] in
        let funs = List.filter (fun x -> isFunctionType x.vtype) vars in
        List.iter (fun x -> ctx.spawn None x []) funs
      | _ -> ()
      );
      match lval with (* this section ensure global variables contain bottom values of the proper type before setting them  *)
      | (Var v, offs) when AD.is_definite lval_val && v.vglob ->
        (* Optimization: In case of simple integral types, we not need to evaluate the old value.
           v is not an allocated block, as v directly appears as a variable in the program;
           so no explicit check is required here (unlike in set) *)
        let current_val = if Cil.isIntegralType v.vtype then begin
            assert (offs = NoOffset);
            `Bot
          end else
            eval_rv_keep_bot (Analyses.ask_of_ctx ctx) ctx.global ctx.local (Lval (Var v, NoOffset))
        in
        (match current_val with
        | `Bot -> (* current value is VD `Bot *)
          (match Addr.to_var_offset (AD.choose lval_val) with
          | [(x,offs)] ->
            let t = v.vtype in
            let iv = VD.bot_value t in (* correct bottom value for top level variable *)
            if M.tracing then M.tracel "set" "init bot value: %a\n" VD.pretty iv;
            let nv = VD.update_offset (Analyses.ask_of_ctx ctx) iv offs rval_val (Some  (Lval lval)) lval t in (* do desired update to value *)
            set_savetop ~ctx (Analyses.ask_of_ctx ctx) ctx.global ctx.local (AD.from_var v) lval_t nv ~lval_raw:lval ~rval_raw:rval (* set top-level variable to updated value *)
          | _ ->
            set_savetop ~ctx (Analyses.ask_of_ctx ctx) ctx.global ctx.local lval_val lval_t rval_val ~lval_raw:lval ~rval_raw:rval
          )
        | _ ->
          set_savetop ~ctx (Analyses.ask_of_ctx ctx) ctx.global ctx.local lval_val lval_t rval_val ~lval_raw:lval ~rval_raw:rval
        )
      | _ ->
        set_savetop ~ctx (Analyses.ask_of_ctx ctx) ctx.global ctx.local lval_val lval_t rval_val ~lval_raw:lval ~rval_raw:rval


  let branch ctx (exp:exp) (tv:bool) : store =
    let valu = eval_rv (Analyses.ask_of_ctx ctx) ctx.global ctx.local exp in
    let refine () =
      let res = invariant ctx (Analyses.ask_of_ctx ctx) ctx.global ctx.local exp tv in
      if M.tracing then M.tracec "branch" "EqualSet result for expression %a is %a\n" d_exp exp Queries.ES.pretty (ctx.ask (Queries.EqualSet exp));
      if M.tracing then M.tracec "branch" "CondVars result for expression %a is %a\n" d_exp exp Queries.ES.pretty (ctx.ask (Queries.CondVars exp));
      if M.tracing then M.traceu "branch" "Invariant enforced!\n";
      match ctx.ask (Queries.CondVars exp) with
      | s when Queries.ES.cardinal s = 1 ->
        let e = Queries.ES.choose s in
        M.debug "CondVars result for expression %a is %a" d_exp exp d_exp e;
        invariant ctx (Analyses.ask_of_ctx ctx) ctx.global res e tv
      | _ -> res
    in
    if M.tracing then M.traceli "branch" ~subsys:["invariant"] "Evaluating branch for expression %a with value %a\n" d_exp exp VD.pretty valu;
    if M.tracing then M.tracel "branchosek" "Evaluating branch for expression %a with value %a\n" d_exp exp VD.pretty valu;
    (* First we want to see, if we can determine a dead branch: *)
    match valu with
    (* For a boolean value: *)
    | `Int value when (ID.is_bool value) ->
      if M.tracing then M.traceu "branch" "Expression %a evaluated to %a\n" d_exp exp ID.pretty value;
      (* to suppress pattern matching warnings: *)
      let fromJust x = match x with Some x -> x | None -> assert false in
      let v = fromJust (ID.to_bool value) in
      (* Eliminate the dead branch and just propagate to the true branch *)
      if v = tv then refine () else begin
        if M.tracing then M.tracel "branchosek" "A The branch %B is dead!\n" tv;
        raise Deadcode
      end
    | `Bot ->
      if M.tracing then M.traceu "branch" "The branch %B is dead!\n" tv;
      if M.tracing then M.tracel "branchosek" "B The branch %B is dead!\n" tv;
      raise Deadcode
    (* Otherwise we try to impose an invariant: *)
    | _ ->
      (* Sometimes invariant may be more precise than eval_rv and also raise Deadcode, making the branch dead.
         For example, 50-juliet/08-CWE570_Expression_Always_False__02. *)
      refine ()

  let body ctx f =
    (* First we create a variable-initvalue pair for each variable *)
    let init_var v = (AD.from_var v, v.vtype, VD.init_value v.vtype) in
    (* Apply it to all the locals and then assign them all *)
    let inits = List.map init_var f.slocals in
    set_many ~ctx (Analyses.ask_of_ctx ctx) ctx.global ctx.local inits

  let return ctx exp fundec: store =
    let st: store = ctx.local in
    match fundec.svar.vname with
    | "__goblint_dummy_init"
    | "StartupHook" ->
      if M.tracing then M.trace "init" "dummy init: %a\n" D.pretty st;
      publish_all ctx `Init;
      (* otherfun uses __goblint_dummy_init, where we can properly side effect global initialization *)
      (* TODO: move into sync `Init *)
      Priv.enter_multithreaded (Analyses.ask_of_ctx ctx) (priv_getg ctx.global) (priv_sideg ctx.sideg) st
    | _ ->
      let locals = List.filter (fun v -> not (WeakUpdates.mem v st.weak)) (fundec.sformals @ fundec.slocals) in
      let nst_part = rem_many_paritioning (Analyses.ask_of_ctx ctx) ctx.local locals in
      let nst: store = rem_many (Analyses.ask_of_ctx ctx) nst_part locals in
      match exp with
      | None -> nst
      | Some exp ->
        let t_override = match Cilfacade.fundec_return_type fundec with
          | TVoid _ -> M.warn "Returning a value from a void function"; assert false
          | ret -> ret
        in
        let rv = eval_rv (Analyses.ask_of_ctx ctx) ctx.global ctx.local exp in
        begin match ThreadId.get_current (Analyses.ask_of_ctx ctx) with
          | `Lifted tid when ThreadReturn.is_current (Analyses.ask_of_ctx ctx) ->
            (* Evaluate exp and cast the resulting value to the void-pointer-type.
               Casting to the right type here avoids precision loss on joins. *)
            let rv = VD.cast ~torg:(Cilfacade.typeOf exp) Cil.voidPtrType rv in
            ctx.sideg (V.thread tid) (G.create_thread rv);
          | _ -> ()
        end;
        set ~ctx:(Some ctx) ~t_override (Analyses.ask_of_ctx ctx) ctx.global nst (return_var ()) t_override rv
        (* lval_raw:None, and rval_raw:None is correct here *)

  let vdecl ctx (v:varinfo) =
    if not (Cil.isArrayType v.vtype) then
      ctx.local
    else
      let lval = eval_lv (Analyses.ask_of_ctx ctx) ctx.global ctx.local (Var v, NoOffset) in
      let current_value = eval_rv (Analyses.ask_of_ctx ctx) ctx.global ctx.local (Lval (Var v, NoOffset)) in
      let new_value = VD.update_array_lengths (eval_rv (Analyses.ask_of_ctx ctx) ctx.global ctx.local) current_value v.vtype in
      set ~ctx:(Some ctx) (Analyses.ask_of_ctx ctx) ctx.global ctx.local lval v.vtype new_value

  (**************************************************************************
   * Function calls
   **************************************************************************)

  (** From a list of expressions, collect a list of addresses that they might point to, or contain pointers to. *)
  let collect_funargs ask ?(warn=false) (gs:glob_fun) (st:store) (exps: exp list) =
    let do_exp e =
      let immediately_reachable = reachable_from_value ask gs st (eval_rv ask gs st e) (Cilfacade.typeOf e) (CilType.Exp.show e) in
      reachable_vars ask [immediately_reachable] gs st
    in
    List.concat (List.map do_exp exps)

  let invalidate ?ctx ask (gs:glob_fun) (st:store) (exps: exp list): store =
    if M.tracing && exps <> [] then M.tracel "invalidate" "Will invalidate expressions [%a]\n" (d_list ", " d_plainexp) exps;
    if exps <> [] then M.info ~category:Imprecise "Invalidating expressions: %a" (d_list ", " d_plainexp) exps;
    (* To invalidate a single address, we create a pair with its corresponding
     * top value. *)
    let invalidate_address st a =
      let t = AD.get_type a in
      let v = get ask gs st a None in (* None here is ok, just causes us to be a bit less precise *)
      let nv =  VD.invalidate_value ask t v in
      (a, t, nv)
    in
    (* We define the function that invalidates all the values that an address
     * expression e may point to *)
    let invalidate_exp exps =
      let args = collect_funargs ~warn:true ask gs st exps in
      List.map (invalidate_address st) args
    in
    let invalids = invalidate_exp exps in
    let is_fav_addr x =
      List.exists BaseUtil.is_precious_glob (AD.to_var_may x)
    in
    let invalids' = List.filter (fun (x,_,_) -> not (is_fav_addr x)) invalids in
    if M.tracing && exps <> [] then (
      let addrs = List.map (Tuple3.first) invalids' in
      let vs = List.map (Tuple3.third) invalids' in
      M.tracel "invalidate" "Setting addresses [%a] to values [%a]\n" (d_list ", " AD.pretty) addrs (d_list ", " VD.pretty) vs
    );
    set_many ?ctx ask gs st invalids'


  let make_entry ?(thread=false) (ctx:(D.t, G.t, C.t, V.t) Analyses.ctx) fundec args: D.t =
    let st: store = ctx.local in
    (* Evaluate the arguments. *)
    let vals = List.map (eval_rv (Analyses.ask_of_ctx ctx) ctx.global st) args in
    (* generate the entry states *)
    (* If we need the globals, add them *)
    (* TODO: make this is_private PrivParam dependent? PerMutexOplusPriv should keep *)
    let st' =
      if thread then (
        (* TODO: HACK: Simulate enter_multithreaded for first entering thread to publish global inits before analyzing thread.
           Otherwise thread is analyzed with no global inits, reading globals gives bot, which turns into top, which might get published...
           sync `Thread doesn't help us here, it's not specific to entering multithreaded mode.
           EnterMultithreaded events only execute after threadenter and threadspawn. *)
        if not (ThreadFlag.is_multi (Analyses.ask_of_ctx ctx)) then
          ignore (Priv.enter_multithreaded (Analyses.ask_of_ctx ctx) (priv_getg ctx.global) (priv_sideg ctx.sideg) st);
        Priv.threadenter (Analyses.ask_of_ctx ctx) st
      ) else
        let globals = CPA.filter (fun k v -> Basetype.Variables.is_global k) st.cpa in
        (* let new_cpa = if !GU.earlyglobs || ThreadFlag.is_multi ctx.ask then CPA.filter (fun k v -> is_private ctx.ask ctx.local k) globals else globals in *)
        let new_cpa = globals in
        {st with cpa = new_cpa}
    in
    (* Assign parameters to arguments *)
    let pa = GU.zip fundec.sformals vals in
    let new_cpa = CPA.add_list pa st'.cpa in
    (* List of reachable variables *)
    let reachable = List.concat (List.map AD.to_var_may (reachable_vars (Analyses.ask_of_ctx ctx) (get_ptrs vals) ctx.global st)) in
    let reachable = List.filter (fun v -> CPA.mem v st.cpa) reachable in
    let new_cpa = CPA.add_list_fun reachable (fun v -> CPA.find v st.cpa) new_cpa in

    (* Projection to Precision of the Callee *)
    let p = PU.precision_from_fundec fundec in
    let new_cpa = project (Some p) new_cpa in

    (* Identify locals of this fundec for which an outer copy (from a call down the callstack) is reachable *)
    let reachable_other_copies = List.filter (fun v -> match Cilfacade.find_scope_fundec v with Some scope -> CilType.Fundec.equal scope fundec | None -> false) reachable in
    (* Add to the set of weakly updated variables *)
    let new_weak = WeakUpdates.join st.weak (WeakUpdates.of_list reachable_other_copies) in
    {st' with cpa = new_cpa; weak = new_weak}

  let enter ctx lval fn args : (D.t * D.t) list =
    [ctx.local, make_entry ctx fn args]



  let forkfun (ctx:(D.t, G.t, C.t, V.t) Analyses.ctx) (lv: lval option) (f: varinfo) (args: exp list) : (lval option * varinfo * exp list) list =
    let create_thread lval arg v =
      try
        (* try to get function declaration *)
        let fd = Cilfacade.find_varinfo_fundec v in
        let args =
          match arg with
          | Some x -> [x]
          | None -> List.map (fun x -> MyCFG.unknown_exp) fd.sformals
        in
        Some (lval, v, args)
      with Not_found ->
        if LF.use_special f.vname then None (* we handle this function *)
        else if isFunctionType v.vtype then
          (* FromSpec warns about unknown thread creation, so we don't do it here any more *)
          let args = match arg with
            | Some x -> [x]
            | None -> []
          in
          Some (lval, v, args)
        else (
          M.debug ~category:Analyzer "Not creating a thread from %s because its type is %a" v.vname d_type v.vtype;
          None
        )
    in
    match LF.classify f.vname args with
    (* handling thread creations *)
    | `ThreadCreate (id,start,ptc_arg) -> begin
        (* extra sync so that we do not analyze new threads with bottom global invariant *)
        publish_all ctx `Thread;
        (* Collect the threads. *)
        let start_addr = eval_tv (Analyses.ask_of_ctx ctx) ctx.global ctx.local start in
        let start_funvars = AD.to_var_may start_addr in
        let start_funvars_with_unknown =
          if AD.mem Addr.UnknownPtr start_addr then
            dummyFunDec.svar :: start_funvars
          else
            start_funvars
        in
        List.filter_map (create_thread (Some (Mem id, NoOffset)) (Some ptc_arg)) start_funvars_with_unknown
      end
    | `Unknown "free" -> []
    | `Unknown _ when get_bool "sem.unknown_function.spawn" -> begin
        let args =
          match LF.get_invalidate_action f.vname with
          | Some fnc -> fnc `Write  args (* why do we only spawn arguments that are written?? *)
          | None -> args
        in
        let flist = collect_funargs (Analyses.ask_of_ctx ctx) ctx.global ctx.local args in
        let addrs = List.concat (List.map AD.to_var_may flist) in
        if addrs <> [] then M.debug ~category:Analyzer "Spawning functions from unknown function: %a" (d_list ", " d_varinfo) addrs;
        List.filter_map (create_thread None None) addrs
      end
    | _ ->  []

  let assert_fn ctx e should_warn change =

    let check_assert e st =
      match eval_rv (Analyses.ask_of_ctx ctx) ctx.global st e with
      | `Int v when ID.is_bool v ->
        begin match ID.to_bool v with
          | Some false ->  `Lifted false
          | Some true  ->  `Lifted true
          | _ -> `Top
        end
      | `Bot -> `Bot
      | _ -> `Top
    in
    let expr = sprint d_exp e in
    let warn warn_fn ?annot msg = if should_warn then
        if get_bool "dbg.regression" then ( (* This only prints unexpected results (with the difference) as indicated by the comment behind the assert (same as used by the regression test script). *)
          let loc = !M.current_loc in
          let line = List.at (List.of_enum @@ File.lines_of loc.file) (loc.line-1) in
          let open Str in
          let expected = if string_match (regexp ".+//.*\\(FAIL\\|UNKNOWN\\).*") line 0 then Some (matched_group 1 line) else None in
          if expected <> annot then (
            let result = if annot = None && (expected = Some ("NOWARN") || (expected = Some ("UNKNOWN") && not (String.exists line "UNKNOWN!"))) then "improved" else "failed" in
            (* Expressions with logical connectives like a && b are calculated in temporary variables by CIL. Instead of the original expression, we then see something like tmp___0. So we replace expr in msg by the original source if this is the case. *)
            let assert_expr = if string_match (regexp ".*assert(\\(.+\\));.*") line 0 then matched_group 1 line else expr in
            let msg = if expr <> assert_expr then String.nreplace msg expr assert_expr else msg in
            warn_fn (msg ^ " Expected: " ^ (expected |? "SUCCESS") ^ " -> " ^ result)
          )
        ) else
          warn_fn msg
    in
    (* TODO: use format instead of %s for the following messages *)
    match check_assert e ctx.local with
    | `Lifted false ->
      warn (M.error ~category:Assert "%s") ~annot:"FAIL" ("Assertion \"" ^ expr ^ "\" will fail.");
      if change then raise Analyses.Deadcode else ctx.local
    | `Lifted true ->
      warn (M.success ~category:Assert "%s") ("Assertion \"" ^ expr ^ "\" will succeed");
      ctx.local
    | `Bot ->
      M.error ~category:Assert "%s" ("Assertion \"" ^ expr ^ "\" produces a bottom. What does that mean? (currently uninitialized arrays' content is bottom)");
      ctx.local
    | `Top ->
      warn (M.warn ~category:Assert "%s") ~annot:"UNKNOWN" ("Assertion \"" ^ expr ^ "\" is unknown.");
      (* make the state meet the assertion in the rest of the code *)
      if not change then ctx.local else begin
        let newst = invariant ctx (Analyses.ask_of_ctx ctx) ctx.global ctx.local e true in
        (* if check_assert e newst <> `Lifted true then
            M.warn ~msg:("Invariant \"" ^ expr ^ "\" does not stick.") (); *)
        newst
      end

  let special_unknown_invalidate ctx ask gs st f args =
    (if not (CilType.Varinfo.equal f dummyFunDec.svar) && not (LF.use_special f.vname) then M.error ~category:Imprecise ~tags:[Category Unsound] "Function definition missing for %s" f.vname);
    (if CilType.Varinfo.equal f dummyFunDec.svar then M.warn "Unknown function ptr called");
    let addrs =
      if get_bool "sem.unknown_function.invalidate.globals" then (
        M.info ~category:Imprecise "INVALIDATING ALL GLOBALS!";
        foldGlobals !Cilfacade.current_file (fun acc global ->
            match global with
            | GVar (vi, _, _) when not (is_static vi) ->
              mkAddrOf (Var vi, NoOffset) :: acc
            (* TODO: what about GVarDecl? *)
            | _ -> acc
          ) args
      )
      else
        args
    in
    (* TODO: what about escaped local variables? *)
    (* invalidate arguments and non-static globals for unknown functions *)
    invalidate ~ctx (Analyses.ask_of_ctx ctx) gs st addrs

  let special ctx (lv:lval option) (f: varinfo) (args: exp list) =
    let invalidate_ret_lv st = match lv with
      | Some lv ->
        if M.tracing then M.tracel "invalidate" "Invalidating lhs %a for function call %s\n" d_plainlval lv f.vname;
        invalidate ~ctx (Analyses.ask_of_ctx ctx) ctx.global st [Cil.mkAddrOrStartOf lv]
      | None -> st
    in
    let forks = forkfun ctx lv f args in
    if M.tracing then if not (List.is_empty forks) then M.tracel "spawn" "Base.special %s: spawning functions %a\n" f.vname (d_list "," d_varinfo) (List.map BatTuple.Tuple3.second forks);
    List.iter (BatTuple.Tuple3.uncurry ctx.spawn) forks;
    let st: store = ctx.local in
    let gs = ctx.global in
    match LF.classify f.vname args with
    | `Unknown "F59" (* strcpy *)
    | `Unknown "F60" (* strncpy *)
    | `Unknown "F63" (* memcpy *)
      ->
      begin match args with
        | [dst; src]
        | [dst; src; _] ->
          (* let dst_val = eval_rv ctx.ask ctx.global ctx.local dst in *)
          (* let src_val = eval_rv ctx.ask ctx.global ctx.local src in *)
          (* begin match dst_val with *)
          (* | `Address ls -> set_savetop ctx.ask ctx.global ctx.local ls src_val *)
          (* | _ -> ignore @@ Pretty.printf "strcpy: dst %a may point to anything!\n" d_exp dst; *)
          (*     ctx.local *)
          (* end *)
          let rec get_lval exp = match stripCasts exp with
            | Lval x | AddrOf x | StartOf x -> x
            | BinOp (PlusPI, e, i, _)
            | BinOp (MinusPI, e, i, _) -> get_lval e
            | x ->
              ignore @@ Pretty.printf "strcpy: dst is %a!\n" d_plainexp dst;
              failwith "strcpy: expecting first argument to be a pointer!"
          in
          assign ctx (get_lval dst) src
        | _ -> failwith "strcpy arguments are strange/complicated."
      end
    | `Unknown "F1" ->
      begin match args with
        | [dst; data; len] -> (* memset: write char to dst len times *)
          let dst_lval = mkMem ~addr:dst ~off:NoOffset in
          assign ctx dst_lval data (* this is only ok because we use ArrayDomain.Trivial per default, i.e., there's no difference between the first element or the whole array *)
        | _ -> failwith "memset arguments are strange/complicated."
      end
    | `Unknown "list_add" when (get_bool "exp.list-type") ->
      begin match args with
        | [ AddrOf (Var elm,next);(AddrOf (Var lst,NoOffset))] ->
          begin
            let ladr = AD.singleton (Addr.from_var lst) in
            match get (Analyses.ask_of_ctx ctx) ctx.global ctx.local ladr  None with
            | `List ld ->
              let eadr = AD.singleton (Addr.from_var elm) in
              let eitemadr = AD.singleton (Addr.from_var_offset (elm, convert_offset (Analyses.ask_of_ctx ctx) ctx.global ctx.local next)) in
              let new_list = `List (ValueDomain.Lists.add eadr ld) in
              let s1 = set ~ctx:(Some ctx) (Analyses.ask_of_ctx ctx) ctx.global ctx.local ladr lst.vtype new_list in
              let s2 = set ~ctx:(Some ctx) (Analyses.ask_of_ctx ctx) ctx.global s1 eitemadr (AD.get_type eitemadr) (`Address (AD.singleton (Addr.from_var lst))) in
              s2
            | _ -> set ~ctx:(Some ctx) (Analyses.ask_of_ctx ctx) ctx.global ctx.local ladr lst.vtype `Top
          end
        | _ -> failwith "List function arguments are strange/complicated."
      end
    | `Unknown "list_del" when (get_bool "exp.list-type") ->
      begin match args with
        | [ AddrOf (Var elm,next) ] ->
          begin
            let eadr = AD.singleton (Addr.from_var elm) in
            let lptr = AD.singleton (Addr.from_var_offset (elm, convert_offset (Analyses.ask_of_ctx ctx) ctx.global ctx.local next)) in
            let lprt_val = get (Analyses.ask_of_ctx ctx) ctx.global ctx.local lptr None in
            let lst_poison = `Address (AD.singleton (Addr.from_var ListDomain.list_poison)) in
            let s1 = set ~ctx:(Some ctx) (Analyses.ask_of_ctx ctx) ctx.global ctx.local lptr (AD.get_type lptr) (VD.join lprt_val lst_poison) in
            match get (Analyses.ask_of_ctx ctx) ctx.global ctx.local lptr None with
            | `Address ladr -> begin
                match get (Analyses.ask_of_ctx ctx) ctx.global ctx.local ladr None with
                | `List ld ->
                  let del_ls = ValueDomain.Lists.del eadr ld in
                  let s2 = set ~ctx:(Some ctx) (Analyses.ask_of_ctx ctx) ctx.global s1 ladr (AD.get_type ladr) (`List del_ls) in
                  s2
                | _ -> s1
              end
            | _ -> s1
          end
        | _ -> failwith "List function arguments are strange/complicated."
      end
    | `Unknown "__builtin" ->
      begin match args with
        | Const (CStr "invariant") :: ((_ :: _) as args) ->
          List.fold_left (fun d e -> invariant ctx (Analyses.ask_of_ctx ctx) ctx.global d e true) ctx.local args
        | _ -> failwith "Unknown __builtin."
      end
    | `Unknown "exit" ->  raise Deadcode
    | `Unknown "abort" -> raise Deadcode
    | `Unknown "__builtin_unreachable" when get_bool "sem.builtin_unreachable.dead_code" -> raise Deadcode (* https://github.com/sosy-lab/sv-benchmarks/issues/1296 *)
    | `Unknown "pthread_exit" ->
      begin match args with
        | [exp] ->
          begin match ThreadId.get_current (Analyses.ask_of_ctx ctx) with
            | `Lifted tid ->
              let rv = eval_rv (Analyses.ask_of_ctx ctx) ctx.global ctx.local exp in
              ctx.sideg (V.thread tid) (G.create_thread rv);
              (* TODO: emit thread return event so other analyses are aware? *)
              (* TODO: publish still needed? *)
              publish_all ctx `Return (* like normal return *)
            | _ -> ()
          end;
          raise Deadcode
        | _ -> failwith "Unknown pthread_exit."
      end
    | `Unknown "__builtin_expect" ->
      begin match lv with
        | Some v -> assign ctx v (List.hd args)
        | None -> ctx.local (* just calling __builtin_expect(...) without assigning is a nop, since the arguments are CIl exp and therefore have no side-effects *)
      end
    | `Unknown "spinlock_check" ->
      begin match lv with
        | Some x -> assign ctx x (List.hd args)
        | None -> ctx.local
      end
    (* handling thread creations *)
    | `ThreadCreate _ ->
      invalidate_ret_lv ctx.local (* actual results joined via threadspawn *)
    (* handling thread joins... sort of *)
    | `ThreadJoin (id,ret_var) ->
      let st' =
        match (eval_rv (Analyses.ask_of_ctx ctx) gs st ret_var) with
        | `Int n when GU.opt_predicate (BI.equal BI.zero) (ID.to_int n) -> st
        | `Address ret_a ->
          begin match eval_rv (Analyses.ask_of_ctx ctx) gs st id with
            | `Thread a ->
              let v = List.fold VD.join (VD.bot ()) (List.map (fun x -> G.thread (ctx.global (V.thread x))) (ValueDomain.Threads.elements a)) in
              (* TODO: is this type right? *)
              set ~ctx:(Some ctx) (Analyses.ask_of_ctx ctx) gs st ret_a (Cilfacade.typeOf ret_var) v
            | _      -> invalidate ~ctx (Analyses.ask_of_ctx ctx) gs st [ret_var]
          end
        | _      -> invalidate ~ctx (Analyses.ask_of_ctx ctx) gs st [ret_var]
      in
      invalidate_ret_lv st'
    | `Malloc size -> begin
        match lv with
        | Some lv ->
          let heap_var =
            if (get_bool "exp.malloc.fail")
            then AD.join (AD.from_var (heap_var ctx)) AD.null_ptr
            else AD.from_var (heap_var ctx)
          in
          (* ignore @@ printf "malloc will allocate %a bytes\n" ID.pretty (eval_int ctx.ask gs st size); *)
          set_many ~ctx (Analyses.ask_of_ctx ctx) gs st [(heap_var, TVoid [], `Blob (VD.bot (), eval_int (Analyses.ask_of_ctx ctx) gs st size, true));
                                  (eval_lv (Analyses.ask_of_ctx ctx) gs st lv, (Cilfacade.typeOfLval lv), `Address heap_var)]
        | _ -> st
      end
    | `Calloc (n, size) ->
      begin match lv with
        | Some lv -> (* array length is set to one, as num*size is done when turning into `Calloc *)
          let heap_var = heap_var ctx in
          let add_null addr =
            if get_bool "exp.malloc.fail"
            then AD.join addr AD.null_ptr (* calloc can fail and return NULL *)
            else addr in
          (* the memory that was allocated by calloc is set to bottom, but we keep track that it originated from calloc, so when bottom is read from memory allocated by calloc it is turned to zero *)
          set_many ~ctx (Analyses.ask_of_ctx ctx) gs st [(add_null (AD.from_var heap_var), TVoid [], `Array (CArrays.make (IdxDom.of_int (Cilfacade.ptrdiff_ikind ()) BI.one) (`Blob (VD.bot (), eval_int (Analyses.ask_of_ctx ctx) gs st size, false))));
                                  (eval_lv (Analyses.ask_of_ctx ctx) gs st lv, (Cilfacade.typeOfLval lv), `Address (add_null (AD.from_var_offset (heap_var, `Index (IdxDom.of_int  (Cilfacade.ptrdiff_ikind ()) BI.zero, `NoOffset)))))]
        | _ -> st
      end
    | `Unknown "__goblint_unknown" ->
      begin match args with
        | [Lval lv] | [CastE (_,AddrOf lv)] ->
          let st = set ~ctx:(Some ctx) (Analyses.ask_of_ctx ctx) ctx.global ctx.local (eval_lv (Analyses.ask_of_ctx ctx) ctx.global st lv) (Cilfacade.typeOfLval lv)  `Top in
          st
        | _ ->
          failwith "Function __goblint_unknown expected one address-of argument."
      end
    (* Handling the assertions *)
    | `Unknown "__assert_rtn" -> raise Deadcode (* gcc's built-in assert *)
    | `Unknown "__goblint_check" -> assert_fn ctx (List.hd args) true false
    | `Unknown "__goblint_commit" -> assert_fn ctx (List.hd args) false true
    | `Unknown "__goblint_assert" -> assert_fn ctx (List.hd args) true true
    | `Assert e -> assert_fn ctx e (get_bool "dbg.debug") (not (get_bool "dbg.debug"))
    | _ -> begin
        let st =
          match LF.get_invalidate_action f.vname with
          | Some fnc -> invalidate ~ctx (Analyses.ask_of_ctx ctx) gs st (fnc `Write  args)
          | None ->
            special_unknown_invalidate ctx (Analyses.ask_of_ctx ctx) gs st f args
            (*
             *  TODO: invalidate vars reachable via args
             *  publish globals
             *  if single-threaded: *call f*, privatize globals
             *  else: spawn f
             *)
        in
        (* invalidate lhs in case of assign *)
        let st = invalidate_ret_lv st in
        (* apply all registered abstract effects from other analysis on the base value domain *)
        LF.effects_for f.vname args
        |> List.map (fun sets ->
            List.fold_left (fun acc (lv, x) ->
                set ~ctx:(Some ctx) (Analyses.ask_of_ctx ctx) ctx.global acc (eval_lv (Analyses.ask_of_ctx ctx) ctx.global acc lv) (Cilfacade.typeOfLval lv) x
              ) st sets
          )
        |> BatList.fold_left D.meet st

        (* List.map (fun f -> f (fun lv -> (fun x -> set ~ctx:(Some ctx) ctx.ask ctx.global st (eval_lv ctx.ask ctx.global st lv) (Cilfacade.typeOfLval lv) x))) (LF.effects_for f.vname args) |> BatList.fold_left D.meet st *)
      end

  let combine ctx (lval: lval option) fexp (f: fundec) (args: exp list) fc (after: D.t) : D.t =
    let combine_one (st: D.t) (fun_st: D.t) =
      if M.tracing then M.tracel "combine" "%a\n%a\n" CPA.pretty st.cpa CPA.pretty fun_st.cpa;
      (* This function does miscellaneous things, but the main task was to give the
       * handle to the global state to the state return from the function, but now
       * the function tries to add all the context variables back to the callee.
       * Note that, the function return above has to remove all the local
       * variables of the called function from cpa_s. *)
      let add_globals (st: store) (fun_st: store) =
        (* Remove the return value as this is dealt with separately. *)
        let cpa_noreturn = CPA.remove (return_varinfo ()) fun_st.cpa in
        let cpa_local = CPA.filter (fun x _ -> not (is_global (Analyses.ask_of_ctx ctx) x)) st.cpa in
        let cpa' = CPA.fold CPA.add cpa_noreturn cpa_local in (* add cpa_noreturn to cpa_local *)
        { fun_st with cpa = cpa' }
      in
      let return_var = return_var () in
      let return_val =
        if CPA.mem (return_varinfo ()) fun_st.cpa
        then get (Analyses.ask_of_ctx ctx) ctx.global fun_st return_var None
        else VD.top ()
      in
      let nst = add_globals st fun_st in

      (* Projection to Precision of the Caller *)
      let p = PrecisionUtil.precision_from_node () in (* Since f is the fundec of the Callee we have to get the fundec of the current Node instead *)
      let return_val = project_val (Some p) return_val (is_privglob (return_varinfo ())) in
      let cpa' = project (Some p) nst.cpa in

      let st = { nst with cpa = cpa'; weak = st.weak } in (* keep weak from caller *)
      match lval with
      | None      -> st
      | Some lval -> set_savetop ~ctx (Analyses.ask_of_ctx ctx) ctx.global st (eval_lv (Analyses.ask_of_ctx ctx) ctx.global st lval) (Cilfacade.typeOfLval lval) return_val
    in
    combine_one ctx.local after

  let call_descr f (st: store) =
    let short_fun x =
      match x.vtype, CPA.find x st.cpa with
      | TPtr (t, attr), `Address a
        when (not (AD.is_top a))
          && List.compare_length_with (AD.to_var_may a) 1 = 0
          && not (VD.is_immediate_type t)
        ->
        let cv = List.hd (AD.to_var_may a) in
        "ref " ^ VD.show (CPA.find cv st.cpa)
      | _, v -> VD.show v
    in
    let args_short = List.map short_fun f.sformals in
    Printable.get_short_list (f.svar.vname ^ "(") ")" args_short

  let threadenter ctx (lval: lval option) (f: varinfo) (args: exp list): D.t list =
    match Cilfacade.find_varinfo_fundec f with
    | fd ->
      [make_entry ~thread:true ctx fd args]
    | exception Not_found ->
      (* Unknown functions *)
      let st = ctx.local in
      let st = special_unknown_invalidate ctx (Analyses.ask_of_ctx ctx) ctx.global st f args in
      [st]

  let threadspawn ctx (lval: lval option) (f: varinfo) (args: exp list) fctx: D.t =
    begin match lval with
      | Some lval ->
        begin match ThreadId.get_current (Analyses.ask_of_ctx fctx) with
          | `Lifted tid ->
            (* Cannot set here, because ctx isn't in multithreaded mode and set wouldn't side-effect if lval is global. *)
            ctx.emit (Events.AssignSpawnedThread (lval, tid))
          | _ -> ()
        end
      | None -> ()
    end;
    (* D.join ctx.local @@ *)
    ctx.local

  let event ctx e octx =
    let st: store = ctx.local in
    match e with
    | Events.Lock addr when ThreadFlag.is_multi (Analyses.ask_of_ctx ctx) -> (* TODO: is this condition sound? *)
      if M.tracing then M.tracel "priv" "LOCK EVENT %a\n" LockDomain.Addr.pretty addr;
      Priv.lock (Analyses.ask_of_ctx octx) (priv_getg octx.global) st addr
    | Events.Unlock addr when ThreadFlag.is_multi (Analyses.ask_of_ctx ctx) -> (* TODO: is this condition sound? *)
      Priv.unlock (Analyses.ask_of_ctx octx) (priv_getg octx.global) (priv_sideg octx.sideg) st addr
    | Events.Escape escaped ->
      Priv.escape (Analyses.ask_of_ctx octx) (priv_getg octx.global) (priv_sideg octx.sideg) st escaped
    | Events.EnterMultiThreaded ->
      Priv.enter_multithreaded (Analyses.ask_of_ctx octx) (priv_getg octx.global) (priv_sideg octx.sideg) st
    | Events.AssignSpawnedThread (lval, tid) ->
      (* TODO: is this type right? *)
      set ~ctx:(Some ctx) (Analyses.ask_of_ctx ctx) ctx.global ctx.local (eval_lv (Analyses.ask_of_ctx ctx) ctx.global ctx.local lval) (Cilfacade.typeOfLval lval) (`Thread (ValueDomain.Threads.singleton tid))
    | _ ->
      ctx.local
end

module type MainSpec = sig
  include MCPSpec
  include BaseDomain.ExpEvaluator
  val return_lval: unit -> Cil.lval
  val return_varinfo: unit -> Cil.varinfo
  type extra = (varinfo * Offs.t * bool) list
  val context_cpa: fundec -> D.t -> BaseDomain.CPA.t
end

let main_module: (module MainSpec) Lazy.t =
  lazy (
    let module Priv = (val BasePriv.get_priv ()) in
    let module Main =
    struct
      (* Only way to locally define a recursive module. *)
      module rec Main:MainSpec with type t = BaseComponents (Priv.D).t = MainFunctor (Priv) (Main)
      include Main
    end
    in
    (module Main)
  )

let get_main (): (module MainSpec) =
  Lazy.force main_module

let after_config () =
  let module Main = (val get_main ()) in
  (* add ~dep:["expRelation"] after modifying test cases accordingly *)
  MCP.register_analysis ~dep:["mallocWrapper"] (module Main : MCPSpec)

let _ =
  AfterConfig.register after_config<|MERGE_RESOLUTION|>--- conflicted
+++ resolved
@@ -934,15 +934,33 @@
         (*          Messages.warn ~msg:("Base: I should know it! "^string_of_int (List.length fs)) ();*)
         List.fold_left (fun xs v -> Q.LS.add (v,`NoOffset) xs) (Q.LS.empty ()) fs
       end
-<<<<<<< HEAD
     | Q.Assert e ->
+      begin
+        let i = query_evalint (Analyses.ask_of_ctx ctx) ctx.global ctx.local e in
+        let tmp = match e with | Lval l -> Some l | _ -> None in
+        let context: Invariant.context = {
+          scope=MyCFG.dummy_func;
+          i= -1; (* Not used here *)
+          lval=tmp;
+          offset=Cil.NoOffset;
+          deref_invariant=(fun _ _ _ -> Invariant.none) (* TODO: should throw instead? *)
+        }
+        in
+        match (VD.invariant context (`Int i)) with
+        | Some s -> Queries.ES.singleton s
+        | None -> `Top
+      end
+      (*
       begin
         (* For the assert, we need to remove things that might be in the local state, but ought to removed *)
         (* because they are not private *)
-        let multi = ThreadFlag.is_multi ctx.ask in
+        let multi = not (ctx.ask Queries.MustBeSingleThreaded) in
         let (cpa, dep) = ctx.local in
         let cpa' = if !GU.earlyglobs || multi then fst (globalize ctx.ask ctx.local) else cpa in
         let store' = (cpa', dep) in
+
+
+
         match eval_rv ctx.ask ctx.global store' e with
         | `Int i ->
             let v = (`Int i) in
@@ -957,15 +975,13 @@
               }
               in
               match (VD.invariant context v) with
-              | Some s -> `ExprSet (Queries.ES.singleton s)
+              | Some s -> Queries.ES.singleton s
               | None -> `Top
             end;
         | v -> `Top
-      end
-=======
+      end *)
     | Q.EvalInt e ->
       query_evalint (Analyses.ask_of_ctx ctx) ctx.global ctx.local e
->>>>>>> 1dfddf74
     | Q.EvalLength e -> begin
         match eval_rv_address (Analyses.ask_of_ctx ctx) ctx.global ctx.local e with
         | `Address a ->
