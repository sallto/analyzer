--- conflicted
+++ resolved
@@ -255,11 +255,7 @@
     in
     fold' ctx Spec.enter (fun h -> h l f a) g []
 
-<<<<<<< HEAD
-  let combine ctx ?(longjmpthrough = false) l fe f a fc d =
-=======
-  let combine ctx l fe f a fc d f_ask =
->>>>>>> fe667243
+  let combine ctx ?(longjmpthrough = false) l fe f a fc d  f_ask =
     assert (Dom.cardinal (fst ctx.local) = 1);
     let cd = Dom.choose_key (fst ctx.local) in
     let k x (y, sync) =
