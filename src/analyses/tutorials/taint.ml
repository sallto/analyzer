--- conflicted
+++ resolved
@@ -104,11 +104,7 @@
   (** For a function call "lval = f(args)" or "f(args)",
       computes the state of the caller after the call.
       Argument [callee_local] is the state of [f] at its return node. *)
-<<<<<<< HEAD
-  let combine ctx ?(longjmpthrough = false) (lval:lval option) fexp (f:fundec) (args:exp list) fc (callee_local:D.t) : D.t =
-=======
-  let combine ctx (lval:lval option) fexp (f:fundec) (args:exp list) fc (callee_local:D.t) (f_ask: Queries.ask) : D.t =
->>>>>>> fe667243
+  let combine ctx ?(longjmpthrough = false) (lval:lval option) fexp (f:fundec) (args:exp list) fc (callee_local:D.t) (f_ask: Queries.ask): D.t =
     let caller_state = ctx.local in
     (* TODO: Record whether lval was tainted. *)
     caller_state
