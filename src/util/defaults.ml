--- conflicted
+++ resolved
@@ -178,15 +178,12 @@
       ; reg Experimental "exp.fast_global_inits" "false" "Only generate 'a[0] = 0' for a zero-initialized array a[n]. This is only sound for our flat array domain! TODO change this once we use others!"
       ; reg Experimental "exp.uninit-ptr-safe"   "false" "Assume that uninitialized stack-allocated pointers may only point to variables not in the program or null."
       ; reg Experimental "exp.ptr-arith-safe"    "false" "Assume that pointer arithmetic only yields safe addresses."
-<<<<<<< HEAD
       ; reg Experimental "exp.minwitness"        "false" "Try to minimize the witness"
       ; reg Experimental "exp.uncilwitness"      "false" "Try to undo CIL control flow transformations in witness"
-=======
       ; reg Experimental "exp.partition-arrays.enabled"  "false" "Employ the partitioning array domain. When this is on, make sure to enable the expRelation analysis as well."
       ; reg Experimental "exp.partition-arrays.keep-expr" "'first'" "When using the partitioning which expression should be used for partitioning ('first', 'last')"
       ; reg Experimental "exp.partition-arrays.partition-by-const-on-return" "false" "When using the partitioning should arrays be considered partitioned according to a constant if a var in the expression used for partitioning goes out of scope?"
       ; reg Experimental "exp.partition-arrays.smart-join" "false" "When using the partitioning should the join of two arrays partitioned according to different expressions be partitioned as well if possible? If keep-expr is 'last' this behavior is enabled regardless of the flag value. Caution: Not always advantageous."
->>>>>>> 8a94b2c4
       ; reg Experimental "exp.incremental.mode"  "'off'" "Use incremental analysis in the TD3 solver. Values: off (default), incremental (analyze based on data from a previous commit or fresh if there is none), complete (discard loaded data and start fresh)."
       ; reg Experimental "exp.incremental.stable" "true" "Reuse the stable set and selectively destabilize it."
       ; reg Experimental "exp.incremental.wpoint" "false" "Reuse the wpoint set."
