(** Shape analysis for cyclic doubly linked lists. *)

open Prelude.Ana
open Analyses

open ShapeDomain
open RegionDomain

module GU = Goblintutil
module Re = Region.Spec

module Spec =
struct
  include Analyses.DefaultSpec

  let name () = "shape"
  module LD = ShapeDomain.Dom
  module D  = Lattice.Prod (LD) (Re.D)
  module C  = Lattice.Prod (LD) (Re.D)
  module G  = Lattice.Prod (IntDomain.Booleans) (Re.G)

  let rec tryReallyHard ask gl upd f st =
    if LD.is_empty st then raise Deadcode else
      try f st
      with PleaseMaterialize k ->
        let st = LD.union
            (LD.map (SHMap.add' k (empty_list k   )) st)
            (LD.map (SHMap.add' k (nonempty_list k)) st)
        in
        assert (LD.for_all (fun sm -> SHMap.mem k sm) st);
        tryReallyHard ask gl upd f st
         | PleaseKillMe k -> raise Deadcode


  let vars e =
    let module S = Set.Make (Var) in
    let rec offs_contains o =
      match o with
      | NoOffset -> S.empty
      | Field (_,o) -> offs_contains o
      | Index (e,o) -> S.union (cv e) (offs_contains o)
    and cv e =
      match e with
      | SizeOf _
      | SizeOfE _
      | SizeOfStr _
      | AlignOf _
      | Const _
      | AlignOfE _ -> S.empty
      | UnOp  (_,e,_)     -> cv e
      | BinOp (_,e1,e2,_) -> S.union (cv e1) (cv e2)
      | AddrOf  (Mem e,o)
      | StartOf (Mem e,o)
      | Lval    (Mem e,o) -> S.union (cv e) (offs_contains o)
      | CastE (_,e)           -> cv e
      | Lval    (Var v2,o) -> S.add v2 (offs_contains o)
      | AddrOf  (Var v2,o)
      | StartOf (Var v2,o) -> S.add v2 (offs_contains o)
      | Question _ -> failwith "Logical operations should be compiled away by CIL."
      | _ -> failwith "Unmatched pattern."
    in
    S.elements (cv e)

  let re_context (ctx: (D.t,G.t,C.t) ctx) (re:Re.D.t): (Re.D.t, Re.G.t,C.t) ctx =
    let ge v = let a,b = ctx.global v in b in
    let spawn f v x = f v x in
    let geffect f v d = f v (false, d) in
    let split f d es = f (LD.singleton (SHMap.top ()), d) es in
    set_st_gl ctx re ge spawn geffect split

  let threadenter ctx lval f args =
    let st, re = ctx.local in
    Re.threadenter (re_context ctx re) lval f args |> List.map (fun d -> (LD.singleton (SHMap.top ()), d))
  let threadspawn ctx lval f args fctx = ctx.local

  let sync_ld ask gl upd st =
    let f sm (st, ds, rm, part)=
      let (nsm,nds,rmd) = sync_one ask gl upd sm in
      let add_regmap (ls,gs) (rm,part) =
        let set =
          if List.length gs = 0 then RS.singleton VFB.bullet else
            List.fold_right (fun x -> RS.add (VFB.of_vf (x,[]))) gs (RS.empty ())
        in
        let write_map l rm =
          RegMap.add (l,[]) set rm
        in
        RegMap.join rm (List.fold_right write_map ls (RegMap.bot ())),
        RegPart.join part (RegPart.singleton set)
      in
      let nrm, part = List.fold_right add_regmap rmd (rm,part) in
      let rc = List.map (fun (_,x) -> x) rmd in
      let part2 = List.fold_right (fun x xs -> RegPart.join xs (RegPart.singleton (List.fold_left (fun xs x -> RS.add (VFB.of_vf (x,[])) xs) (RS.empty ()) x))) rc part in
      (LD.add nsm st, nds@ds,nrm, part2)
    in
    LD.fold f st (LD.empty (), [], RegMap.bot (), RegPart.bot ())

  let reclaimLostRegions alive ctx (e,_) v =
    if (not e.vglob) &&  (not (Usedef.VS.mem e alive)) then () else
      let is_public = function
        | `Left (v,_) -> (not (is_private (Analyses.ask_of_ctx ctx) (`Left v)))
        | `Right _    -> false
      in
      let rs = RS.filter is_public v in
      (*    if RS.cardinal rs >= 2 then  Messages.waitWhat (e.vname^": "^RS.short 80 rs);*)
      if not (RS.is_empty rs) then ctx.sideg (Re.partition_varinfo ()) (false, RegPart.singleton rs)



  let sync ctx reason : D.t =
    let st, re = ctx.local in
    let gl v = let a,b = ctx.global v in a in
    let upd v d = ctx.sideg v (d,Re.G.bot ()) in
<<<<<<< HEAD
    let nst, dst, rm, part = tryReallyHard (Analyses.ask_of_ctx ctx) gl upd (sync_ld (Analyses.ask_of_ctx ctx) gl upd) st in
    let nre, dre = Re.sync (re_context ctx re) reason in
=======
    let nst, dst, rm, part = tryReallyHard ctx.ask gl upd (sync_ld ctx.ask gl upd) st in
    let nre = Re.sync (re_context ctx re) reason in
>>>>>>> 4d68fc33
    let update k v m =
      let old = try RegMap.find k m with Not_found -> RS.empty () in
      if (not (RS.is_top old)) && RS.for_all (function  (`Left (v,_)) -> not (gl v) |  `Right _ -> true)  old
      then RegMap.add k v m
      else ((*ctx.sideg (Re.partition_varinfo ()) (false, RegPart.singleton v);*) m)
    in
    let nre =
      match nre with
      | `Lifted m -> `Lifted (RegMap.fold update rm m)
      | x -> x
    in
    let _ =
      match nre with
      | `Lifted m ->
        let alive =
          match MyLiveness.getLiveSet !Cilfacade.current_statement.sid with
          | Some x -> x
          | _      -> Usedef.VS.empty
        in
        RegMap.iter (reclaimLostRegions alive ctx) m
      | x -> ()
    in
    ctx.sideg (Re.partition_varinfo ()) (false, part);
    (* let is_public (v,_) = gl v in *)
    List.iter (uncurry ctx.sideg) (List.map (fun (v,d) -> (v,(d, Re.G.bot ()))) dst);
    (nst,nre)

  (* transfer functions *)
  let assign_ld ask gl dup (lval:lval) (rval:exp) st : LD.t =
    match eval_lp ask (Lval lval), eval_lp ask rval, rval with
    | Some (l,`Next), Some (r,`NA),_ -> LD.map (normal ask gl dup l `Next r) st
    | Some (l,`Prev), Some (r,`NA),_ -> LD.map (normal ask gl dup l `Prev r) st
    | Some (l,`NA)  , Some (r,dir),_ ->
      LD.fold (fun d xs -> List.fold_right LD.add (add_alias ask gl dup l (r,dir) d) xs) st (LD.empty ())
    | Some (l,`Next)  , _, c when isZero c ->
      LD.map (write_null ask gl dup l `Next) st
    | Some (l,`Prev)  , _, c when isZero c ->
      LD.map (write_null ask gl dup l `Prev) st
    | _ ->
      let ls = vars (Lval lval) in
      LD.map (kill_vars ask gl dup ls) st


  let assign ctx (lval:lval) (rval:exp) : D.t =
    let st, re = ctx.local in
    let gl v = let a,b = ctx.global v in a in
    let upd v d = ctx.sideg v (d,Re.G.bot ()) in
    tryReallyHard (Analyses.ask_of_ctx ctx) gl upd (assign_ld (Analyses.ask_of_ctx ctx) gl upd lval rval) st,
    Re.assign (re_context ctx re) lval rval

  let invariant ask gl lp1 lp2 st b =
    let xor x y = if x then not y else y in
    let inv_one (sm:SHMap.t) (xs:LD.t) =
      if xor b (must_alias ask gl lp1 lp2 sm)
      then LD.add sm xs
      else xs
    in
    LD.fold inv_one st (LD.empty ())


  let branch_ld ask gl st (exp:exp) (tv:bool) : LD.t =
    let xor x y = if x then not y else y in
    let eval_lps e1 e2 b =
      match eval_lp ask e1, eval_lp ask e2 with
      | Some lpe1, Some lpe2 -> invariant ask gl lpe1 lpe2 st (xor tv b)
      | _ -> st
    in
    match stripCasts exp with
    | BinOp (Ne,e1,e2,_) -> eval_lps (stripCasts e1) (stripCasts e2) false
    | BinOp (Eq,e1,e2,_) -> eval_lps (stripCasts e1) (stripCasts e2) true
    | _ -> st

  let branch ctx exp tv : D.t =
    let st, re = ctx.local in
    let gl v = let a,b = ctx.global v in a in
    let upd v d = ctx.sideg v (d,Re.G.bot ()) in
    tryReallyHard (Analyses.ask_of_ctx ctx) gl upd (fun st -> branch_ld (Analyses.ask_of_ctx ctx) gl st exp tv) st,
    Re.branch (re_context ctx re) exp tv

  let body ctx (f:fundec) : D.t =
    let st, re = ctx.local in
    MyLiveness.computeLiveness f;
    st, Re.body (re_context ctx re) f

  let return_ld ask gl dup st (exp:exp option) (f:fundec) : LD.t =
    LD.map (kill_vars ask gl dup (f.sformals @ f.slocals)) st

  let return ctx exp f : D.t =
    let st, re = ctx.local in
    let gl v = let a,b = ctx.global v in a in
    let upd v d = ctx.sideg v (d,Re.G.bot ()) in
    tryReallyHard (Analyses.ask_of_ctx ctx) gl upd (fun st -> return_ld (Analyses.ask_of_ctx ctx) gl upd st exp f) st,
    Re.return (re_context ctx re) exp f

  let enter_func_ld ask gl dup (lval: lval option) (f:varinfo) (args:exp list) st : LD.t =
    let rec zip xs ys =
      match xs, ys with
      | x::xs, y::ys -> (x, y) :: zip xs ys
      | _ -> []
    in
    let fd = Cilfacade.getdec f in
    let asg (v,e) d = assign_ld ask gl dup (Var v,NoOffset) e d in
    List.fold_right asg (zip fd.sformals args) st

  let enter ctx lval f args =
    let st, re = ctx.local in
    let gl v = let a,b = ctx.global v in a in
    let upd v d = () in
    let es = tryReallyHard (Analyses.ask_of_ctx ctx) gl upd (enter_func_ld (Analyses.ask_of_ctx ctx) gl upd lval f args) st  in
    let es' = Re.enter (re_context ctx re) lval f args in
    List.map (fun (x,y) -> (st,x),(es,y)) es'

  let combine ctx (lval:lval option) fexp (f:varinfo) (args:exp list) fc (au:D.t) : D.t =
    au

  let special_fn_ld ask gl dup (lval: lval option) (f:varinfo) (arglist:exp list) st  =
    let lift_st x = [x,integer 1, true] in
    match f.vname, arglist, lval with
    | "kill", [ee], _ -> begin
        match eval_lp ask ee with
        | Some (lp, _) -> lift_st (LD.map (kill ask gl dup lp) st)
        | _ -> lift_st st
      end
    | "collapse", [e1;e2], _ -> begin
        match eval_lp ask e1, eval_lp ask e2 with
        | Some (lp1, _), Some (lp2, _) -> lift_st (LD.map (collapse_summary ask gl dup lp1 lp2) st)
        | _ -> lift_st st
      end
    | "list_empty", [e], Some lv ->
      begin match eval_lp ask (stripCasts e) with
        | Some (lp, `NA) ->
          let branch = invariant ask gl (lp,`NA) (lp,`Next) st in
          let s1 = branch true in
          let s2 = branch false in
          if LD.is_empty s1 then [s2, Lval lv, true] else
          if LD.is_empty s2 then [s1, Lval lv, false] else
            [ branch true , Lval lv, false
            ; branch false, Lval lv, true ]
        | _ -> lift_st st
      end
    | _ ->
      match lval with
      | None -> lift_st st
      | Some x ->
        let ls = vars (Lval x) in
        lift_st (LD.map (kill_vars ask gl dup ls) st)

  let special ctx (lval: lval option) (f:varinfo) (arglist:exp list) : D.t =
    let st, re = ctx.local in
    let gl v = let a,b = ctx.global v in a in
    let upd v d = ctx.sideg v (d,Re.G.bot ()) in
    let s1 = tryReallyHard (Analyses.ask_of_ctx ctx) gl upd (special_fn_ld (Analyses.ask_of_ctx ctx) gl upd lval f arglist) st in
    let s2 = Re.special (re_context ctx re) lval f arglist in
    List.iter (fun (x,y,z) -> ctx.split (x,s2) [Events.SplitBranch (y, z)]) s1;
    raise Analyses.Deadcode

  let query ctx (type a) (q: a Queries.t) =
    let st, re = ctx.local in
    Re.query (re_context ctx re) q

  let startstate v = LD.singleton (SHMap.top ()), Re.startstate v
  let exitstate  v = LD.singleton (SHMap.top ()), Re.exitstate v

  let init () = Printexc.record_backtrace true

  (*  let init () = *)
  (*    Goblintutil.region_offsets := false*)
end

let _ =
  MCP.register_analysis (module Spec : MCPSpec)<|MERGE_RESOLUTION|>--- conflicted
+++ resolved
@@ -110,13 +110,8 @@
     let st, re = ctx.local in
     let gl v = let a,b = ctx.global v in a in
     let upd v d = ctx.sideg v (d,Re.G.bot ()) in
-<<<<<<< HEAD
     let nst, dst, rm, part = tryReallyHard (Analyses.ask_of_ctx ctx) gl upd (sync_ld (Analyses.ask_of_ctx ctx) gl upd) st in
-    let nre, dre = Re.sync (re_context ctx re) reason in
-=======
-    let nst, dst, rm, part = tryReallyHard ctx.ask gl upd (sync_ld ctx.ask gl upd) st in
     let nre = Re.sync (re_context ctx re) reason in
->>>>>>> 4d68fc33
     let update k v m =
       let old = try RegMap.find k m with Not_found -> RS.empty () in
       if (not (RS.is_top old)) && RS.for_all (function  (`Left (v,_)) -> not (gl v) |  `Right _ -> true)  old
