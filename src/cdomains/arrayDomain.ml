open Pretty
open Cil
open GobConfig

module M = Messages
module A = Array
module Q = Queries
module BI = IntOps.BigIntOps
module type S =
sig
  include Lattice.S
  type idx
  type value

  val get: Q.ask -> t -> ExpDomain.t * idx -> value
  val set: Q.ask -> t -> ExpDomain.t * idx -> value -> t
  val make: idx -> value -> t
  val length: t -> idx option

  val move_if_affected: ?replace_with_const:bool -> Q.ask -> t -> Cil.varinfo -> (Cil.exp -> int option) -> t
  val get_vars_in_e: t -> Cil.varinfo list
  val map: (value -> value) -> t -> t
  val fold_left: ('a -> value -> 'a) -> 'a -> t -> 'a
  val fold_left2: ('a -> value -> value -> 'a) -> 'a -> t -> t -> 'a
  val smart_join: (exp -> int64 option) -> (exp -> int64 option) -> t -> t -> t
  val smart_widen: (exp -> int64 option) -> (exp -> int64 option) -> t -> t -> t
  val smart_leq: (exp -> int64 option) -> (exp -> int64 option) -> t -> t -> bool
  val update_length: idx -> t -> t
end

module type LatticeWithSmartOps =
sig
  include Lattice.S
  val smart_join: (Cil.exp -> int64 option) -> (Cil.exp -> int64 option) -> t -> t -> t
  val smart_widen: (Cil.exp -> int64 option) -> (Cil.exp -> int64 option) -> t -> t -> t
  val smart_leq: (Cil.exp -> int64 option) -> (Cil.exp -> int64 option) -> t -> t -> bool
end


module Trivial (Val: Lattice.S) (Idx: Lattice.S): S with type value = Val.t and type idx = Idx.t =
struct
  let name () = "trivial arrays"
  include Val
  type idx = Idx.t
  type value = Val.t

  let show x = "Array: " ^ Val.show x
  let pretty () x = text "Array: " ++ pretty () x
  let pretty_diff () (x,y) = dprintf "%s: %a not leq %a" (name ()) pretty x pretty y
  let get (ask: Q.ask) a i = a
  let set (ask: Q.ask) a i v = join a v
  let make i v = v
  let length _ = None

  let move_if_affected ?(replace_with_const=false) _ x _ _ = x
  let get_vars_in_e _ = []
  let map f x = f x
  let fold_left f a x = f a x
  let fold_left2 f a x y = f a x y

  let set_inplace = set
  let copy a = a
  let printXml f x = BatPrintf.fprintf f "<value>\n<map>\n<key>Any</key>\n%a\n</map>\n</value>\n" Val.printXml x
  let smart_join _ _ = join
  let smart_widen _ _ = widen
  let smart_leq _ _ = leq
  let update_length _ x = x
end

(** Special signature so that we can use the _with_length functions from PartitionedWithLength but still match the interface *
  * defined for array domains *)
module type SPartitioned =
sig
  include S
  val set_with_length: idx option -> Q.ask -> t -> ExpDomain.t * idx -> value -> t
  val smart_join_with_length: idx option -> (exp -> int64 option) -> (exp -> int64 option) -> t -> t -> t
  val smart_widen_with_length: idx option -> (exp -> int64 option) -> (exp -> int64 option)  -> t -> t-> t
  val smart_leq_with_length: idx option -> (exp -> int64 option) -> (exp -> int64 option) -> t -> t -> bool
  val move_if_affected_with_length: ?replace_with_const:bool -> idx option -> Q.ask -> t -> Cil.varinfo -> (Cil.exp -> int option) -> t
end

module Partitioned (Val: LatticeWithSmartOps) (Idx:IntDomain.Z):SPartitioned with type value = Val.t and type idx = Idx.t =
struct
  (* Contrary to the description in Michael's master thesis, abstract values here always have the form *)
  (* (Expp, (Val, Val, Val)). Expp is top when the array is not partitioned. In these cases all three  *)
  (* values from Val are identical *)
  module Expp = ExpDomain
  module Base = Lattice.Prod3 (Val) (Val) (Val)
  include Lattice.ProdSimple(Expp) (Base)

  type idx = Idx.t
  type value = Val.t

  let name () = "partitioned array"

  let is_not_partitioned (e, _) =
    Expp.is_bot e || Expp.is_top e

  let join_of_all_parts (_,(xl, xm, xr)) =
    let result = Val.join (Val.join xl xm) xr
    in
    if Val.is_bot result then
      Val.top()
    else
      result

  (** Ensures an array where all three Val are equal, is represented by an unpartitioned array and all unpartitioned arrays
    * have the same three values for Val  *)
  let normalize ((e, (xl, xm , xr)) as x) =
    if Val.equal xl xm && Val.equal xm xr then
      (Expp.top (), (xl, xm, xr))
    else if Expp.is_top e then
      (Expp.top(), (join_of_all_parts x, join_of_all_parts x, join_of_all_parts x))
    else
      x

  let show ((e,(xl, xm, xr)) as x) =
    if is_not_partitioned x then
      "Array (no part.): " ^ Val.show xl
    else
      "Array (part. by " ^ Expp.show e ^ "): (" ^
        Val.show xl ^ " -- " ^
        Val.show xm ^ " -- " ^
        Val.show xr ^ ")"

  let pretty () x = text "Array: " ++ text (show x)
  let pretty_diff () (x,y) = dprintf "%s: %a not leq %a" (name ()) pretty x pretty y

  let printXml f ((e, (xl, xm, xr)) as x) =
    if is_not_partitioned x then
      let join_over_all = Val.join (Val.join xl xm) xr in
      BatPrintf.fprintf f "<value>\n<map>\n<key>Any</key>\n%a\n</map>\n</value>\n" Val.printXml join_over_all
    else
      BatPrintf.fprintf f "<value>\n<map>\n
          <key>Partitioned By</key>\n%a\n
          <key>l</key>\n%a\n\n
          <key>m</key>\n%a\n\n
          <key>r</key>\n%a\n\n
        </map></value>\n" Expp.printXml e Val.printXml xl Val.printXml xm Val.printXml xr

  let get (ask:Q.ask) ((e, (xl, xm, xr)) as x) (i,_) =
    match e, i with
    | `Lifted e', `Lifted i' ->
      begin
        if ask.f (Q.MustBeEqual (e',i')) then xm
        else
          begin
            let contributionLess = match ask.f (Q.MayBeLess (i', e')) with        (* (may i < e) ? xl : bot *)
            | false -> Val.bot ()
            | _ -> xl in
            let contributionEqual = match ask.f (Q.MayBeEqual (i', e')) with      (* (may i = e) ? xm : bot *)
            | false -> Val.bot ()
            | _ -> xm in
            let contributionGreater =  match ask.f (Q.MayBeLess (e', i')) with    (* (may i > e) ? xr : bot *)
            | false -> Val.bot ()
            | _ -> xr in
            Val.join (Val.join contributionLess contributionEqual) contributionGreater
          end
      end
    | _ -> join_of_all_parts x

  let get_vars_in_e (e, _) =
    match e with
    | `Top
    | `Bot -> []
    | `Lifted exp -> Basetype.CilExp.get_vars exp

  (* expressions containing globals or array accesses are not suitable for partitioning *)
  let not_allowed_for_part e =
    let rec contains_array_access e =
      let rec offset_contains_array_access offs =
        match offs with
        | NoOffset -> false
        | Index _ -> true
        | Field (_, o) -> offset_contains_array_access o
      in
      match e with
        |	Const _
        |	SizeOf _
        |	SizeOfE _
        |	SizeOfStr _
        |	AlignOf _
        |	AlignOfE _ -> false
        | Question(e1, e2, e3, _) ->
          contains_array_access e1 || contains_array_access e2 || contains_array_access e3
        |	CastE(_, e)
        |	UnOp(_, e , _)
        | Real e
        | Imag e -> contains_array_access e
        |	BinOp(_, e1, e2, _) -> contains_array_access e1 || contains_array_access e2
        | AddrOf _
        | AddrOfLabel _
        | StartOf _ -> false
        | Lval(Mem e, o) -> offset_contains_array_access o || contains_array_access e
        | Lval(Var _, o) -> offset_contains_array_access o
    in
    match e with
    | `Top
    | `Bot -> true
    | `Lifted exp ->
      let vars = Basetype.CilExp.get_vars exp in
      List.exists (fun x -> x.vglob) vars || contains_array_access exp


  let map f (e, (xl, xm, xr)) =
    normalize @@ (e, (f xl, f xm, f xr))

  let fold_left f a (_, ((xl:value), (xm:value), (xr:value))) =
    f (f (f a xl) xm) xr

  let fold_left2 f a (_, ((xl:value), (xm:value), (xr:value))) (_, ((yl:value), (ym:value), (yr:value))) =
    f (f (f a xl yl) xm ym) xr yr

  let move_if_affected_with_length ?(replace_with_const=false) length (ask:Q.ask) ((e, (xl,xm, xr)) as x) (v:varinfo) movement_for_exp =
    normalize @@
    let move (i:int option) =
      match i with
      | Some 0   ->
        (e, (xl, xm, xr))
      | Some 1   ->
        (e, (Val.join xl xm, xr, xr)) (* moved one to the right *)
      | Some -1  ->
        (e, (xl, xl, Val.join xm xr)) (* moved one to the left  *)
      | Some x when x > 1 ->
        (e, (Val.join (Val.join xl xm) xr, xr, xr)) (* moved more than one to the right *)
      | Some x when x < -1 ->
        (e, (xl, xl, Val.join (Val.join xl xm) xr)) (* moved more than one to the left *)
      | _ ->
        begin
          let nval = join_of_all_parts x in
          let default = (Expp.top (), (nval, nval, nval)) in
          if replace_with_const then
            match e with
            | `Lifted e' ->
              begin
                let n = ask.f (Q.EvalInt e') in
                match Q.ID.to_int n with
                | Some i ->
                  (`Lifted (Cil.kinteger64 IInt i), (xl, xm, xr))
                | _ -> default
              end
            | _ -> default
          else
            default
        end
    in
    match e with
    | `Lifted exp ->
        let is_affected = Basetype.CilExp.occurs v exp in
        if not is_affected then
          x
        else
          (* check if one part covers the entire array, so we can drop partitioning *)
          begin
            let e_must_bigger_max_index =
              match length with
              | Some l ->
                begin
                  match Idx.to_int l with
                  | Some i ->
                    let b = ask.f (Q.MayBeLess (exp, Cil.kinteger64 Cil.IInt (IntOps.BigIntOps.to_int64 i))) in
                    not b (* !(e <_{may} length) => e >=_{must} length *)
                  | None -> false
                end
              | _ -> false
            in
            let e_must_less_zero =
              let b = ask.f (Q.MayBeLess (Cil.mone, exp)) in
              not b (* !(-1 <_{may} e) => e <=_{must} -1 *)
            in
            if e_must_bigger_max_index then
              (* Entire array is covered by left part, dropping partitioning. *)
              Expp.top(),(xl, xl, xl)
            else if e_must_less_zero then
              (* Entire array is covered by right value, dropping partitioning. *)
              Expp.top(),(xr, xr, xr)
            else
              (* If we can not drop partitioning, move *)
              move (movement_for_exp exp)
          end
    | _ -> x (* If the array is not partitioned, nothing to do *)

  let move_if_affected ?(replace_with_const=false) = move_if_affected_with_length ~replace_with_const:replace_with_const None

  let set_with_length length (ask:Q.ask) ((e, (xl, xm, xr)) as x) (i,_) a =
    if i = `Lifted MyCFG.all_array_index_exp then
      (assert !Goblintutil.global_initialization; (* just joining with xm here assumes that all values will be set, which is guaranteed during inits *)
      let r =  Val.join xm a in
      (Expp.top(), (r, r, r)))
    else
      normalize @@
      let use_last = get_string "exp.partition-arrays.keep-expr" = "last" in
      let exp_value e =
        match e with
        | `Lifted e' ->
          let n = ask.f (Q.EvalInt e') in
          Option.map BI.of_int64 (Q.ID.to_int n)
        |_ -> None
      in
      let equals_zero e = BatOption.map_default (BI.equal BI.zero) false (exp_value e) in
      let equals_maxIndex e =
        match length with
        | Some l ->
          begin
            match Idx.to_int l with
            | Some i -> BatOption.map_default (BI.equal (BI.sub i BI.one)) false (exp_value e)
            | None -> false
          end
        | _ -> false
      in
      let lubIfNotBot x = if Val.is_bot x then x else Val.join a x in
      if is_not_partitioned x then
        if not_allowed_for_part i then
          let result = Val.join a (join_of_all_parts x) in
          (e, (result, result, result))
        else
          let l = if equals_zero i then Val.bot () else join_of_all_parts x in
          let r = if equals_maxIndex i then Val.bot () else join_of_all_parts x in
          (i, (l, a, r))
      else
        let isEqual e' i' = ask.f (Q.MustBeEqual (e',i')) in
        match e, i with
        | `Lifted e', `Lifted i' when not use_last || not_allowed_for_part i -> begin
            let default =
              let left =
                match ask.f (Q.MayBeLess (i', e')) with     (* (may i < e) ? xl : bot *)
                | false -> xl
                | _ -> lubIfNotBot xl in
              let middle =
                match ask.f (Q.MayBeEqual (i', e')) with    (* (may i = e) ? xm : bot *)
                | false -> xm
                | _ -> Val.join xm a in
              let right =
                match ask.f (Q.MayBeLess (e', i')) with     (* (may i > e) ? xr : bot *)
                | false -> xr
                | _ -> lubIfNotBot xr in
              (e, (left, middle, right))
            in
            if isEqual e' i' then
              (*  e = _{must} i => update strongly *)
              (e, (xl, a, xr))
            else if Cil.isConstant e' && Cil.isConstant i' then
              match Cil.getInteger e', Cil.getInteger i' with
                | Some (e'': Cilint.cilint), Some i'' ->
                  let (i'': BI.t) = Cilint.big_int_of_cilint  i'' in
                  let (e'': BI.t) = Cilint.big_int_of_cilint  e'' in

                  if BI.equal  i'' (BI.add e'' BI.one) then
                    (* If both are integer constants and they are directly adjacent, we change partitioning to maintain information *)
                    (i, (Val.join xl xm, a, xr))
                  else if BI.equal e'' (BI.add i'' BI.one) then
                    (i, (xl, a, Val.join xm xr))
                  else
                    default
                | _ ->
                  default
            else
              default
          end
        | `Lifted e', `Lifted i' ->
          if isEqual e' i' then
            (e,(xl,a,xr))
          else
            let left = if equals_zero i then Val.bot () else Val.join xl @@ Val.join
              (match ask.f (Q.MayBeEqual (e', i')) with
              | false -> Val.bot()
              | _ -> xm) (* if e' may be equal to i', but e' may not be smaller than i' then we only need xm *)
              (
                let ik = Cilfacade.get_ikind (Cil.typeOf e') in
                match ask.f (Q.MustBeEqual(BinOp(PlusA, e', Cil.kinteger ik 1, Cil.typeOf e'),i')) with
                | true -> xm
                | _ ->
                  begin
                    match ask.f (Q.MayBeLess (e', i')) with
                    | false-> Val.bot()
                    | _ -> Val.join xm xr (* if e' may be less than i' then we also need xm for sure *)
                  end
              )
            in
            let right = if equals_maxIndex i then Val.bot () else  Val.join xr @@  Val.join
              (match ask.f (Q.MayBeEqual (e', i')) with
              | false -> Val.bot()
              | _ -> xm)

              (
                let ik = Cilfacade.get_ikind (Cil.typeOf e') in
                match ask.f (Q.MustBeEqual(BinOp(PlusA, e', Cil.kinteger ik (-1), Cil.typeOf e'),i')) with
                | true -> xm
                | _ ->
                  begin
                    match ask.f (Q.MayBeLess (i', e')) with
                    | false -> Val.bot()
                    | _ -> Val.join xl xm (* if e' may be less than i' then we also need xm for sure *)
                  end
              )
            in
            (* The new thing is partitioned according to i so we can strongly update *)
            (i,(left, a, right))
        | _ ->
          (* If the expression used to write is not known, all segments except the empty ones will be affected *)
          (e, (lubIfNotBot xl, Val.join xm a, lubIfNotBot xr))

  let set = set_with_length None

  let join ((e1, (xl1,xm1,xr1)) as x1) ((e2, (xl2,xm2,xr2)) as x2) =
    normalize @@ let new_e = Expp.join e1 e2 in
    if Expp.is_top new_e then
      (* At least one of them was not partitioned, or e <> f *)
      let join_over_all = Val.join (join_of_all_parts x1) (join_of_all_parts x2) in
      (new_e, (join_over_all, join_over_all, join_over_all))
    else
      (new_e, (Val.join xl1 xl2, Val.join xm1 xm2, Val.join xr1 xr2))

  (* leq needs not be given explicitly, leq from product domain works here *)

  let make i v =
    if Idx.to_int i = Some BI.one  then
      (`Lifted (Cil.integer 0), (v, v, v))
    else if Val.is_bot v then
      (Expp.top(), (Val.bot(), Val.bot(), Val.bot()))
    else
      (Expp.top(), (v, v, v))

  let length _ = None

  let set_inplace = set
  let copy a = a

  let smart_op (op: Val.t -> Val.t -> Val.t) length ((e1, (xl1,xm1,xr1)) as x1) ((e2, (xl2,xm2,xr2)) as x2) x1_eval_int x2_eval_int =
    normalize @@
    let must_be_length_minus_one v = match length with
      | Some l ->
        begin
          match Idx.to_int l with
          | Some i ->
            v = Some (BI.sub i BI.one)
          | None -> false
        end
      | None -> false
    in
    let must_be_zero v = v = Some BI.zero in
    let op_over_all = op (join_of_all_parts x1) (join_of_all_parts x2) in
    match e1, e2 with
    | `Lifted e1e, `Lifted e2e when Basetype.CilExp.equal e1e e2e ->
      (e1, (op xl1 xl2, op xm1 xm2, op xr1 xr2))
    | `Lifted e1e, `Lifted e2e ->
      if get_string "exp.partition-arrays.keep-expr" = "last" || get_bool "exp.partition-arrays.smart-join" then
        let over_all_x1 = op (op xl1 xm1) xr1 in
        let over_all_x2 = op (op xl2 xm2) xr2 in
        let e1e_in_state_of_x2 = x2_eval_int e1e in
        let e2e_in_state_of_x1 = x1_eval_int e2e in
        let e1e_is_better = (not (Cil.isConstant e1e) && Cil.isConstant e2e) || Basetype.CilExp.compare e1e e2e < 0 in (* TODO: why does this depend on exp comparison? probably to use "simpler" expression according to constructor order in compare *)
        if e1e_is_better then (* first try if the result can be partitioned by e1e *)
          if must_be_zero e1e_in_state_of_x2  then
            (e1, (xl1, op xm1 over_all_x2, op xr1 over_all_x2))
          else if must_be_length_minus_one e1e_in_state_of_x2  then
            (e1, (op xl1 over_all_x2, op xm1 over_all_x2, xr1))
          else if must_be_zero e2e_in_state_of_x1 then
            (e2, (xl2, op over_all_x1 xm2, op over_all_x1 xr2))
          else if must_be_length_minus_one e2e_in_state_of_x1 then
            (e2, (op over_all_x1 xl2, op over_all_x1 xm2, xr2))
          else
            (Expp.top (), (op_over_all, op_over_all, op_over_all))
        else  (* first try if the result can be partitioned by e2e *)
          if must_be_zero e2e_in_state_of_x1 then
            (e2, (xl2, op over_all_x1 xm2, op over_all_x1 xr2))
          else if must_be_length_minus_one e2e_in_state_of_x1 then
            (e2, (op over_all_x1 xl2, op over_all_x1 xm2, xr2))
          else if must_be_zero e1e_in_state_of_x2 then
            (e1, (xl1, op xm1 over_all_x2, op xr1 over_all_x2))
          else if must_be_length_minus_one e1e_in_state_of_x2 then
            (e1, (op xl1 over_all_x2, op xm1 over_all_x2, xr1))
          else
            (Expp.top (), (op_over_all, op_over_all, op_over_all))
      else
        (Expp.top (), (op_over_all, op_over_all, op_over_all))
    | `Top, `Top ->
      (Expp.top (), (op_over_all, op_over_all, op_over_all))
    | `Top, `Lifted e2e ->
      if must_be_zero (x1_eval_int e2e) then
        (e2, (xl2, op xm1 xm2, op xr1 xr2))
      else if must_be_length_minus_one (x1_eval_int e2e) then
        (e2, (op xl1 xl2, op xm1 xm2, xr2))
      else
        (Expp.top (), (op_over_all, op_over_all, op_over_all))
    | `Lifted e1e, `Top ->
      if must_be_zero (x2_eval_int e1e) then
        (e1, (xl1, op xm1 xm2, op xr1 xr2))
      else if must_be_length_minus_one (x2_eval_int e1e) then
        (e1, (op xl1 xl2, op xm1 xm2, xr1))
      else
        (Expp.top (), (op_over_all, op_over_all, op_over_all))
    | _ ->
      failwith "ArrayDomain: Unallowed state (one of the partitioning expressions is bot)"

  let (%) = Batteries.(%)
  let smart_join_with_length length x1_eval_int x2_eval_int x1 x2 =
    smart_op (Val.smart_join x1_eval_int x2_eval_int) length x1 x2 ((Option.map BI.of_int64) % x1_eval_int) ((Option.map BI.of_int64) % x2_eval_int)

  let smart_widen_with_length length x1_eval_int x2_eval_int x1 x2  =
    smart_op (Val.smart_widen x1_eval_int x2_eval_int) length x1 x2 ((Option.map BI.of_int64) % x1_eval_int) ((Option.map BI.of_int64) %x2_eval_int)

  let smart_leq_with_length length x1_eval_int x2_eval_int ((e1, (xl1,xm1,xr1)) as x1) (e2, (xl2, xm2, xr2)) =
    let leq' = Val.smart_leq x1_eval_int x2_eval_int in
    let x1_eval_int = (Option.map BI.of_int64) % x1_eval_int in
    let must_be_zero v = (v = Some BI.zero) in
    let must_be_length_minus_one v =  match length with
      | Some l ->
        begin
          match Idx.to_int l with
          | Some i ->
            v = Some (BI.sub i BI.one)
          | None -> false
        end
      | None -> false
    in
    match e1, e2 with
    | `Top, `Top ->
      (* Those asserts ensure that for both arguments all segments are equal (as it should be) *)
      assert(Val.equal xl1 xm1); assert(Val.equal xm1 xr1); assert(Val.equal xl2 xm2); assert(Val.equal xm2 xr2);
      leq' (Val.join xl1 (Val.join xm1 xr1)) (Val.join xl2 (Val.join xm2 xr2))    (* TODO: should the inner joins also be smart joins? *)
    | `Lifted _, `Top -> leq' (Val.join xl1 (Val.join xm1 xr1)) (Val.join xl2 (Val.join xm2 xr2))
    | `Lifted e1e, `Lifted e2e ->
      if Basetype.CilExp.equal e1e e2e then
        leq' xl1 xl2 && leq' xm1 xm2 && leq' xr1 xr2
      else if must_be_zero (x1_eval_int e2e) then
        (* A read will never be from xl2 -> we can ignore that here *)
        let l = join_of_all_parts x1 in
        leq' l xm2 && leq' l xr2
      else if must_be_length_minus_one (x1_eval_int e2e) then
        (* A read will never be from xr2 -> we can ignore that here *)
        let l = join_of_all_parts x1 in
        leq' l xl2 && leq' l xm2
      else
        false
    | `Top, `Lifted e2e ->
      if must_be_zero (x1_eval_int e2e) then
        leq' xm1 xm2 && leq' xr1 xr2
      else if must_be_length_minus_one (x1_eval_int e2e) then
        leq' xl1 xl2 && leq' xm1 xm2
      else
        false
    | _ ->
      failwith "ArrayDomain: Unallowed state (one of the partitioning expressions is bot)"

  let smart_join = smart_join_with_length None
  let smart_widen = smart_widen_with_length None
  let smart_leq = smart_leq_with_length None

  let meet a b = normalize @@ meet a b
  let narrow a b = normalize @@ narrow a b

  let update_length _ x = x
end

let array_oob_check ( type a ) (module Idx: IntDomain.Z with type t = a) (x, l) (e, v) =
  if GobConfig.get_bool "ana.arrayoob" then
    let idx_before_end = Idx.to_bool (Idx.lt v l) (* check whether index is before the end of the array *)
    and idx_after_start = Idx.to_bool (Idx.ge v (Idx.of_int Cil.ILong BI.zero)) in (* check whether the index is non-negative *)
    let () = match(idx_after_start, idx_before_end) with
      | Some true, Some true -> (* Certainly in bounds on both sides.*)
        ()
      | Some true, Some false ->
        M.warn_each "[Array out of bounds][MUST] Array index is past the end of the array."
      | Some true, None ->
        M.warn_each "[Array out of bounds][MAY] Array index might be past the end of the array."
      | Some false, Some true ->
        M.warn_each "[Array out of bounds][MUST] Array index is before the beginning of the array."
      | None, Some true ->
        M.warn_each "[Array out of bounds][MAY] Array index might be before the beginning of the array."
      | _ ->
        M.warn_each "[Array out of bounds][MAY] Array index might be out of bounds."
    in ()
  else ()


module TrivialWithLength (Val: Lattice.S) (Idx: IntDomain.Z): S with type value = Val.t and type idx = Idx.t =
struct
  module Base = Trivial (Val) (Idx)
  include Lattice.Prod (Base) (Idx)
  type idx = Idx.t
  type value = Val.t

  let get (ask : Q.ask) (x, (l : idx)) ((e: ExpDomain.t), v) =
<<<<<<< HEAD
    (array_oob_check (module Idx) (x, l) (e, v));
    Base.get ask x (e, v)
=======
    if GobConfig.get_bool "ana.arrayoob" then
      let idx_before_end = Idx.to_bool (Idx.lt v l) (* check whether index is before the end of the array *)
      and idx_after_start = Idx.to_bool (Idx.ge v (Idx.of_int Cil.ILong BI.zero)) in (* check whether the index is non-negative *)
      let warn_type t = (M.EventType.Behavior (M.BehaviorEvent.Undefined (M.UndefinedBehavior.ArrayOutOfBounds t))) in
      let () =
        match(idx_after_start, idx_before_end) with
        | Some true, Some true -> (* Certainly in bounds on both sides.*)
          ()
        | Some true, Some false ->
          M.mywarn_each (M.LogEvent.must (warn_type M.ArrayOOB.PastEnd))
        | Some true, None ->
          M.mywarn_each (M.LogEvent.may (warn_type M.ArrayOOB.PastEnd))
        | Some false, Some true ->
          M.mywarn_each (M.LogEvent.must (warn_type M.ArrayOOB.BeforeStart))
        | None, Some true ->
          M.mywarn_each (M.LogEvent.may (warn_type M.ArrayOOB.BeforeStart))
        | _ ->
          M.mywarn_each (M.LogEvent.may (warn_type M.ArrayOOB.Unknown))
      in
      Base.get ask x (e, v)
    else Base.get ask x (e, v)
>>>>>>> b7d4477f
  let set (ask: Q.ask) (x,l) i v = Base.set ask x i v, l
  let make l x = Base.make l x, l
  let length (_,l) = Some l

  let move_if_affected ?(replace_with_const=false) _ x _ _ = x
  let map f (x, l):t = (Base.map f x, l)
  let fold_left f a (x, l) = Base.fold_left f a x
  let fold_left2 f a (x, l) (y, l) = Base.fold_left2 f a x y
  let get_vars_in_e _ = []

  let smart_join _ _ = join
  let smart_widen _ _ = widen
  let smart_leq _ _ = leq

  (* It is not necessary to do a least-upper bound between the old and the new length here.   *)
  (* Any array can only be declared in one location. The value for newl that we get there is  *)
  (* the one obtained by abstractly evaluating the size expression at this location for the   *)
  (* current state. If newl leq l this means that we somehow know more about the expression   *)
  (* determining the size now (e.g. because of narrowing), but this holds for all the times   *)
  (* the declaration is visited. *)
  let update_length newl (x, l) = (x, newl)

  let printXml f (x,y) =
    BatPrintf.fprintf f "<value>\n<map>\n<key>\n%s\n</key>\n%a<key>\n%s\n</key>\n%a</map>\n</value>\n" (XmlUtil.escape (Base.name ())) Base.printXml x "length" Idx.printXml y
end


module PartitionedWithLength (Val: LatticeWithSmartOps) (Idx: IntDomain.Z): S with type value = Val.t and type idx = Idx.t =
struct
  module Base = Partitioned (Val) (Idx)
  include Lattice.Prod (Base) (Idx)
  type idx = Idx.t
  type value = Val.t

  let get (ask : Q.ask) (x, (l : idx)) ((e: ExpDomain.t), v) =
    (array_oob_check (module Idx) (x, l) (e, v));
    Base.get ask x (e, v)
  let set ask (x,l) i v = Base.set_with_length (Some l) ask x i v, l
  let make l x = Base.make l x, l
  let length (_,l) = Some l

  let move_if_affected ?(replace_with_const=false) ask (x,l) v i =
    (Base.move_if_affected_with_length ~replace_with_const:replace_with_const (Some l) ask x v i), l

  let map f (x, l):t = (Base.map f x, l)
  let fold_left f a (x, l) = Base.fold_left f a x
  let fold_left2 f a (x, l) (y, l) = Base.fold_left2 f a x y
  let get_vars_in_e (x, _) = Base.get_vars_in_e x

  let smart_join x_eval_int y_eval_int (x,xl) (y,yl) =
    let l = Idx.join xl yl in
    (Base.smart_join_with_length (Some l) x_eval_int y_eval_int x y , l)

  let smart_widen x_eval_int y_eval_int (x,xl) (y,yl) =
    let l = Idx.join xl yl in
    (Base.smart_widen_with_length (Some l) x_eval_int y_eval_int x y, l)

  let smart_leq x_eval_int y_eval_int (x,xl) (y,yl)  =
    let l = Idx.join xl yl in
    Idx.leq xl yl && Base.smart_leq_with_length (Some l) x_eval_int y_eval_int x y

  (* It is not necessary to do a least-upper bound between the old and the new length here.   *)
  (* Any array can only be declared in one location. The value for newl that we get there is  *)
  (* the one obtained by abstractly evaluating the size expression at this location for the   *)
  (* current state. If newl leq l this means that we somehow know more about the expression   *)
  (* determining the size now (e.g. because of narrowing), but this holds for all the times   *)
  (* the declaration is visited. *)
  let update_length newl (x, l) = (x, newl)

  let printXml f (x,y) =
    BatPrintf.fprintf f "<value>\n<map>\n<key>\n%s\n</key>\n%a<key>\n%s\n</key>\n%a</map>\n</value>\n" (XmlUtil.escape (Base.name ())) Base.printXml x "length" Idx.printXml y
end

module FlagConfiguredArrayDomain(Val: LatticeWithSmartOps) (Idx:IntDomain.Z):S with type value = Val.t and type idx = Idx.t =
struct
  module P = PartitionedWithLength(Val)(Idx)
  module T = TrivialWithLength(Val)(Idx)

  type idx = Idx.t
  type value = Val.t
  type t = P.t option * T.t option [@@deriving to_yojson]

  let invariant _ _ = Invariant.none
  let tag _ = failwith "FlagConfiguredArrayDomain: no tag"
  let arbitrary () = failwith "FlagConfiguredArrayDomain: no arbitrary"

  (* Helpers *)
  let binop opp opt (p1,t1) (p2,t2) = match (p1, t1),(p2, t2) with
    | (Some p1, None), (Some p2, None) -> opp p1 p2
    | (None, Some t1), (None, Some t2) -> opt t1 t2
    | _ -> failwith "FlagConfiguredArrayDomain received a value where not exactly one component is set"

  let binop_to_t opp opt (p1,t1) (p2,t2)= match (p1, t1),(p2, t2) with
    | (Some p1, None), (Some p2, None) -> (Some (opp p1 p2), None)
    | (None, Some t1), (None, Some t2) -> (None, Some(opt t1 t2))
    | _ -> failwith "FlagConfiguredArrayDomain received a value where not exactly one component is set"

  let unop opp opt (p,t) = match (p, t) with
    | (Some p, None) -> opp p
    | (None, Some t) -> opt t
    | _ -> failwith "FlagConfiguredArrayDomain received a value where not exactly one component is set"

  let unop_to_t opp opt (p,t) = match (p, t) with
    | (Some p, None) -> (Some (opp p), None)
    | (None, Some t) -> (None, Some(opt t))
    | _ -> failwith "FlagConfiguredArrayDomain received a value where not exactly one component is set"

  (* Simply call appropriate function for component that is not None *)
  let equal = binop P.equal T.equal
  let hash = unop P.hash T.hash
  let compare = binop P.compare T.compare
  let show = unop P.show T.show
  let pretty () = unop (P.pretty ()) (T.pretty ())
  let leq = binop P.leq T.leq
  let join = binop_to_t P.join T.join
  let meet = binop_to_t P.meet T.meet
  let widen = binop_to_t P.widen T.widen
  let narrow = binop_to_t P.narrow T.narrow
  let is_top = unop P.is_top T.is_top
  let is_bot = unop P.is_bot T.is_bot
  let get a x (e,i) = unop (fun x ->
        if e = `Top then
          let e' = BatOption.map_default (fun x -> `Lifted (Cil.kinteger64 IInt x)) (`Top) (Option.map BI.to_int64 @@ Idx.to_int i) in
          P.get a x (e', i)
        else
          P.get a x (e, i)
      ) (fun x -> T.get a x (e,i)) x
  let set (ask:Q.ask) x i a = unop_to_t (fun x -> P.set ask x i a) (fun x -> T.set ask x i a) x
  let length = unop P.length T.length
  let get_vars_in_e = unop P.get_vars_in_e T.get_vars_in_e
  let map f = unop_to_t (P.map f) (T.map f)
  let fold_left f s = unop (P.fold_left f s) (T.fold_left f s)
  let fold_left2 f s = binop (P.fold_left2 f s) (T.fold_left2 f s)
  let move_if_affected ?(replace_with_const=false) (ask:Q.ask) x v f = unop_to_t (fun x -> P.move_if_affected ~replace_with_const:replace_with_const ask x v f) (fun x -> T.move_if_affected ~replace_with_const:replace_with_const ask x v f) x
  let smart_join f g = binop_to_t (P.smart_join f g) (T.smart_join f g)
  let smart_widen f g = binop_to_t (P.smart_widen f g) (T.smart_widen f g)
  let smart_leq f g = binop (P.smart_leq f g) (T.smart_leq f g)

  let printXml f = unop (P.printXml f) (T.printXml f)

  let update_length newl x = unop_to_t (P.update_length newl) (T.update_length newl) x

  let pretty_diff () ((p1,t1),(p2,t2)) = match (p1, t1),(p2, t2) with
    | (Some p1, None), (Some p2, None) -> P.pretty_diff () (p1, p2)
    | (None, Some t1), (None, Some t2) -> T.pretty_diff () (t1, t2)
    | _ -> failwith "FlagConfiguredArrayDomain received a value where not exactly one component is set"

  (* Functions that make us of the configuration flag *)
  let name () = "FlagConfiguredArrayDomain: " ^ if get_bool "exp.partition-arrays.enabled" then P.name () else T.name ()

  let partition_enabled () = get_bool "exp.partition-arrays.enabled"

  let bot () =
    if partition_enabled () then
      (Some (P.bot ()), None)
    else
      (None, Some (T.bot ()))

  let top () =
    if partition_enabled () then
      (Some (P.top ()), None)
    else
      (None, Some (T.top ()))

  let make i v =
    if partition_enabled () then
      (Some (P.make i v), None)
    else
      (None, Some (T.make i v))

  let relift = unop_to_t P.relift T.relift
end<|MERGE_RESOLUTION|>--- conflicted
+++ resolved
@@ -557,21 +557,24 @@
   if GobConfig.get_bool "ana.arrayoob" then
     let idx_before_end = Idx.to_bool (Idx.lt v l) (* check whether index is before the end of the array *)
     and idx_after_start = Idx.to_bool (Idx.ge v (Idx.of_int Cil.ILong BI.zero)) in (* check whether the index is non-negative *)
-    let () = match(idx_after_start, idx_before_end) with
+
+    let warn_type t = (M.EventType.Behavior (M.BehaviorEvent.Undefined (M.UndefinedBehavior.ArrayOutOfBounds t))) in
+    let () =
+      match(idx_after_start, idx_before_end) with
       | Some true, Some true -> (* Certainly in bounds on both sides.*)
         ()
       | Some true, Some false ->
-        M.warn_each "[Array out of bounds][MUST] Array index is past the end of the array."
+        M.mywarn_each (M.LogEvent.must (warn_type M.ArrayOOB.PastEnd))
       | Some true, None ->
-        M.warn_each "[Array out of bounds][MAY] Array index might be past the end of the array."
+        M.mywarn_each (M.LogEvent.may (warn_type M.ArrayOOB.PastEnd))
       | Some false, Some true ->
-        M.warn_each "[Array out of bounds][MUST] Array index is before the beginning of the array."
+        M.mywarn_each (M.LogEvent.must (warn_type M.ArrayOOB.BeforeStart))
       | None, Some true ->
-        M.warn_each "[Array out of bounds][MAY] Array index might be before the beginning of the array."
+        M.mywarn_each (M.LogEvent.may (warn_type M.ArrayOOB.BeforeStart))
       | _ ->
-        M.warn_each "[Array out of bounds][MAY] Array index might be out of bounds."
+        M.mywarn_each (M.LogEvent.may (warn_type M.ArrayOOB.Unknown))
     in ()
-  else ()
+    else ()
 
 
 module TrivialWithLength (Val: Lattice.S) (Idx: IntDomain.Z): S with type value = Val.t and type idx = Idx.t =
@@ -582,32 +585,8 @@
   type value = Val.t
 
   let get (ask : Q.ask) (x, (l : idx)) ((e: ExpDomain.t), v) =
-<<<<<<< HEAD
     (array_oob_check (module Idx) (x, l) (e, v));
     Base.get ask x (e, v)
-=======
-    if GobConfig.get_bool "ana.arrayoob" then
-      let idx_before_end = Idx.to_bool (Idx.lt v l) (* check whether index is before the end of the array *)
-      and idx_after_start = Idx.to_bool (Idx.ge v (Idx.of_int Cil.ILong BI.zero)) in (* check whether the index is non-negative *)
-      let warn_type t = (M.EventType.Behavior (M.BehaviorEvent.Undefined (M.UndefinedBehavior.ArrayOutOfBounds t))) in
-      let () =
-        match(idx_after_start, idx_before_end) with
-        | Some true, Some true -> (* Certainly in bounds on both sides.*)
-          ()
-        | Some true, Some false ->
-          M.mywarn_each (M.LogEvent.must (warn_type M.ArrayOOB.PastEnd))
-        | Some true, None ->
-          M.mywarn_each (M.LogEvent.may (warn_type M.ArrayOOB.PastEnd))
-        | Some false, Some true ->
-          M.mywarn_each (M.LogEvent.must (warn_type M.ArrayOOB.BeforeStart))
-        | None, Some true ->
-          M.mywarn_each (M.LogEvent.may (warn_type M.ArrayOOB.BeforeStart))
-        | _ ->
-          M.mywarn_each (M.LogEvent.may (warn_type M.ArrayOOB.Unknown))
-      in
-      Base.get ask x (e, v)
-    else Base.get ask x (e, v)
->>>>>>> b7d4477f
   let set (ask: Q.ask) (x,l) i v = Base.set ask x i v, l
   let make l x = Base.make l x, l
   let length (_,l) = Some l
