--- conflicted
+++ resolved
@@ -451,11 +451,10 @@
   val threadspawn : (D.t, G.t, C.t) ctx -> lval option -> varinfo -> exp list -> (D.t, G.t, C.t) ctx -> D.t
 end
 
-<<<<<<< HEAD
-=======
 module type MCPSpec =
 sig
-  include Spec
+  module C : Printable.HC
+  include Spec with module C := C
   val event : (D.t, G.t, C.t) ctx -> Events.t -> (D.t, G.t, C.t) ctx -> D.t
 end
 
@@ -465,7 +464,6 @@
   include Spec with module C := C
 end
 
->>>>>>> c3987737
 type increment_data = {
   analyzed_commit_dir: string;
   current_commit_dir: string;
