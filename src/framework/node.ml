--- conflicted
+++ resolved
@@ -19,15 +19,9 @@
   | Function f -> text "Function " ++ text f.svar.vname
   | FunctionEntry f -> text "FunctionEntry " ++ text f.svar.vname
 
-<<<<<<< HEAD
 (* TODO: remove this? *)
 let pretty_plain_short () = function
-  | Statement s -> text "Statement @ " ++ d_loc () (get_stmtLoc s.skind)
-=======
-
-let pretty_short_node () = function
   | Statement s -> text "Statement @ " ++ CilType.Location.pretty () (get_stmtLoc s.skind)
->>>>>>> d6ece2f9
   | Function f -> text "Function " ++ text f.svar.vname
   | FunctionEntry f -> text "FunctionEntry " ++ text f.svar.vname
 
