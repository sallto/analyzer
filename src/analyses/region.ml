(** Assigning static regions to dynamic memory. *)

open Prelude.Ana
open Analyses

module RegMap = RegionDomain.RegMap
module RegPart = RegionDomain.RegPart
module Reg = RegionDomain.Reg

module Spec =
struct
  include Analyses.DefaultSpec

  module D = RegionDomain.RegionDom
  module G = RegPart
  module C = D
  module V =
  struct
    include Printable.UnitConf (struct let name = "partitions" end)
    include StdV
  end

  let regions exp part st : Lval.CilLval.t list =
    match st with
    | `Lifted reg ->
      let ev = Reg.eval_exp exp in
      let to_exp (v,f) = (v,Lval.Fields.to_offs' f) in
      List.map to_exp (Reg.related_globals ev (part,reg))
    | `Top -> Messages.info ~category:Unsound "Region state is broken :("; []
    | `Bot -> []

  let is_bullet exp part st : bool =
    match st with
    | `Lifted reg ->
      begin match Reg.eval_exp exp with
        | Some (_,v,_) -> (try RegionDomain.RS.is_single_bullet (RegMap.find v reg) with Not_found -> false)
        | _ -> false
      end
    | `Top -> false
    | `Bot -> true

  let get_region ctx e =
    let regpart = ctx.global () in
    if is_bullet e regpart ctx.local then
      None
    else
      Some (regions e regpart ctx.local)

  (* queries *)
  let query ctx (type a) (q: a Queries.t): a Queries.result =
    match q with
    | Queries.Regions e ->
      let regpart = ctx.global () in
      if is_bullet e regpart ctx.local then Queries.Result.bot q (* TODO: remove bot *) else
        let ls = List.fold_right Queries.LS.add (regions e regpart ctx.local) (Queries.LS.empty ()) in
        ls
    | _ -> Queries.Result.top q

  module Lvals = SetDomain.Make (Lval.CilLval)
  module A =
  struct
    include Printable.Option (Lvals) (struct let name = "no region" end)
    let name () = "region"
    let may_race r1 r2 = match r1, r2 with
      | None, _
      | _, None -> false
      (* TODO: Should it happen in the first place that RegMap has empty value? Happens in 09-regions/34-escape_rc *)
      | Some r1, _ when Lvals.is_empty r1 -> true
      | _, Some r2 when Lvals.is_empty r2 -> true
      | Some r1, Some r2 when Lvals.disjoint r1 r2 -> false
      | _, _ -> true
    let should_print r = match r with
      | Some r when Lvals.is_empty r -> false
      | _ -> true
  end
  let access ctx (a: Queries.access) =
    match a with
    | Point ->
      Some (Lvals.empty ())
    | Memory {exp = e; _} ->
      (* TODO: remove regions that cannot be reached from the var*)
      let rec unknown_index = function
        | `NoOffset -> `NoOffset
        | `Field (f, os) -> `Field (f, unknown_index os)
        | `Index (i, os) -> `Index (MyCFG.unknown_exp, unknown_index os) (* forget specific indices *)
      in
      Option.map (Lvals.of_list % List.map (Tuple2.map2 unknown_index)) (get_region ctx e)

  (* transfer functions *)
  let assign ctx (lval:lval) (rval:exp) : D.t =
    match ctx.local with
    | `Lifted reg ->
      let old_regpart = ctx.global () in
      let regpart, reg = Reg.assign lval rval (old_regpart, reg) in
      if not (RegPart.leq regpart old_regpart) then
        ctx.sideg () regpart;
      `Lifted reg
    | x -> x

  let branch ctx (exp:exp) (tv:bool) : D.t =
    ctx.local

  let body ctx (f:fundec) : D.t =
    ctx.local

  let return ctx (exp:exp option) (f:fundec) : D.t =
    let locals = f.sformals @ f.slocals in
    match ctx.local with
    | `Lifted reg ->
      let old_regpart = ctx.global () in
      let regpart, reg = match exp with
        | Some exp ->
          let module BS = (val Base.get_main ()) in
          Reg.assign (BS.return_lval ()) exp (old_regpart, reg)
        | None -> (old_regpart, reg)
      in
      let regpart, reg = Reg.kill_vars locals (Reg.remove_vars locals (regpart, reg)) in
      if not (RegPart.leq regpart old_regpart) then
        ctx.sideg () regpart;
      `Lifted reg
    | x -> x


  let enter ctx (lval: lval option) (fundec:fundec) (args:exp list) : (D.t * D.t) list =
    let rec fold_right2 f xs ys r =
      match xs, ys with
      | x::xs, y::ys -> f x y (fold_right2 f xs ys r)
      | _ -> r
    in
    match ctx.local with
    | `Lifted reg ->
      let f x r reg = Reg.assign (var x) r reg in
      let old_regpart = ctx.global () in
      let regpart, reg = fold_right2 f fundec.sformals args (old_regpart,reg) in
      if not (RegPart.leq regpart old_regpart) then
        ctx.sideg () regpart;
      [ctx.local, `Lifted reg]
    | x -> [x,x]

<<<<<<< HEAD
  let combine ctx ?(longjmpthrough = false) (lval:lval option) fexp (f:fundec) (args:exp list) fc (au:D.t) : D.t =
=======
  let combine ctx (lval:lval option) fexp (f:fundec) (args:exp list) fc (au:D.t) (f_ask: Queries.ask) : D.t =
>>>>>>> fe667243
    match au with
    | `Lifted reg -> begin
      let old_regpart = ctx.global () in
      let module BS = (val Base.get_main ()) in
      let regpart, reg = match lval with
        | None -> (old_regpart, reg)
        | Some lval -> Reg.assign lval (AddrOf (BS.return_lval ())) (old_regpart, reg)
      in
      let regpart, reg = Reg.remove_vars [BS.return_varinfo ()] (regpart, reg) in
      if not (RegPart.leq regpart old_regpart) then
        ctx.sideg () regpart;
      `Lifted reg
      end
    | _ -> au

  let special ctx (lval: lval option) (f:varinfo) (arglist:exp list) : D.t =
    let desc = LibraryFunctions.find f in
    match desc.special arglist with
    | Malloc _ | Calloc _ | Realloc _ -> begin
        match ctx.local, lval with
        | `Lifted reg, Some lv ->
          let old_regpart = ctx.global () in
          (* TODO: should realloc use arg region if failed/in-place? *)
          let regpart, reg = Reg.assign_bullet lv (old_regpart, reg) in
          if not (RegPart.leq regpart old_regpart) then
            ctx.sideg () regpart;
          `Lifted reg
        | _ -> ctx.local
      end
    | _ ->
      let t, _, _, _ = splitFunctionTypeVI  f in
      match unrollType t with
      | TPtr (t,_) ->
        begin match Goblintutil.is_blessed t, lval with
          | Some rv, Some lv -> assign ctx lv (AddrOf (Var rv, NoOffset))
          | _ -> ctx.local
        end
      | _ -> ctx.local

  let startstate v =
    `Lifted (RegMap.bot ())

  let threadenter ctx lval f args =
    [`Lifted (RegMap.bot ())]
  let threadspawn ctx lval f args fctx = ctx.local

  let exitstate v = `Lifted (RegMap.bot ())

  let name () = "region"
end

let _ =
  MCP.register_analysis (module Spec : MCPSpec)<|MERGE_RESOLUTION|>--- conflicted
+++ resolved
@@ -137,11 +137,7 @@
       [ctx.local, `Lifted reg]
     | x -> [x,x]
 
-<<<<<<< HEAD
-  let combine ctx ?(longjmpthrough = false) (lval:lval option) fexp (f:fundec) (args:exp list) fc (au:D.t) : D.t =
-=======
-  let combine ctx (lval:lval option) fexp (f:fundec) (args:exp list) fc (au:D.t) (f_ask: Queries.ask) : D.t =
->>>>>>> fe667243
+  let combine ctx ?(longjmpthrough = false) (lval:lval option) fexp (f:fundec) (args:exp list) fc (au:D.t) (f_ask: Queries.ask) : D.t =
     match au with
     | `Lifted reg -> begin
       let old_regpart = ctx.global () in
