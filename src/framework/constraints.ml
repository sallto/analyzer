--- conflicted
+++ resolved
@@ -394,14 +394,9 @@
 module WidenContextLifterSide (S:Spec)
 =
 struct
-<<<<<<< HEAD
-  module B = WidenContextLifter (S)
+  module B = WidenContextLifter (S) (* can't just include this since type of ctx and some tf functions are different; TODO some generic functor to lift functions with conv, inj, proj? *)
   (* include (B : module type of B with module C := B.C) *)
   include B
-=======
-  module B = WidenContextLifter (S) (* can't just include this since type of ctx and some tf functions are different; TODO some generic functor to lift functions with conv, inj, proj? *)
-  include (B : module type of B with module C := B.C)
->>>>>>> 16497fa0
   (* same as WidenContextLifter, but with a different C *)
   module C = S.C
 
