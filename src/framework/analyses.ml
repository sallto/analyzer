(** Signatures for analyzers, analysis specifications, and result output.  *)

open Prelude
open GoblintCil
open Pretty
open GobConfig

module GU = Goblintutil
module M  = Messages

(** Analysis starts from lists of functions: start functions, exit functions, and
  * other functions. *)
type fundecs = fundec list * fundec list * fundec list

module type SysVar =
sig
  type t
  val is_write_only: t -> bool
end

module type VarType =
sig
  include Hashtbl.HashedType
  include SysVar with type t := t
  val pretty_trace: unit -> t -> doc
  val compare : t -> t -> int

  val printXml : 'a BatInnerIO.output -> t -> unit
  val var_id   : t -> string
  val node      : t -> MyCFG.node
  val relift    : t -> t (* needed only for incremental+hashcons to re-hashcons contexts after loading *)
end

module Var =
struct
  type t = Node.t [@@deriving eq, ord, hash]
  let relift x = x

  let printXml f n =
    let l = Node.location n in
    BatPrintf.fprintf f "<call id=\"%s\" file=\"%s\" fun=\"%s\" line=\"%d\" order=\"%d\" column=\"%d\">\n" (Node.show_id n) l.file (Node.find_fundec n).svar.vname l.line l.byte l.column

  let var_id = Node.show_id
end


module VarF (LD: Printable.S) =
struct
  type t = Node.t * LD.t [@@deriving eq, ord, hash]
  let relift (n,x) = n, LD.relift x

  let getLocation (n,d) = Node.location n

  let pretty_trace () ((n,c) as x) =
    if get_bool "dbg.trace.context" then dprintf "(%a, %a) on %a \n" Node.pretty_trace n LD.pretty c CilType.Location.pretty (getLocation x)
    (* if get_bool "dbg.trace.context" then dprintf "(%a, %d) on %a" Node.pretty_trace n (LD.tag c) CilType.Location.pretty (getLocation x) *)
    else dprintf "%a on %a" Node.pretty_trace n CilType.Location.pretty (getLocation x)

  let printXml f (n,c) =
    Var.printXml f n;
    BatPrintf.fprintf f "<context>\n";
    LD.printXml f c;
    BatPrintf.fprintf f "</context>\n"

  let var_id (n,_) = Var.var_id n
  let node (n,_) = n
  let is_write_only _ = false
end

module type SpecSysVar =
sig
  include Printable.S
  include SysVar with type t := t
end

module GVarF (V: SpecSysVar) =
struct
  include Printable.Either (V) (CilType.Fundec)
  let spec x = `Left x
  let contexts x = `Right x

  (* from Basetype.Variables *)
  let var_id = show
  let node _ = MyCFG.Function Cil.dummyFunDec
  let pretty_trace = pretty
  let is_write_only = function
    | `Left x -> V.is_write_only x
    | `Right _ -> true
end

module GVarG (G: Lattice.S) (C: Printable.S) =
struct
  module CSet =
  struct
    include SetDomain.Make (
      struct
        include C
        let printXml f c = BatPrintf.fprintf f "<value>%a</value>" printXml c (* wrap in <value> for HTML printing *)
      end
      )
  end

  include Lattice.Lift2 (G) (CSet) (Printable.DefaultNames)

  let spec = function
    | `Bot -> G.bot ()
    | `Lifted1 x -> x
    | _ -> failwith "GVarG.spec"
  let contexts = function
    | `Bot -> CSet.bot ()
    | `Lifted2 x -> x
    | _ -> failwith "GVarG.contexts"
  let create_spec spec = `Lifted1 spec
  let create_contexts contexts = `Lifted2 contexts

  let printXml f = function
    | `Lifted1 x -> G.printXml f x
    | `Lifted2 x -> BatPrintf.fprintf f "<analysis name=\"fromspec-contexts\">%a</analysis>" CSet.printXml x
    | x -> BatPrintf.fprintf f "<analysis name=\"fromspec\">%a</analysis>" printXml x
end


exception Deadcode

(** [Dom (D)] produces D lifted where bottom means dead-code *)
module Dom (LD: Lattice.S) =
struct
  include Lattice.Lift (LD) (struct
      let bot_name = "Dead code"
      let top_name = "Totally unknown and messed up"
    end)

  let lift (x:LD.t) : t = `Lifted x

  let unlift x =
    match x with
    | `Lifted x -> x
    | _ -> raise Deadcode

  let printXml f = function
    | `Top -> BatPrintf.fprintf f "<value>%s</value>" (XmlUtil.escape top_name)
    | `Bot -> ()
    | `Lifted x -> LD.printXml f x
end


module ResultNode: Printable.S with type t = MyCFG.node =
struct
  include Printable.Std

  include Node

  let name () = "resultnode"

  let show a =
    (* Not using Node.location here to have updated locations in incremental analysis.
       See: https://github.com/goblint/analyzer/issues/290#issuecomment-881258091. *)
    let x = UpdateCil.getLoc a in
    let f = Node.find_fundec a in
    CilType.Location.show x ^ "(" ^ f.svar.vname ^ ")"

  include Printable.SimpleShow (
    struct
      type nonrec t = t
      let show = show
    end
    )
end

module type ResultConf =
sig
  val result_name: string
end

module Result (Range: Printable.S) (C: ResultConf) =
struct
  include Hashtbl.Make (ResultNode)
  type nonrec t = Range.t t (* specialize polymorphic type for Range values *)

  let pretty () mapping =
    let f key st dok =
      dok ++ dprintf "%a ->@?  @[%a@]\n" ResultNode.pretty key Range.pretty st
    in
    let content () = fold f mapping nil in
    let defline () = dprintf "OTHERS -> Not available\n" in
    dprintf "@[Mapping {\n  @[%t%t@]}@]" content defline

  include C

  let printXml f xs =
    let print_one n v =
      (* Not using Node.location here to have updated locations in incremental analysis.
         See: https://github.com/goblint/analyzer/issues/290#issuecomment-881258091. *)
      let loc = UpdateCil.getLoc n in
      BatPrintf.fprintf f "<call id=\"%s\" file=\"%s\" line=\"%d\" order=\"%d\" column=\"%d\">\n" (Node.show_id n) loc.file loc.line loc.byte loc.column;
      BatPrintf.fprintf f "%a</call>\n" Range.printXml v
    in
    iter print_one xs

  let printJson f xs =
    let print_one n v =
      (* Not using Node.location here to have updated locations in incremental analysis.
         See: https://github.com/goblint/analyzer/issues/290#issuecomment-881258091. *)
      let loc = UpdateCil.getLoc n in
      BatPrintf.fprintf f "{\n\"id\": \"%s\", \"file\": \"%s\", \"line\": \"%d\", \"byte\": \"%d\", \"column\": \"%d\", \"states\": %s\n},\n" (Node.show_id n) loc.file loc.line loc.byte loc.column (Yojson.Safe.to_string (Range.to_yojson v))
    in
    iter print_one xs

  let printXmlWarning f () =
    let one_text f Messages.Piece.{loc; text = m; _} =
      match loc with
      | Some loc ->
        let l = Messages.Location.to_cil loc in
        BatPrintf.fprintf f "\n<text file=\"%s\" line=\"%d\" column=\"%d\">%s</text>" l.file l.line l.column (GU.escape m)
      | None ->
        () (* TODO: not outputting warning without location *)
    in
    let one_w f (m: Messages.Message.t) = match m.multipiece with
      | Single piece  -> one_text f piece
      | Group {group_text = n; pieces = e} ->
        BatPrintf.fprintf f "<group name=\"%s\">%a</group>\n" n (BatList.print ~first:"" ~last:"" ~sep:"" one_text) e
    in
    let one_w f x = BatPrintf.fprintf f "\n<warning>%a</warning>" one_w x in
    List.iter (one_w f) !Messages.Table.messages_list

  let output table gtable gtfxml (file: file) =
    let out = Messages.get_out result_name !GU.out in
    match get_string "result" with
    | "pretty" -> ignore (fprintf out "%a\n" pretty (Lazy.force table))
    | "fast_xml" ->
      let module SH = BatHashtbl.Make (Basetype.RawStrings) in
      let file2funs = SH.create 100 in
      let funs2node = SH.create 100 in
      iter (fun n _ -> SH.add funs2node (Node.find_fundec n).svar.vname n) (Lazy.force table);
      iterGlobals file (function
          | GFun (fd,loc) -> SH.add file2funs loc.file fd.svar.vname
          | _ -> ()
        );
      let p_node f n = BatPrintf.fprintf f "%s" (Node.show_id n) in
      let p_nodes f xs =
        List.iter (BatPrintf.fprintf f "<node name=\"%a\"/>\n" p_node) xs
      in
      let p_funs f xs =
        let one_fun n =
          BatPrintf.fprintf f "<function name=\"%s\">\n%a</function>\n" n p_nodes (SH.find_all funs2node n)
        in
        List.iter one_fun xs
      in
      let write_file f fn =
        Messages.xml_file_name := fn;
        BatPrintf.printf "Writing xml to temp. file: %s\n%!" fn;
        BatPrintf.fprintf f "<run>";
        BatPrintf.fprintf f "<parameters>%s</parameters>" Goblintutil.command_line;
        BatPrintf.fprintf f "<statistics>";
        let timing_ppf = BatFormat.formatter_of_out_channel f in
        Timing.Default.print timing_ppf;
        Format.pp_print_flush timing_ppf ();
        BatPrintf.fprintf f "</statistics>";
        BatPrintf.fprintf f "<result>\n";
        BatEnum.iter (fun b -> BatPrintf.fprintf f "<file name=\"%s\" path=\"%s\">\n%a</file>\n" (Filename.basename b) b p_funs (SH.find_all file2funs b)) (BatEnum.uniq @@ SH.keys file2funs);
        BatPrintf.fprintf f "%a" printXml (Lazy.force table);
        gtfxml f gtable;
        printXmlWarning f ();
        BatPrintf.fprintf f "</result></run>\n";
        BatPrintf.fprintf f "%!"
      in
      if get_bool "g2html" then
        BatFile.with_temporary_out ~mode:[`create;`text;`delete_on_exit] write_file
      else
        let f = BatIO.output_channel out in
        write_file f (get_string "outfile")
    | "json" ->
      let open BatPrintf in
      let module SH = BatHashtbl.Make (Basetype.RawStrings) in
      let file2funs = SH.create 100 in
      let funs2node = SH.create 100 in
      iter (fun n _ -> SH.add funs2node (Node.find_fundec n).svar.vname n) (Lazy.force table);
      iterGlobals file (function
          | GFun (fd,loc) -> SH.add file2funs loc.file fd.svar.vname
          | _ -> ()
        );
      let p_enum p f xs = BatEnum.print ~first:"[\n  " ~last:"\n]" ~sep:",\n  " p f xs in
      let p_list p f xs = BatList.print ~first:"[\n  " ~last:"\n]" ~sep:",\n  " p f xs in
      (*let p_kv f (k,p,v) = fprintf f "\"%s\": %a" k p v in*)
      (*let p_obj f xs = BatList.print ~first:"{\n  " ~last:"\n}" ~sep:",\n  " p_kv xs in*)
      let p_node f n = BatPrintf.fprintf f "\"%s\"" (Node.show_id n) in
      let p_fun f x = fprintf f "{\n  \"name\": \"%s\",\n  \"nodes\": %a\n}" x (p_list p_node) (SH.find_all funs2node x) in
      (*let p_fun f x = p_obj f [ "name", BatString.print, x; "nodes", p_list p_node, SH.find_all funs2node x ] in*)
      let p_file f x = fprintf f "{\n  \"name\": \"%s\",\n  \"path\": \"%s\",\n  \"functions\": %a\n}" (Filename.basename x) x (p_list p_fun) (SH.find_all file2funs x) in
      let write_file f fn =
        printf "Writing json to temp. file: %s\n%!" fn;
        fprintf f "{\n  \"parameters\": \"%s\",\n  " Goblintutil.command_line;
        fprintf f "\"files\": %a,\n  " (p_enum p_file) (SH.keys file2funs);
        fprintf f "\"results\": [\n  %a\n]\n" printJson (Lazy.force table);
        (*gtfxml f gtable;*)
        (*printXmlWarning f ();*)
        fprintf f "}\n";
      in
      if get_bool "g2html" then
        BatFile.with_temporary_out ~mode:[`create;`text;`delete_on_exit] write_file
      else
        let f = BatIO.output_channel out in
        write_file f (get_string "outfile")
    | "sarif" ->
      let open BatPrintf in
      printf "Writing Sarif to file: %s\n%!" (get_string "outfile");
      Yojson.Safe.to_channel ~std:true out (Sarif.to_yojson (List.rev !Messages.Table.messages_list));
    | "json-messages" ->
      let json = `Assoc [
          ("files", Preprocessor.dependencies_to_yojson ());
          ("messages", Messages.Table.to_yojson ());
        ]
      in
      Yojson.Safe.to_channel ~std:true out json
    | "none" -> ()
    | s -> failwith @@ "Unsupported value for option `result`: "^s
end


(** Reference to top-level Control Spec context first-class module. *)
let control_spec_c: (module Printable.S) ref =
  let module Failwith = Printable.Failwith (
    struct
      let message = "uninitialized control_spec_c"
    end
    )
  in
  ref (module Failwith: Printable.S)

(** Top-level Control Spec context as static module, which delegates to {!control_spec_c}.
    This allows using top-level context values inside individual analyses. *)
module ControlSpecC: Printable.S =
struct
  type t = Obj.t (** represents [(val !control_spec_c).t] *)

  (* The extra level of indirection allows calls to this static module to go to a dynamic first-class module. *)

  let name () =
    let module C = (val !control_spec_c) in
    C.name ()

  let equal x y =
    let module C = (val !control_spec_c) in
    C.equal (Obj.obj x) (Obj.obj y)
  let compare x y =
    let module C = (val !control_spec_c) in
    C.compare (Obj.obj x) (Obj.obj y)
  let hash x =
    let module C = (val !control_spec_c) in
    C.hash (Obj.obj x)
  let tag x =
    let module C = (val !control_spec_c) in
    C.tag (Obj.obj x)

  let show x =
    let module C = (val !control_spec_c) in
    C.show (Obj.obj x)
  let pretty () x =
    let module C = (val !control_spec_c) in
    C.pretty () (Obj.obj x)
  let printXml f x =
    let module C = (val !control_spec_c) in
    C.printXml f (Obj.obj x)
  let to_yojson x =
    let module C = (val !control_spec_c) in
    C.to_yojson (Obj.obj x)

  let arbitrary () =
    let module C = (val !control_spec_c) in
    QCheck.map ~rev:Obj.obj Obj.repr (C.arbitrary ())
  let relift x =
    let module C = (val !control_spec_c) in
    Obj.repr (C.relift (Obj.obj x))
end


(* Experiment to reduce the number of arguments on transfer functions and allow
   sub-analyses. The list sub contains the current local states of analyses in
   the same order as written in the dependencies list (in MCP).

   The foreign states when calling special_fn or enter are joined if the foreign
   analysis tries to be path-sensitive in these functions. First try to only
   depend on simple analyses.

   It is not clear if we need pre-states, post-states or both on foreign analyses.
*)
type ('d,'g,'c,'v) ctx =
  { ask      : 'a. 'a Queries.t -> 'a Queries.result (* Inlined Queries.ask *)
  ; emit     : Events.t -> unit
  ; node     : MyCFG.node
  ; prev_node: MyCFG.node
  ; control_context : unit -> ControlSpecC.t (** top-level Control Spec context, raises [Ctx_failure] if missing *)
  ; context  : unit -> 'c (** current Spec context, raises [Ctx_failure] if missing *)
  ; edge     : MyCFG.edge
  ; local    : 'd
  ; global   : 'v -> 'g
  ; spawn    : lval option -> varinfo -> exp list -> unit
  ; split    : 'd -> Events.t list -> unit
  ; sideg    : 'v -> 'g -> unit
  }

exception Ctx_failure of string
(** Failure from ctx, e.g. global initializer *)

let ctx_failwith s = raise (Ctx_failure s) (* TODO: use everywhere in ctx *)

(** Convert [ctx] to [Queries.ask]. *)
let ask_of_ctx ctx: Queries.ask = { Queries.f = fun (type a) (q: a Queries.t) -> ctx.ask q }


module type Spec =
sig
  module D : Lattice.S
  module G : Lattice.S
  module C : Printable.S
  module V: SpecSysVar (** Global constraint variables. *)

  val name : unit -> string

  (** Auxiliary data (outside of solution domains) that needs to be marshaled and unmarshaled.
      This includes:
      * hashtables,
      * varinfos (create_var),
      * RichVarinfos. *)
  type marshal

  (** Initialize using unmarshaled auxiliary data (if present). *)
  val init : marshal option -> unit

  (** Finalize and return auxiliary data to be marshaled. *)
  val finalize : unit -> marshal
  (* val finalize : G.t -> unit *)

  val startstate : varinfo -> D.t
  val morphstate : varinfo -> D.t -> D.t
  val exitstate  : varinfo -> D.t

  val should_join : D.t -> D.t -> bool
  val context : fundec -> D.t -> C.t

  val sync  : (D.t, G.t, C.t, V.t) ctx -> [`Normal | `Join | `Return] -> D.t
  val query : (D.t, G.t, C.t, V.t) ctx -> 'a Queries.t -> 'a Queries.result
  val assign: (D.t, G.t, C.t, V.t) ctx -> lval -> exp -> D.t
  val vdecl : (D.t, G.t, C.t, V.t) ctx -> varinfo -> D.t
  val branch: (D.t, G.t, C.t, V.t) ctx -> exp -> bool -> D.t
  val body  : (D.t, G.t, C.t, V.t) ctx -> fundec -> D.t
  val return: (D.t, G.t, C.t, V.t) ctx -> exp option  -> fundec -> D.t
  val asm   : (D.t, G.t, C.t, V.t) ctx -> D.t
  val skip  : (D.t, G.t, C.t, V.t) ctx -> D.t


  val special : (D.t, G.t, C.t, V.t) ctx -> lval option -> varinfo -> exp list -> D.t
  val enter   : (D.t, G.t, C.t, V.t) ctx -> lval option -> fundec -> exp list -> (D.t * D.t) list
  val combine : (D.t, G.t, C.t, V.t) ctx -> lval option -> exp -> fundec -> exp list -> C.t option -> D.t -> D.t

  (** Returns initial state for created thread. *)
  val threadenter : (D.t, G.t, C.t, V.t) ctx -> lval option -> varinfo -> exp list -> D.t list

  (** Updates the local state of the creator thread using initial state of created thread. *)
  val threadspawn : (D.t, G.t, C.t, V.t) ctx -> lval option -> varinfo -> exp list -> (D.t, G.t, C.t, V.t) ctx -> D.t
end

module type MCPA =
sig
  include Printable.S
  val may_race: t -> t -> bool
  val should_print: t -> bool (** Whether value should be printed in race output. *)
end

module type MCPSpec =
sig
  include Spec
  val event : (D.t, G.t, C.t, V.t) ctx -> Events.t -> (D.t, G.t, C.t, V.t) ctx -> D.t

  module A: MCPA
  val access: (D.t, G.t, C.t, V.t) ctx -> Queries.access -> A.t
end

type increment_data = {
  server: bool;

  solver_data: Obj.t;
  changes: CompareCIL.change_info;

  (* Globals for which the constraint
     system unknowns should be restarted *)
  restarting: VarQuery.t list;
}

(** Abstract incremental change to constraint system.
    @param 'v constrain system variable type *)
type 'v sys_change_info = {
  obsolete: 'v list; (** Variables to destabilize. *)
  delete: 'v list; (** Variables to delete. *)
  reluctant: 'v list; (** Variables to solve reluctantly. *)
  restart: 'v list; (** Variables to restart. *)
}

(** A side-effecting system. *)
module type MonSystem =
sig
  type v    (* variables *)
  type d    (* values    *)
  type 'a m (* basically a monad carrier *)

  (** Variables must be hashable, comparable, etc.  *)
  module Var : VarType with type t = v

  (** Values must form a lattice. *)
  module Dom : Lattice.S with type t = d

  (** The system in functional form. *)
  val system : v -> ((v -> d) -> (v -> d -> unit) -> d) m

  val sys_change: (v -> d) -> v sys_change_info
  (** Compute incremental constraint system change from old solution. *)
end

(** Any system of side-effecting equations over lattices. *)
module type EqConstrSys = MonSystem with type 'a m := 'a option

(** A side-effecting system with globals. *)
module type GlobConstrSys =
sig
  module LVar : VarType
  module GVar : VarType

  module D : Lattice.S
  module G : Lattice.S
  val system : LVar.t -> ((LVar.t -> D.t) -> (LVar.t -> D.t -> unit) -> (GVar.t -> G.t) -> (GVar.t -> G.t -> unit) -> D.t) option
  val sys_change: (LVar.t -> D.t) -> (GVar.t -> G.t) -> [`L of LVar.t | `G of GVar.t] sys_change_info
end

(** A solver is something that can translate a system into a solution (hash-table).
    Incremental solver has data to be marshaled. *)
module type GenericEqIncrSolverBase =
  functor (S:EqConstrSys) ->
  functor (H:Hashtbl.S with type key=S.v) ->
  sig
    type marshal

<<<<<<< HEAD
    (** The hash-map that is the first component of [solve xs vs] is a local solution for interesting variables [vs],
        reached from starting values [xs].
        As a second component the solver returns data structures for incremental serialization. *)
    val solve : (S.v*S.d) list -> S.v list -> S.d H.t * marshal
=======
    val copy_marshal: marshal -> marshal
    val relift_marshal: marshal -> marshal

    (** The hash-map that is the first component of [solve box xs vs] is a local solution for interesting variables [vs],
        reached from starting values [xs].
        As a second component the solver returns data structures for incremental serialization. *)
    val solve : (S.v -> S.d -> S.d -> S.d) -> (S.v*S.d) list -> S.v list -> marshal option -> S.d H.t * marshal
>>>>>>> f614a08b
  end

(** (Incremental) solver argument, indicating which postsolving should be performed by the solver. *)
module type IncrSolverArg =
sig
  val should_prune: bool
  val should_verify: bool
  val should_warn: bool
  val should_save_run: bool
end

(** An incremental solver takes the argument about postsolving. *)
module type GenericEqIncrSolver =
  functor (Arg: IncrSolverArg) ->
    GenericEqIncrSolverBase

(** A solver is something that can translate a system into a solution (hash-table) *)
module type GenericEqSolver =
  functor (S:EqConstrSys) ->
  functor (H:Hashtbl.S with type key=S.v) ->
  sig
    (** The hash-map that is the first component of [solve xs vs] is a local solution for interesting variables [vs],
        reached from starting values [xs]. *)
    val solve : (S.v*S.d) list -> S.v list -> S.d H.t
  end

(** A solver is something that can translate a system into a solution (hash-table) *)
module type GenericGlobSolver =
  functor (S:GlobConstrSys) ->
  functor (LH:Hashtbl.S with type key=S.LVar.t) ->
  functor (GH:Hashtbl.S with type key=S.GVar.t) ->
  sig
    type marshal

<<<<<<< HEAD
    (** The hash-map that is the first component of [solve xs vs] is a local solution for interesting variables [vs],
=======
    val copy_marshal: marshal -> marshal
    val relift_marshal: marshal -> marshal

    (** The hash-map that is the first component of [solve box xs vs] is a local solution for interesting variables [vs],
>>>>>>> f614a08b
        reached from starting values [xs].
        As a second component the solver returns data structures for incremental serialization. *)
    val solve : (S.LVar.t*S.D.t) list -> (S.GVar.t*S.G.t) list -> S.LVar.t list -> marshal option -> (S.D.t LH.t * S.G.t GH.t) * marshal
  end

module ResultType2 (S:Spec) =
struct
  open S
  include Printable.Prod3 (C) (D) (CilType.Fundec)
  let show (es,x,f:t) = D.show x
  let pretty () (_,x,_) = D.pretty () x
  let printXml f (c,d,fd) =
    BatPrintf.fprintf f "<context>\n%a</context>\n%a" C.printXml c D.printXml d
end

module StdV =
struct
  let is_write_only _ = false
end

module VarinfoV =
struct
  include CilType.Varinfo (* TODO: or Basetype.Variables? *)
  include StdV
end

module EmptyV =
struct
  include Printable.Empty
  include StdV
end

module UnitA =
struct
  include Printable.Unit
  let may_race _ _ = true
  let should_print _ = false
end


(** Relatively safe default implementations of some boring Spec functions. *)
module DefaultSpec =
struct
  module G = Lattice.Unit
  module V = EmptyV

  type marshal = unit
  let init _ = ()
  let finalize () = ()
  (* no inits nor finalize -- only analyses like Mutex, Base, ... need
     these to do postprocessing or other imperative hacks. *)

  let should_join _ _ = true
  (* hint for path sensitivity --- MCP no longer overrides this so if you want
    your analysis to be path sensitive, do override this. To obtain a behavior
    where all paths are kept apart, set this to D.equal x y                    *)

  let vdecl ctx _ = ctx.local

  let asm x =
    ignore (M.info ~category:Unsound "ASM statement ignored.");
    x.local (* Just ignore. *)

  let skip x = x.local (* Just ignore. *)

  let query _ (type a) (q: a Queries.t) = Queries.Result.top q
  (* Don't know anything --- most will want to redefine this. *)

  let event ctx _ _ = ctx.local

  let morphstate v d = d
  (* Only for those who track thread IDs. *)

  let sync ctx _ = ctx.local
  (* Most domains do not have a global part. *)

  let context fd x = x
  (* Everything is context sensitive --- override in MCP and maybe elsewhere*)

  module A = UnitA
  let access _ _ = ()
end

(* Even more default implementations. Most transfer functions acting as identity functions. *)
module IdentitySpec =
struct
  include DefaultSpec
  let assign ctx (lval:lval) (rval:exp) =
    ctx.local

  let branch ctx (exp:exp) (tv:bool) =
    ctx.local

  let body ctx (f:fundec) =
    ctx.local

  let return ctx (exp:exp option) (f:fundec) =
    ctx.local

  let enter ctx (lval: lval option) (f:fundec) (args:exp list) =
    [ctx.local, ctx.local]

  let combine ctx (lval:lval option) fexp (f:fundec) (args:exp list) fc au =
    au

  let special ctx (lval: lval option) (f:varinfo) (arglist:exp list) =
    ctx.local

  let threadenter ctx lval f args = [ctx.local]
  let threadspawn ctx lval f args fctx = ctx.local
end


module type SpecSys =
sig
  module Spec: Spec
  module EQSys: GlobConstrSys with module LVar = VarF (Spec.C)
                               and module GVar = GVarF (Spec.V)
                               and module D = Spec.D
                               and module G = GVarG (Spec.G) (Spec.C)
  module LHT: BatHashtbl.S with type key = EQSys.LVar.t
  module GHT: BatHashtbl.S with type key = EQSys.GVar.t
end

module type SpecSysSol =
sig
  module SpecSys: SpecSys
  open SpecSys

  val gh: EQSys.G.t GHT.t
  val lh: SpecSys.Spec.D.t LHT.t (* explicit SpecSys to avoid spurious module cycle *)
end<|MERGE_RESOLUTION|>--- conflicted
+++ resolved
@@ -539,20 +539,13 @@
   sig
     type marshal
 
-<<<<<<< HEAD
+    val copy_marshal: marshal -> marshal
+    val relift_marshal: marshal -> marshal
+
     (** The hash-map that is the first component of [solve xs vs] is a local solution for interesting variables [vs],
         reached from starting values [xs].
         As a second component the solver returns data structures for incremental serialization. *)
-    val solve : (S.v*S.d) list -> S.v list -> S.d H.t * marshal
-=======
-    val copy_marshal: marshal -> marshal
-    val relift_marshal: marshal -> marshal
-
-    (** The hash-map that is the first component of [solve box xs vs] is a local solution for interesting variables [vs],
-        reached from starting values [xs].
-        As a second component the solver returns data structures for incremental serialization. *)
-    val solve : (S.v -> S.d -> S.d -> S.d) -> (S.v*S.d) list -> S.v list -> marshal option -> S.d H.t * marshal
->>>>>>> f614a08b
+    val solve : (S.v*S.d) list -> S.v list -> marshal option -> S.d H.t * marshal
   end
 
 (** (Incremental) solver argument, indicating which postsolving should be performed by the solver. *)
@@ -587,14 +580,10 @@
   sig
     type marshal
 
-<<<<<<< HEAD
-    (** The hash-map that is the first component of [solve xs vs] is a local solution for interesting variables [vs],
-=======
     val copy_marshal: marshal -> marshal
     val relift_marshal: marshal -> marshal
 
-    (** The hash-map that is the first component of [solve box xs vs] is a local solution for interesting variables [vs],
->>>>>>> f614a08b
+    (** The hash-map that is the first component of [solve xs vs] is a local solution for interesting variables [vs],
         reached from starting values [xs].
         As a second component the solver returns data structures for incremental serialization. *)
     val solve : (S.LVar.t*S.D.t) list -> (S.GVar.t*S.G.t) list -> S.LVar.t list -> marshal option -> (S.D.t LH.t * S.G.t GH.t) * marshal
