(** Analysis using Apron for integer variables. *)

open Prelude.Ana
open Analyses
open ApronDomain

module M = Messages

module SpecFunctor (AD: ApronDomain.S2) (Priv: ApronPriv.S) : Analyses.MCPSpec =
struct
  include Analyses.DefaultSpec

  let name () = "apron"

  module Priv = Priv(AD)
  module D = ApronComponents (AD) (Priv.D)
  module G = Priv.G
  module C = D
  module V = Priv.V

  open AD
  open (ApronDomain: (sig module V: (module type of ApronDomain.V) end)) (* open only V from ApronDomain (to shadow V of Spec), but don't open D (to not shadow D here) *)

  open ApronPrecCompareUtil
  (* Result map used for comparison of results *)
  let results = RH.create 103

  let should_join = Priv.should_join

  let context fd x =
    if ContextUtil.should_keep ~isAttr:GobContext ~keepOption:"ana.apron.context" ~removeAttr:"apron.no-context" ~keepAttr:"apron.context" fd then
      x
    else
      D.bot () (* just like startstate, heterogeneous AD.bot () means top over empty set of variables *)

  let exitstate  _ = { apr = AD.bot (); priv = Priv.startstate () }
  let startstate _ = { apr = AD.bot (); priv = Priv.startstate () }

  (* Functions for manipulating globals as temporary locals. *)

  let read_global ask getg st g x =
    if ThreadFlag.is_multi ask then
      Priv.read_global ask getg st g x
    else (
      let apr = st.apr in
      let g_var = V.global g in
      let x_var = V.local x in
      let apr' = AD.add_vars apr [g_var] in
      let apr' = AD.assign_var apr' x_var g_var in
      apr'
    )

  module VH = BatHashtbl.Make (Basetype.Variables)

  let read_globals_to_locals (ask:Queries.ask) getg st e =
    let v_ins = VH.create 10 in
    let visitor = object
      inherit nopCilVisitor
      method! vvrbl (v: varinfo) =
        if v.vglob || ThreadEscape.has_escaped ask v then (
          let v_in =
            if VH.mem v_ins v then
              VH.find v_ins v
            else
              let v_in = Goblintutil.create_var @@ makeVarinfo false (v.vname ^ "#in") v.vtype in (* temporary local g#in for global g *)
              VH.replace v_ins v v_in;
              v_in
          in
          ChangeTo v_in
        )
        else
          SkipChildren
    end
    in
    let e' = visitCilExpr visitor e in
    let apr = AD.add_vars st.apr (List.map V.local (VH.values v_ins |> List.of_enum)) in (* add temporary g#in-s *)
    let apr' = VH.fold (fun v v_in apr ->
        if M.tracing then M.trace "apron" "read_global %a %a\n" d_varinfo v d_varinfo v_in;
        read_global ask getg {st with apr = apr} v v_in (* g#in = g; *)
      ) v_ins apr
    in
    (apr', e', v_ins)

  let read_from_globals_wrapper ask getg st e f =
    let (apr', e', _) = read_globals_to_locals ask getg st e in
    f apr' e' (* no need to remove g#in-s *)

  let assign_from_globals_wrapper ask getg st e f =
    let (apr', e', v_ins) = read_globals_to_locals ask getg st e in
    if M.tracing then M.trace "apron" "assign_from_globals_wrapper %a\n" d_exp e';
    let apr' = f apr' e' in (* x = e; *)
    let apr'' = AD.remove_vars apr' (List.map V.local (VH.values v_ins |> List.of_enum)) in (* remove temporary g#in-s *)
    apr''

  let write_global ask getg sideg st g x =
    if ThreadFlag.is_multi ask then
      Priv.write_global ask getg sideg st g x
    else (
      let apr = st.apr in
      let g_var = V.global g in
      let x_var = V.local x in
      let apr' = AD.add_vars apr [g_var] in
      let apr' = AD.assign_var apr' g_var x_var in
      {st with apr = apr'}
    )

  let rec assign_to_global_wrapper (ask:Queries.ask) getg sideg st lv f =
    match lv with
    (* Lvals which are numbers, have no offset and their address wasn't taken *)
    (* This means that variables of which multiple copies may be reachable via pointers are also also excluded (they have their address taken) *)
    (* and no special handling for them is required (https://github.com/goblint/analyzer/pull/310) *)
    | (Var v, NoOffset) when AD.varinfo_tracked v ->
      if not v.vglob && not (ThreadEscape.has_escaped ask v) then
        (if ask.f (Queries.IsMultiple v) then
          {st with apr = AD.join (f st v) st.apr}
         else
          {st with apr = f st v})
      else (
        let v_out = Goblintutil.create_var @@ makeVarinfo false (v.vname ^ "#out") v.vtype in (* temporary local g#out for global g *)
        let st = {st with apr = AD.add_vars st.apr [V.local v_out]} in (* add temporary g#out *)
        let st' = {st with apr = f st v_out} in (* g#out = e; *)
        if M.tracing then M.trace "apron" "write_global %a %a\n" d_varinfo v d_varinfo v_out;
        let st' = write_global ask getg sideg st' v v_out in (* g = g#out; *)
        let apr'' = AD.remove_vars st'.apr [V.local v_out] in (* remove temporary g#out *)
        {st' with apr = apr''}
      )
    | (Mem v, NoOffset) ->
      (let r = ask.f (Queries.MayPointTo v) in
       match r with
       | `Top ->
         st
       | `Lifted s ->
         let lvals = Queries.LS.elements r in
         let ass' = List.map (fun lv -> assign_to_global_wrapper ask getg sideg st (Lval.CilLval.to_lval lv) f) lvals in
         List.fold_right D.join ass' (D.bot ())
      )
    (* Ignoring all other assigns *)
    | _ ->
      st

  let assert_type_bounds apr x =
    assert (AD.varinfo_tracked x);
    let ik = Cilfacade.get_ikind x.vtype in
    if not (IntDomain.should_ignore_overflow ik) then ( (* don't add type bounds for signed when assume_none *)
      let (type_min, type_max) = IntDomain.Size.range ik in
      (* TODO: don't go through CIL exp? *)
      let apr = AD.assert_inv apr (BinOp (Le, Lval (Cil.var x), (Cil.kintegerCilint ik (Cilint.cilint_of_big_int type_max)), intType)) false in
      let apr = AD.assert_inv apr (BinOp (Ge, Lval (Cil.var x), (Cil.kintegerCilint ik (Cilint.cilint_of_big_int type_min)), intType)) false in
      apr
    )
    else
      apr


  let replace_deref_exps ask e =
    let rec inner e = match e with
      | Const x -> e
      | UnOp (unop, e, typ) -> UnOp(unop, inner e, typ)
      | BinOp (binop, e1, e2, typ) -> BinOp (binop, inner e1, inner e2, typ)
      | CastE (t,e) -> CastE (t, inner e)
      | Lval (Var v, off) -> Lval (Var v, off)
      | Lval (Mem e, NoOffset) ->
        (match ask (Queries.MayPointTo e) with
         | (`Lifted _) as r when (Queries.LS.cardinal r) = 1 ->
           let lval = Lval.CilLval.to_lval (Queries.LS.choose r) in
           Lval lval
         | _ -> Lval (Mem e, NoOffset))
      | e -> e
    in
    inner e

  (* Basic transfer functions. *)

  let assign ctx (lv:lval) e =
    let st = ctx.local in
    if !GU.global_initialization && e = MyCFG.unknown_exp then
      st (* ignore extern inits because there's no body before assign, so the apron env is empty... *)
    else (
      let simplified_e = replace_deref_exps ctx.ask e in
      if M.tracing then M.traceli "apron" "assign %a = %a (simplified to %a)\n" d_lval lv  d_exp e d_exp simplified_e;
      let ask = Analyses.ask_of_ctx ctx in
      let r = assign_to_global_wrapper ask ctx.global ctx.sideg st lv (fun st v ->
<<<<<<< HEAD
          assign_from_globals_wrapper ask ctx.global st simplified_e (fun apr' e' ->
              AD.assign_exp apr' (V.local v) e'
=======
          assign_from_globals_wrapper ask ctx.global st e (fun apr' e' ->
              if M.tracing then M.traceli "apron" "assign inner %a = %a (%a)\n" d_varinfo v d_exp e' d_plainexp e';
              if M.tracing then M.trace "apron" "st: %a\n" AD.pretty apr';
              let r = AD.assign_exp apr' (V.local v) e' in
              if M.tracing then M.traceu "apron" "-> %a\n" AD.pretty r;
              r
>>>>>>> 1f5b83fb
            )
        )
      in
      if M.tracing then M.traceu "apron" "-> %a\n" D.pretty r;
      r
    )

  let branch ctx e b =
    let st = ctx.local in
    let res = assign_from_globals_wrapper (Analyses.ask_of_ctx ctx) ctx.global st e (fun apr' e' ->
        (* not an assign, but must remove g#in-s still *)
        AD.assert_inv apr' e' (not b)
      )
    in
    if AD.is_bot_env res then raise Deadcode;
    {st with apr = res}


  (* Function call transfer functions. *)

  let pass_to_callee fundec reachable_from_args var =
    let vname = Var.to_string var in
    match List.find_opt (fun v -> v.vname = vname) (fundec.sformals @ fundec.slocals) with
    | None -> true
    | Some v -> Queries.LS.exists (fun (v',_) -> v'.vid = v.vid) reachable_from_args

  let enter ctx r f args =
    let fundec = Node.find_fundec ctx.node in
    let st = ctx.local in
    if M.tracing then M.tracel "combine" "apron enter f: %a\n" d_varinfo f.svar;
    if M.tracing then M.tracel "combine" "apron enter formals: %a\n" (d_list "," d_varinfo) f.sformals;
    if M.tracing then M.tracel "combine" "apron enter local: %a\n" D.pretty ctx.local;
    let arg_assigns =
      GobList.combine_short f.sformals args (* TODO: is it right to ignore missing formals/args? *)
      |> List.filter (fun (x, _) -> AD.varinfo_tracked x)
      |> List.map (Tuple2.map1 V.arg)
    in
    let reachable_from_args = List.fold (fun ls e -> Queries.LS.join ls (ctx.ask (ReachableFrom e))) (Queries.LS.empty ()) args in
    let arg_vars = List.map fst arg_assigns in
    let new_apr = AD.add_vars st.apr arg_vars in
    (* AD.assign_exp_parallel_with new_oct arg_assigns; (* doesn't need to be parallel since exps aren't arg vars directly *) *)
    (* TODO: parallel version of assign_from_globals_wrapper? *)
    let ask = Analyses.ask_of_ctx ctx in
    let new_apr = List.fold_left (fun new_apr (var, e) ->
        assign_from_globals_wrapper ask ctx.global {st with apr = new_apr} e (fun apr' e' ->
            AD.assign_exp apr' var e'
          )
      ) new_apr arg_assigns
    in
    AD.remove_filter_with new_apr (fun var ->
        match V.find_metadata var with
        | Some Local when not (pass_to_callee fundec reachable_from_args var) -> true (* remove caller locals provided they are unreachable *)
        | Some Arg when not (List.mem_cmp Var.compare var arg_vars) -> true (* remove caller args, but keep just added args *)
        | _ -> false (* keep everything else (just added args, globals, global privs) *)
      );
    if M.tracing then M.tracel "combine" "apron enter newd: %a\n" AD.pretty new_apr;
    [st, {st with apr = new_apr}]

  let body ctx f =
    let st = ctx.local in
    let formals = List.filter AD.varinfo_tracked f.sformals in
    let locals = List.filter AD.varinfo_tracked f.slocals in
    let new_apr = AD.add_vars st.apr (List.map V.local (formals @ locals)) in
    (* TODO: do this after local_assigns? *)
    let new_apr = List.fold_left (fun new_apr x ->
        assert_type_bounds new_apr x
      ) new_apr (formals @ locals)
    in
    let local_assigns = List.map (fun x -> (V.local x, V.arg x)) formals in
    AD.assign_var_parallel_with new_apr local_assigns; (* doesn't need to be parallel since arg vars aren't local vars *)
    {st with apr = new_apr}

  let return ctx e f =
    let st = ctx.local in
    let ask = Analyses.ask_of_ctx ctx in
    let new_apr =
      if AD.type_tracked (Cilfacade.fundec_return_type f) then (
        let apr' = AD.add_vars st.apr [V.return] in
        match e with
        | Some e ->
          assign_from_globals_wrapper (Analyses.ask_of_ctx ctx) ctx.global {st with apr = apr'} e (fun apr' e' ->
              AD.assign_exp apr' V.return e'
            )
        | None ->
          apr' (* leaves V.return unconstrained *)
      )
      else
        AD.copy st.apr
    in
    let local_vars =
      f.sformals @ f.slocals
      |> List.filter AD.varinfo_tracked
      |> List.map V.local
    in

    AD.remove_vars_with new_apr local_vars;
    let st' = {st with apr = new_apr} in
    begin match ThreadId.get_current ask with
      | `Lifted tid when ThreadReturn.is_current ask ->
        Priv.thread_return ask ctx.global ctx.sideg tid st'
      | _ ->
        st'
    end

  let combine ctx r fe f args fc fun_st =
    let st = ctx.local in
    let reachable_from_args = List.fold (fun ls e -> Queries.LS.join ls (ctx.ask (ReachableFrom e))) (Queries.LS.empty ()) args in
    let fundec = Node.find_fundec ctx.node in
    if M.tracing then M.tracel "combine" "apron f: %a\n" d_varinfo f.svar;
    if M.tracing then M.tracel "combine" "apron formals: %a\n" (d_list "," d_varinfo) f.sformals;
    if M.tracing then M.tracel "combine" "apron args: %a\n" (d_list "," d_exp) args;
    let new_fun_apr = AD.add_vars fun_st.apr (AD.vars st.apr) in
    let arg_substitutes =
      GobList.combine_short f.sformals args (* TODO: is it right to ignore missing formals/args? *)
      (* Do not do replacement for actuals whose value may be modified after the call *)
      |> List.filter (fun (x, e) -> AD.varinfo_tracked x && List.for_all (fun v -> not (Queries.LS.exists (fun (v',_) -> v'.vid = v.vid) reachable_from_args)) (Basetype.CilExp.get_vars e))
      |> List.map (Tuple2.map1 V.arg)
    in
    (* AD.substitute_exp_parallel_with new_fun_oct arg_substitutes; (* doesn't need to be parallel since exps aren't arg vars directly *) *)
    (* TODO: parallel version of assign_from_globals_wrapper? *)
    let ask = Analyses.ask_of_ctx ctx in
    let new_fun_apr = List.fold_left (fun new_fun_apr (var, e) ->
        assign_from_globals_wrapper ask ctx.global {st with apr = new_fun_apr} e (fun apr' e' ->
            (* not an assign, but still works? *)
            AD.substitute_exp apr' var e'
          )
      ) new_fun_apr arg_substitutes
    in
    let arg_vars = f.sformals |> List.filter (AD.varinfo_tracked) |> List.map V.arg in
    if M.tracing then M.tracel "combine" "apron remove vars: %a\n" (docList (fun v -> Pretty.text (Var.to_string v))) arg_vars;
    AD.remove_vars_with new_fun_apr arg_vars; (* fine to remove arg vars that also exist in caller because unify from new_apr adds them back with proper constraints *)
    let new_apr = AD.keep_filter st.apr (fun var ->
        match V.find_metadata var with
        | Some Local when not (pass_to_callee fundec reachable_from_args var) -> true (* keep caller locals, provided they were not passed to the function *)
        | Some Arg -> true (* keep caller args *)
        | _ -> false (* remove everything else (globals, global privs, reachable things from the caller) *)
      )
    in
    let unify_apr = ApronDomain.A.unify Man.mgr new_apr new_fun_apr in (* TODO: unify_with *)
    if M.tracing then M.tracel "combine" "apron unifying %a %a = %a\n" AD.pretty new_apr AD.pretty new_fun_apr AD.pretty unify_apr;
    let unify_st = {fun_st with apr = unify_apr} in
    if AD.type_tracked (Cilfacade.fundec_return_type f) then (
      let unify_st' = match r with
        | Some lv ->
          assign_to_global_wrapper (Analyses.ask_of_ctx ctx) ctx.global ctx.sideg unify_st lv (fun st v ->
              AD.assign_var st.apr (V.local v) V.return
            )
        | None ->
          unify_st
      in
      AD.remove_vars_with unify_st'.apr [V.return]; (* mutates! *)
      unify_st'
    )
    else
      unify_st


  let invalidate_one ask ctx st lv =
    assign_to_global_wrapper ask ctx.global ctx.sideg st lv (fun st v ->
        let apr' = AD.forget_vars st.apr [V.local v] in
        assert_type_bounds apr' v (* re-establish type bounds after forget *)
      )


  (* Give the set of reachables from argument. *)
  let reachables (ask: Queries.ask) es =
    let reachable e st =
      match st with
      | None -> None
      | Some st ->
        let vs = ask.f (Queries.ReachableFrom e) in
        if Queries.LS.is_top vs then
          None
        else
          Some (Queries.LS.join vs st)
    in
    List.fold_right reachable es (Some (Queries.LS.empty ()))


  let forget_reachable ctx st es =
    let ask = Analyses.ask_of_ctx ctx in
    match reachables ask es with
    | None -> D.top ()
    | Some rs ->
      Queries.LS.fold (fun lval st ->
          invalidate_one ask ctx st (Lval.CilLval.to_lval lval)
        ) rs st


  let special ctx r f args =
    let ask = Analyses.ask_of_ctx ctx in
    let st = ctx.local in
    match LibraryFunctions.classify f.vname args with
    (* TODO: assert handling from https://github.com/goblint/analyzer/pull/278 *)
    | `Assert expression -> st
    | `Unknown "__goblint_check" -> st
    | `Unknown "__goblint_commit" -> st
    | `Unknown "__goblint_assert" -> st
    | `ThreadJoin (id,retvar) ->
      (
        (* Forget value that thread return is assigned to *)
        let st' = forget_reachable ctx st [retvar] in
        let st' = Priv.thread_join ask ctx.global id st' in
        match r with
        | Some lv -> invalidate_one ask ctx st' lv
        | None -> st'
      )
    | _ ->
      let ask = Analyses.ask_of_ctx ctx in
      let st' = match LibraryFunctions.get_invalidate_action f.vname with
        | Some fnc -> forget_reachable ctx st (fnc `Write args)
        | None ->
          let st' = if GobConfig.get_bool "sem.unknown_function.invalidate.globals" then (
            let globals = foldGlobals !Cilfacade.current_file (fun acc global ->
                match global with
                | GVar (vi, _, _) when not (BaseUtil.is_static vi) ->
                  (Var vi, NoOffset) :: acc
                (* TODO: what about GVarDecl? *)
                | _ -> acc
              ) []
            in
            List.fold_left (invalidate_one ask ctx) st globals)
          else
            st
          in
          if GobConfig.get_bool "sem.unknown_function.invalidate.args" then
            forget_reachable ctx st' args
          else
            st'
      in
      (* invalidate lval if present *)
      match r with
      | Some lv -> invalidate_one ask ctx st' lv
      | None -> st'


  let query ctx (type a) (q: a Queries.t): a Queries.result =
    let open Queries in
    let st = ctx.local in
    let eval_int e =
      read_from_globals_wrapper
        (Analyses.ask_of_ctx ctx)
        ctx.global st e
        (fun apr' e' -> AD.eval_int apr' e')
    in
    match q with
    | EvalInt e ->
      if M.tracing then M.traceli "evalint" "apron query %a\n" d_exp e;
      let r = eval_int e in
      if M.tracing then M.traceu "evalint" "apron query %a -> %a\n" d_exp e ID.pretty r;
      r
    | Queries.MustBeEqual (exp1,exp2) ->
      let exp = (BinOp (Cil.Eq, exp1, exp2, TInt (IInt, []))) in
      let is_eq = eval_int exp in
      Option.default false (ID.to_bool is_eq)
    | Queries.MayBeEqual (exp1,exp2) ->
      let exp = (BinOp (Cil.Eq, exp1, exp2, TInt (IInt, []))) in
      let is_neq = eval_int exp in
      Option.default true (ID.to_bool is_neq)
    | Queries.MayBeLess (exp1, exp2) ->
      let exp = (BinOp (Cil.Lt, exp1, exp2, TInt (IInt, []))) in
      let is_lt = eval_int exp in
      Option.default true (ID.to_bool is_lt)
    | _ -> Result.top q


  (* Thread transfer functions. *)

  let threadenter ctx lval f args =
    let st = ctx.local in
    match Cilfacade.find_varinfo_fundec f with
    | fd ->
      (* TODO: HACK: Simulate enter_multithreaded for first entering thread to publish global inits before analyzing thread.
        Otherwise thread is analyzed with no global inits, reading globals gives bot, which turns into top, which might get published...
        sync `Thread doesn't help us here, it's not specific to entering multithreaded mode.
        EnterMultithreaded events only execute after threadenter and threadspawn. *)
      if not (ThreadFlag.is_multi (Analyses.ask_of_ctx ctx)) then
        ignore (Priv.enter_multithreaded (Analyses.ask_of_ctx ctx) ctx.global ctx.sideg st);
      let st' = Priv.threadenter (Analyses.ask_of_ctx ctx) ctx.global st in
      let arg_vars =
        fd.sformals
        |> List.filter AD.varinfo_tracked
        |> List.map V.arg
      in
      let new_apr = AD.add_vars st'.apr arg_vars in
      [{st' with apr = new_apr}]
    | exception Not_found ->
      (* Unknown functions *)
      (* TODO: do something like base? *)
      failwith "apron.threadenter: unknown function"

  let threadspawn ctx lval f args fctx =
    ctx.local

  let event ctx e octx =
    let st = ctx.local in
    match e with
    | Events.Lock (addr, _) when ThreadFlag.is_multi (Analyses.ask_of_ctx ctx) -> (* TODO: is this condition sound? *)
      Priv.lock (Analyses.ask_of_ctx ctx) ctx.global st addr
    | Events.Unlock addr when ThreadFlag.is_multi (Analyses.ask_of_ctx ctx) -> (* TODO: is this condition sound? *)
      if addr = UnknownPtr then
        M.info ~category:Unsound "Unknown mutex unlocked, apron privatization unsound"; (* TODO: something more sound *)
      Priv.unlock (Analyses.ask_of_ctx ctx) ctx.global ctx.sideg st addr
    (* No need to handle escape because escaped variables are always referenced but this analysis only considers unreferenced variables. *)
    | Events.EnterMultiThreaded ->
      Priv.enter_multithreaded (Analyses.ask_of_ctx ctx) ctx.global ctx.sideg st
    | Events.Escape escaped ->
      Priv.escape ctx.node (Analyses.ask_of_ctx ctx) ctx.global ctx.sideg st escaped
    | _ ->
      st

  let sync ctx reason =
    (* After the solver is finished, store the results (for later comparison) *)
    if !GU.postsolving then begin
      let old_value = RH.find_default results ctx.node (AD.bot ()) in
      let new_value = AD.join old_value ctx.local.apr in
      RH.replace results ctx.node new_value;
    end;
    Priv.sync (Analyses.ask_of_ctx ctx) ctx.global ctx.sideg ctx.local (reason :> [`Normal | `Join | `Return | `Init | `Thread])

  let init marshal =
    Priv.init ()

  module OctApron = ApronPrecCompareUtil.OctagonD
  let store_data file =
    let convert (m: AD.t RH.t): OctApron.t RH.t =
      let convert_single (a: AD.t): OctApron.t =
        if Oct.manager_is_oct AD.Man.mgr then
          Oct.Abstract1.to_oct a
        else
          let generator = AD.to_lincons_array a in
          OctApron.of_lincons_array generator
      in
      RH.map (fun _ -> convert_single) m
    in
    let post_process m =
      let m = Stats.time "convert" convert m in
      RH.map (fun _ v -> OctApron.marshal v) m
    in
    let results = post_process results in
    let name = name () ^ "(domain: " ^ (AD.Man.name ()) ^ ", privatization: " ^ (Priv.name ()) ^ (if GobConfig.get_bool "ana.apron.threshold_widening" then ", th" else "" ) ^ ")" in
    let results: ApronPrecCompareUtil.dump = {marshalled = results; name } in
    Serialize.marshal results file

  let finalize () =
    let file = GobConfig.get_string "exp.apron.prec-dump" in
    if file <> "" then begin
      Printf.printf "exp.apron.prec-dump is potentially costly (for domains other than octagons), do not use for performance data!\n";
      Stats.time "apron.prec-dump" store_data (Fpath.v file)
    end;
    Priv.finalize ()
end


let spec_module: (module MCPSpec) Lazy.t =
  lazy (
    let module Man = (val ApronDomain.get_manager ()) in
    let module AD = ApronDomain.D2 (Man) in
    let module Priv = (val ApronPriv.get_priv ()) in
    let module Spec = SpecFunctor (AD) (Priv) in
    (module Spec)
  )

let get_spec (): (module MCPSpec) =
  Lazy.force spec_module

let after_config () =
  let module Spec = (val get_spec ()) in
  MCP.register_analysis (module Spec : MCPSpec);
  GobConfig.set_string "ana.path_sens[+]"  (Spec.name ())

let _ =
  AfterConfig.register after_config


let () =
  Printexc.register_printer
    (function
      | Apron.Manager.Error e ->
        let () = Apron.Manager.print_exclog Format.str_formatter e in
        Some(Printf.sprintf "Apron.Manager.Error\n %s" (Format.flush_str_formatter ()))
      | _ -> None (* for other exceptions *)
    )<|MERGE_RESOLUTION|>--- conflicted
+++ resolved
@@ -180,17 +180,12 @@
       if M.tracing then M.traceli "apron" "assign %a = %a (simplified to %a)\n" d_lval lv  d_exp e d_exp simplified_e;
       let ask = Analyses.ask_of_ctx ctx in
       let r = assign_to_global_wrapper ask ctx.global ctx.sideg st lv (fun st v ->
-<<<<<<< HEAD
           assign_from_globals_wrapper ask ctx.global st simplified_e (fun apr' e' ->
-              AD.assign_exp apr' (V.local v) e'
-=======
-          assign_from_globals_wrapper ask ctx.global st e (fun apr' e' ->
               if M.tracing then M.traceli "apron" "assign inner %a = %a (%a)\n" d_varinfo v d_exp e' d_plainexp e';
               if M.tracing then M.trace "apron" "st: %a\n" AD.pretty apr';
               let r = AD.assign_exp apr' (V.local v) e' in
               if M.tracing then M.traceu "apron" "-> %a\n" AD.pretty r;
               r
->>>>>>> 1f5b83fb
             )
         )
       in
