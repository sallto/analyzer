--- conflicted
+++ resolved
@@ -12,11 +12,6 @@
 open Prelude
 open Analyses
 open Messages
-<<<<<<< HEAD
-open CompareGlobals
-open Cil
-=======
->>>>>>> cc90b36e
 
 module type Hooks =
 sig
