open Analyses

let uuid_random_state = Random.State.make_self_init ()

let sha256_file f = Sha256.(to_hex (file f))
let sha256_file_cache = BatCache.make_ht ~gen:sha256_file ~init_size:5
let sha256_file = sha256_file_cache.get

module Entry =
struct
  open YamlWitnessType

  (* yaml_conf is too verbose *)
  (* let yaml_conf: Yaml.value = Json_repr.convert (module Json_repr.Yojson) (module Json_repr.Ezjsonm) (!GobConfig.json_conf) in *)
  let producer: Producer.t = {
    name = "Goblint";
    version = Version.goblint;
    command_line = Goblintutil.command_line;
  }

  let metadata ?task (): Metadata.t =
    let uuid = Uuidm.v4_gen uuid_random_state () in
    let creation_time = TimeUtil.iso8601_now () in
    {
      format_version = "0.1";
      uuid = Uuidm.to_string uuid;
      creation_time;
      producer;
      task
    }

  let task ~input_files ~data_model ~(specification): Task.t =
    {
      input_files;
      input_file_hashes = List.map (fun file ->
          (file, sha256_file file)
        ) input_files;
      data_model;
      language = "C";
      specification
    }

  let location ~location:(loc: Cil.location) ~(location_function): Location.t = {
    file_name = loc.file;
    file_hash = sha256_file loc.file;
    line = loc.line;
    column = loc.column - 1;
    function_ = location_function;
  }

  let invariant invariant: Invariant.t = {
    string = invariant;
    type_ = "assertion";
    format = "C";
  }

  let loop_invariant ~task ~location ~(invariant): Entry.t = {
    entry_type = LoopInvariant {
        location;
        loop_invariant = invariant;
      };
    metadata = metadata ~task ();
  }

  (* non-standard extension *)
  let precondition_loop_invariant ~task ~location ~precondition ~(invariant): Entry.t = {
    entry_type = PreconditionLoopInvariant {
        location;
        loop_invariant = invariant;
        precondition;
      };
    metadata = metadata ~task ();
  }

  let target ~uuid ~type_ ~(file_name): Target.t = {
    uuid;
    type_;
    file_hash = sha256_file file_name;
  }

  let certification verdict: Certification.t = {
    string = if verdict then "confirmed" else "rejected";
    type_ = "verdict";
    format = "confirmed | rejected";
  }

  let loop_invariant_certificate ~target ~(certification): Entry.t = {
    entry_type = LoopInvariantCertificate {
        target;
        certification;
      };
    metadata = metadata ();
  }

  let precondition_loop_invariant_certificate ~target ~(certification): Entry.t = {
    entry_type = PreconditionLoopInvariantCertificate {
      target;
      certification;
    };
    metadata = metadata ();
  }
end

let yaml_entries_to_file yaml_entries file =
  let yaml = `A yaml_entries in
  (* Yaml_unix.to_file_exn file yaml *)
  (* to_file/to_string uses a fixed-size buffer... *)
  (* estimate how big it should be + extra in case empty *)
  let text = Yaml.to_string_exn ~len:(List.length yaml_entries * 2048 + 2048) yaml in
  Batteries.output_file ~filename:(Fpath.to_string file) ~text

module Query
    (Spec : Spec)
    (EQSys : GlobConstrSys with module LVar = VarF (Spec.C)
                            and module GVar = GVarF (Spec.V)
                            and module D = Spec.D
                            and module G = Spec.G)
    (GHT : BatHashtbl.S with type key = EQSys.GVar.t) =
struct
  let ask_local (gh: Spec.G.t GHT.t) (lvar:EQSys.LVar.t) local =
    (* build a ctx for using the query system *)
    let rec ctx =
      { ask    = (fun (type a) (q: a Queries.t) -> Spec.query ctx q)
      ; emit   = (fun _ -> failwith "Cannot \"emit\" in witness context.")
      ; node   = fst lvar
      ; prev_node = MyCFG.dummy_node
      ; control_context = (fun () -> Obj.magic (snd lvar)) (* magic is fine because Spec is top-level Control Spec *)
      ; context = (fun () -> snd lvar)
      ; edge    = MyCFG.Skip
      ; local  = local
      ; global = (fun v -> try GHT.find gh v with Not_found -> Spec.G.bot ()) (* TODO: how can be missing? *)
      ; spawn  = (fun v d    -> failwith "Cannot \"spawn\" in witness context.")
      ; split  = (fun d es   -> failwith "Cannot \"split\" in witness context.")
      ; sideg  = (fun v g    -> failwith "Cannot \"sideg\" in witness context.")
      }
    in
    Spec.query ctx

  let ask_local_node (gh: Spec.G.t GHT.t) (n: Node.t) local =
    (* build a ctx for using the query system *)
    let rec ctx =
      { ask    = (fun (type a) (q: a Queries.t) -> Spec.query ctx q)
      ; emit   = (fun _ -> failwith "Cannot \"emit\" in witness context.")
      ; node   = n
      ; prev_node = MyCFG.dummy_node
      ; control_context = (fun () -> ctx_failwith "No context in witness context.")
      ; context = (fun () -> ctx_failwith "No context in witness context.")
      ; edge    = MyCFG.Skip
      ; local  = local
      ; global = (fun v -> try GHT.find gh v with Not_found -> Spec.G.bot ()) (* TODO: how can be missing? *)
      ; spawn  = (fun v d    -> failwith "Cannot \"spawn\" in witness context.")
      ; split  = (fun d es   -> failwith "Cannot \"split\" in witness context.")
      ; sideg  = (fun v g    -> failwith "Cannot \"sideg\" in witness context.")
      }
    in
    Spec.query ctx
end

module Make
    (File: WitnessUtil.File)
    (Cfg: MyCFG.CfgBidir)
    (Spec : Spec)
    (EQSys : GlobConstrSys with module LVar = VarF (Spec.C)
                            and module GVar = GVarF (Spec.V)
                            and module D = Spec.D
                            and module G = GVarG (Spec.G) (Spec.C))
    (LHT : BatHashtbl.S with type key = EQSys.LVar.t)
    (GHT : BatHashtbl.S with type key = EQSys.GVar.t) =
struct

  module NH = BatHashtbl.Make (Node)
  module WitnessInvariant = WitnessUtil.Invariant (File) (Cfg)
  module FMap = BatHashtbl.Make (CilType.Fundec)
  module FCMap = BatHashtbl.Make (Printable.Prod (CilType.Fundec) (Spec.C))
  module Query = Query (Spec) (EQSys) (GHT)

  type con_inv = {node: Node.t; context: Spec.C.t; invariant: Invariant.t; state: Spec.D.t}

  (* copied from Constraints.CompareNode *)
  let join_contexts (lh: Spec.D.t LHT.t): Spec.D.t NH.t =
    let nh = NH.create 113 in
    LHT.iter (fun (n, _) d ->
        let d' = try Spec.D.join (NH.find nh n) d with Not_found -> d in
        NH.replace nh n d'
      ) lh;
    nh

  let write lh gh =
    let input_files = GobConfig.get_string_list "files" in
    let data_model = match GobConfig.get_string "exp.architecture" with
      | "64bit" -> "LP64"
      | "32bit" -> "ILP32"
      | _ -> failwith "invalid architecture"
    in
    let specification = Option.map (fun (module Task: Svcomp.Task) ->
        Svcomp.Specification.to_string Task.specification
      ) !Svcomp.task
    in
    let task = Entry.task ~input_files ~data_model ~specification in

    let nh = join_contexts lh in

<<<<<<< HEAD
    let ask_local_node (n: Node.t) local =
      (* build a ctx for using the query system *)
      let rec ctx =
        { ask    = (fun (type a) (q: a Queries.t) -> Spec.query ctx q)
        ; emit   = (fun _ -> failwith "Cannot \"emit\" in witness context.")
        ; node   = n
        ; prev_node = MyCFG.dummy_node
        ; control_context = (fun () -> ctx_failwith "No context in witness context.")
        ; context = (fun () -> ctx_failwith "No context in witness context.")
        ; edge    = MyCFG.Skip
        ; local  = local
        ; global = (fun g -> try EQSys.G.spec (GHT.find gh (EQSys.GVar.spec g)) with Not_found -> Spec.G.bot ()) (* TODO: how can be missing? *)
        ; spawn  = (fun v d    -> failwith "Cannot \"spawn\" in witness context.")
        ; split  = (fun d es   -> failwith "Cannot \"split\" in witness context.")
        ; sideg  = (fun v g    -> failwith "Cannot \"sideg\" in witness context.")
        }
      in
      Spec.query ctx
=======
    let is_invariant_node (n : Node.t) =
      let loc = Node.location n in
      match n with
      | Statement _ when not loc.synthetic && WitnessInvariant.is_invariant_node n -> true
      | _ ->
        (* avoid FunctionEntry/Function, because their locations are not inside the function where asserts could be inserted *)
        false
>>>>>>> 8a47991f
    in

    (* Generate location invariants (wihtout precondition) *)
    let entries = NH.fold (fun n local acc ->
        let loc = Node.location n in
        if is_invariant_node n then begin
          begin match Query.ask_local_node gh n local (Invariant Invariant.default_context) with
            | `Lifted inv ->
              let invs = WitnessUtil.InvariantExp.process_exp inv in
              List.fold_left (fun acc inv ->
                  let location_function = (Node.find_fundec n).svar.vname in
                  let location = Entry.location ~location:loc ~location_function in
                  let invariant = Entry.invariant (CilType.Exp.show inv) in
                  let entry = Entry.loop_invariant ~task ~location ~invariant in
                  entry :: acc
                ) acc invs
            | `Bot | `Top -> (* TODO: 0 for bot? *)
              acc
          end
        end else begin
          acc
        end
      ) nh []
    in


    (* Generate precondition invariants.
       We do this in three steps:
       1. Collect contexts for each function
       2. For each function context, find "matching"/"weaker" contexts that may satisfy its invariant
       3. Generate precondition invariants. The postcondition is a disjunction over the invariants for matching states. *)

    (* 1. Collect contexts for each function *)
    (* TODO: Use [IterSysVars] for this when #391 is merged. *)
    let fun_contexts : con_inv list FMap.t = FMap.create 103 in
    LHT.iter (fun ((n, c) as lvar) local ->
        begin match n with
          | FunctionEntry f ->
            let invariant = Query.ask_local gh lvar local (Invariant Invariant.default_context) in
            FMap.modify_def [] f (fun acc -> {context = c; invariant; node = n; state = local}::acc) fun_contexts
          | _ -> ()
        end
      ) lh;

    (* 2. For all contexts and their invariants, find all contexts such that their start state may satisfy the invariant. *)
    let fc_map : con_inv list FCMap.t = FCMap.create 103 in
    FMap.iter (fun f con_invs ->
        List.iter (fun current_c ->
            begin match current_c.invariant with
              | `Lifted c_inv ->
                (* Collect all start states that may satisfy the invariant of current_c *)
                List.iter (fun c ->
                    let x = Query.ask_local gh (c.node, c.context) c.state (Queries.EvalInt c_inv) in
                    if Queries.ID.is_bot x || Queries.ID.is_bot_ikind x then (* dead code *)
                      failwith "Bottom not expected when querying context state" (* Maybe this is reachable, failwith for now so we see when this happens *)
                    else if Queries.ID.to_bool x = Some false then () (* Nothing to do, the c does definitely not satisfy the predicate of current_c *)
                    else begin
                      (* Insert c into the list of weaker contexts of f *)
                      FCMap.modify_def [] (f, current_c.context) (fun cs -> c::cs) fc_map;
                    end
                  ) con_invs;
              | `Bot | `Top ->
                (* If the context invariant is None, we will not generate a precondition invariant. Nothing to do here. *)
                ()
            end
          ) con_invs;
      ) fun_contexts;

    (** Given [(n,c)] retrieves all [(n,c')], with [c'] such that [(f, c')] may satisfy the precondition generated for [c].*)
    let find_matching_states ((n, c) : LHT.key) =
      let f = Node.find_fundec n in
      let contexts =  FCMap.find fc_map (f, c) in
      List.filter_map (fun c -> LHT.find_option lh (n, c.context)) contexts
    in

    (* 3. Generate precondition invariants *)
    let entries = LHT.fold (fun ((n, c) as lvar) local acc ->
        if is_invariant_node n then begin
          let fundec = Node.find_fundec n in
          let pre_lvar = (Node.FunctionEntry fundec, c) in
          let pre_local = LHT.find lh pre_lvar in
          let query = Queries.Invariant Invariant.default_context in
          begin match Query.ask_local gh pre_lvar pre_local query with
            | `Lifted c_inv ->
              let loc = Node.location n in
              (* Find unknowns for which the preceding start state satisfies the precondtion *)
              let xs = find_matching_states lvar in

              (* Generate invariants. Give up in case one invariant could not be generated. *)
              let invs = GobList.fold_while_some
                  (fun acc local ->
                     match Query.ask_local_node gh n local (Invariant Invariant.default_context) with
                     | `Lifted c -> Some ((`Lifted c)::acc)
                     | `Bot | `Top -> None)
                  [] xs
              in
              begin match invs with
                | None
                | Some [] -> acc
                | Some (x::xs) ->
                  begin match List.fold_left (fun acc inv -> Invariant.(acc || inv)) x xs with
                    | `Lifted inv ->
                      let invs = WitnessUtil.InvariantExp.process_exp inv in
                      let c_inv = InvariantCil.exp_replace_original_name c_inv in (* cannot be split *)
                      List.fold_left (fun acc inv ->
                          let location_function = (Node.find_fundec n).svar.vname in
                          let location = Entry.location ~location:loc ~location_function in
                          let precondition = Entry.invariant (CilType.Exp.show c_inv) in
                          let invariant = Entry.invariant (CilType.Exp.show inv) in
                          let entry = Entry.precondition_loop_invariant ~task ~location ~precondition ~invariant in
                          entry :: acc
                        ) acc invs
                    | `Bot | `Top -> acc
                  end
              end
            | _ -> (* Do not construct precondition invariants if we cannot express precondition *)
              acc
          end
        end else begin
          (* avoid FunctionEntry/Function because their locations are not inside the function where assert could be inserted *)
          acc
        end
      ) lh entries
    in

    let yaml_entries = List.rev_map YamlWitnessType.Entry.to_yaml entries in (* reverse to make entries in file in the same order as generation messages *)

    M.msg_group Info ~category:Witness "witness generation summary" [
      (Pretty.dprintf "total: %d" (List.length yaml_entries), None);
    ];

    yaml_entries_to_file yaml_entries (Fpath.v (GobConfig.get_string "witness.yaml.path"))
end


module ValidationResult =
struct
  (* constructor order is important for the chain lattice *)
  type result =
    | Confirmed
    | Unconfirmed
    | Refuted
    | ParseError
  [@@deriving enum, show]

  module ChainParams =
  struct
    let n () = max_result - 1
    let names i = show_result (Option.get (result_of_enum i))
  end
  include Lattice.Chain (ChainParams)
end

module Validator
    (Spec : Spec)
    (EQSys : GlobConstrSys with module LVar = VarF (Spec.C)
                            and module GVar = GVarF (Spec.V)
                            and module D = Spec.D
                            and module G = GVarG (Spec.G) (Spec.C))
    (LHT : BatHashtbl.S with type key = EQSys.LVar.t)
    (GHT : BatHashtbl.S with type key = EQSys.GVar.t) =
struct
  module Locator = WitnessUtil.Locator (EQSys.LVar)
  module LvarS = Locator.ES
  module InvariantParser = WitnessUtil.InvariantParser
  module VR = ValidationResult
  module Query = Query (Spec) (EQSys) (GHT)

  let loc_of_location (location: YamlWitnessType.Location.t): Cil.location = {
    file = location.file_name;
    line = location.line;
    column = location.column + 1;
    byte = -1;
    endLine = -1;
    endColumn = -1;
    endByte = -1;
    synthetic = false;
  }

  let validate lh gh (file: Cil.file) =
    let locator = Locator.create () in
    LHT.iter (fun ((n, _) as lvar) _ ->
        let loc = Node.location n in
        if not loc.synthetic then
          Locator.add locator loc lvar
      ) lh;

    let inv_parser = InvariantParser.create file in

<<<<<<< HEAD
    let ask_local (lvar:EQSys.LVar.t) local =
      (* build a ctx for using the query system *)
      let rec ctx =
        { ask    = (fun (type a) (q: a Queries.t) -> Spec.query ctx q)
        ; emit   = (fun _ -> failwith "Cannot \"emit\" in witness context.")
        ; node   = fst lvar
        ; prev_node = MyCFG.dummy_node
        ; control_context = (fun () -> Obj.magic (snd lvar)) (* magic is fine because Spec is top-level Control Spec *)
        ; context = (fun () -> snd lvar)
        ; edge    = MyCFG.Skip
        ; local  = local
        ; global = (fun g -> try EQSys.G.spec (GHT.find gh (EQSys.GVar.spec g)) with Not_found -> Spec.G.bot ()) (* TODO: how can be missing? *)
        ; spawn  = (fun v d    -> failwith "Cannot \"spawn\" in witness context.")
        ; split  = (fun d es   -> failwith "Cannot \"split\" in witness context.")
        ; sideg  = (fun v g    -> failwith "Cannot \"sideg\" in witness context.")
        }
      in
      Spec.query ctx
    in
=======
    let ask_local = Query.ask_local gh in
>>>>>>> 8a47991f

    let yaml = Yaml_unix.of_file_exn (Fpath.v (GobConfig.get_string "witness.yaml.validate")) in
    let yaml_entries = yaml |> GobYaml.list |> BatResult.get_ok in

    let cnt_confirmed = ref 0 in
    let cnt_unconfirmed = ref 0 in
    let cnt_refuted = ref 0 in
    let cnt_unchecked = ref 0 in
    let cnt_unsupported = ref 0 in
    let cnt_error = ref 0 in

<<<<<<< HEAD
    let yaml_entries' = List.fold_left (fun yaml_entries' yaml_entry ->
        let yaml_metadata = Yaml.Util.(yaml_entry |> find_exn "metadata" |> Option.get) in
        let uuid = Yaml.Util.(yaml_metadata |> find_exn "uuid" |> Option.get |> to_string_exn) in
        let yaml_location = Yaml.Util.(yaml_entry |> find_exn "location" |> Option.get) in
        let file = Yaml.Util.(yaml_location |> find_exn "file_name" |> Option.get |> to_string_exn) in
        let line = Yaml.Util.(yaml_location |> find_exn "line" |> Option.get |> to_float_exn |> int_of_float) in
        let column = Yaml.Util.(yaml_location |> find_exn "column" |> Option.get |> to_float_exn |> int_of_float) + 1 in
        let inv = Yaml.Util.(yaml_entry |> find_exn "loop_invariant" |> Option.get |> find_exn "string" |> Option.get |> to_string_exn) in
        let loc: Cil.location = {
          file;
          line;
          column;
          byte = -1;
          endLine = -1;
          endColumn = -1;
          endByte = -1;
          synthetic = false;
        }
        in
        let msgLoc: M.Location.t = CilLocation loc in

        match Frontc.parse_standalone_exp inv with
        | inv_cabs ->

          let lvars_opt: LvarS.t option =
            let (let*) = Option.bind in (* TODO: move to general library *)
            let* loc_lvars = FileH.find_option file_loc_lvars loc.file in
            (* for each file, locations (of lvar nodes) have total order, so LocM essentially does binary search *)
            let* (_, lvars) = LocM.find_first_opt (fun loc' ->
                CilType.Location.compare loc loc' <= 0 (* allow inexact match *)
              ) loc_lvars
            in
            if LvarS.is_empty lvars then
              None
            else
              Some lvars
          in

          begin match lvars_opt with
            | Some lvars ->
              let module VR = ValidationResult in

              let result = LvarS.fold (fun ((n, _) as lvar) (acc: VR.t) ->
                  let d = LHT.find lh lvar in
                  let fd = Node.find_fundec n in
                  let vars = fd.sformals @ fd.slocals @ global_vars in

                  let genv = Cabs2cil.genvironment in
                  let env = Hashtbl.copy genv in
                  List.iter (fun (v: Cil.varinfo) ->
                      Hashtbl.replace env v.vname (Cabs2cil.EnvVar v, v.vdecl)
                    ) (fd.sformals @ fd.slocals);

                  let inv_exp_opt =
                    Cil.currentLoc := loc;
                    Cil.currentExpLoc := loc;
                    Cabs2cil.currentFunctionFDEC := fd;
                    let old_locals = fd.slocals in
                    let old_useLogicalOperators = !Cil.useLogicalOperators in
                    Fun.protect ~finally:(fun () ->
                        fd.slocals <- old_locals; (* restore locals, Cabs2cil may mangle them by inserting temporary variables *)
                        Cil.useLogicalOperators := old_useLogicalOperators
                      ) (fun () ->
                        Cil.useLogicalOperators := true;
                        Cabs2cil.convStandaloneExp ~genv ~env inv_cabs
                      )
                  in

                  let result: VR.result = match inv_exp_opt with
                    | Some inv_exp when Check.checkStandaloneExp ~vars inv_exp ->
                      let x = ask_local lvar d (Queries.EvalInt inv_exp) in
                      if Queries.ID.is_bot x || Queries.ID.is_bot_ikind x then (* dead code *)
                        Option.get (VR.result_of_enum (VR.bot ()))
                      else if Queries.ID.is_bool x then (
                        let verdict = Option.get (Queries.ID.to_bool x) in
                        if verdict then
                          Confirmed
                        else
                          Refuted
                      )
                      else
                        Unconfirmed
                    | _ ->
                      ParseError
                  in
                  VR.join acc (VR.result_to_enum result)
                ) lvars (VR.bot ())
=======
    let validate_entry (entry: YamlWitnessType.Entry.t): YamlWitnessType.Entry.t option =
      let uuid = entry.metadata.uuid in
      let target_type = YamlWitnessType.EntryType.entry_type entry.entry_type in

      let validate_lvars_invariant ~entry_certificate ~loc ~lvars inv =
        match InvariantParser.parse_cabs inv with
        | Ok inv_cabs ->

          let result = LvarS.fold (fun ((n, _) as lvar) (acc: VR.t) ->
              let d = LHT.find lh lvar in
              let fundec = Node.find_fundec n in

              let result: VR.result = match InvariantParser.parse_cil inv_parser ~fundec ~loc inv_cabs with
                | Ok inv_exp ->
                  let x = ask_local lvar d (Queries.EvalInt inv_exp) in
                  if Queries.ID.is_bot x || Queries.ID.is_bot_ikind x then (* dead code *)
                    Option.get (VR.result_of_enum (VR.bot ()))
                  else if Queries.ID.is_bool x then (
                    let verdict = Option.get (Queries.ID.to_bool x) in
                    if verdict then
                      Confirmed
                    else
                      Refuted
                  )
                  else
                    Unconfirmed
                | Error e ->
                  ParseError
>>>>>>> 8a47991f
              in
              VR.join acc (VR.result_to_enum result)
            ) lvars (VR.bot ())
          in

<<<<<<< HEAD
              begin match Option.get (VR.result_of_enum result) with
                | Confirmed ->
                  incr cnt_confirmed;
                  M.success ~category:Witness ~loc:msgLoc "invariant confirmed: %s" inv;
                  let certificate_entry = Entry.yaml_loop_invariant_certificate ~target_uuid:uuid ~target_file_name:loc.file ~verdict:true in
                  certificate_entry :: yaml_entry :: yaml_entries'
                | Unconfirmed ->
                  incr cnt_unconfirmed;
                  M.warn ~category:Witness ~loc:msgLoc "invariant unconfirmed: %s" inv;yaml_entry :: yaml_entries'
                | Refuted ->
                  incr cnt_refuted;
                  M.error ~category:Witness ~loc:msgLoc "invariant refuted: %s" inv;let certificate_entry = Entry.yaml_loop_invariant_certificate ~target_uuid:uuid ~target_file_name:loc.file ~verdict:false in
                  certificate_entry :: yaml_entry :: yaml_entries'
                | ParseError ->
                  incr cnt_error;
                  M.error ~category:Witness ~loc:msgLoc "CIL couldn't parse invariant: %s" inv;
                  M.info ~category:Witness ~loc:msgLoc "invariant has undefined variables or side effects: %s" inv;
                  yaml_entry :: yaml_entries'
              end
            | None ->
              incr cnt_error;
              M.warn ~category:Witness ~loc:msgLoc "couldn't locate invariant: %s" inv;
              yaml_entry :: yaml_entries'
=======
          begin match Option.get (VR.result_of_enum result) with
            | Confirmed ->
              incr cnt_confirmed;
              M.success ~category:Witness ~loc "invariant confirmed: %s" inv;
              let target = Entry.target ~uuid ~type_:target_type ~file_name:loc.file in
              let certification = Entry.certification true in
              let certificate_entry = entry_certificate ~target ~certification in
              Some certificate_entry
            | Unconfirmed ->
              incr cnt_unconfirmed;
              M.warn ~category:Witness ~loc "invariant unconfirmed: %s" inv;None
            | Refuted ->
              incr cnt_refuted;
              M.error ~category:Witness ~loc "invariant refuted: %s" inv;
              let target = Entry.target ~uuid ~type_:target_type ~file_name:loc.file in
              let certification = Entry.certification false in
              let certificate_entry = entry_certificate ~target ~certification in
              Some certificate_entry
            | ParseError ->
              incr cnt_error;
              M.error ~category:Witness ~loc "CIL couldn't parse invariant: %s" inv;
              M.info ~category:Witness ~loc "invariant has undefined variables or side effects: %s" inv;
              None
>>>>>>> 8a47991f
          end
        | Error e ->
          incr cnt_error;
<<<<<<< HEAD
          Errormsg.log "\n"; (* CIL prints garbage without \n before *)
          M.error ~category:Witness ~loc:msgLoc "Frontc couldn't parse invariant: %s" inv;
          M.info ~category:Witness ~loc:msgLoc "invariant has invalid syntax: %s" inv;
=======
          M.error ~category:Witness ~loc "Frontc couldn't parse invariant: %s" inv;
          M.info ~category:Witness ~loc "invariant has invalid syntax: %s" inv;
          None
      in

      let validate_loop_invariant (loop_invariant: YamlWitnessType.LoopInvariant.t) =
        let loc = loc_of_location loop_invariant.location in
        let inv = loop_invariant.loop_invariant.string in
        let entry_certificate = Entry.loop_invariant_certificate in

        match Locator.find_opt locator loc with
        | Some lvars ->
          validate_lvars_invariant ~entry_certificate ~loc ~lvars inv
        | None ->
          incr cnt_error;
          M.warn ~category:Witness ~loc "couldn't locate invariant: %s" inv;
          None
      in

      let validate_precondition_loop_invariant (precondition_loop_invariant: YamlWitnessType.PreconditionLoopInvariant.t) =
        let loc = loc_of_location precondition_loop_invariant.location in
        let pre = precondition_loop_invariant.precondition.string in
        let inv = precondition_loop_invariant.loop_invariant.string in
        let entry_certificate = Entry.precondition_loop_invariant_certificate in

        match Locator.find_opt locator loc with
        | Some lvars ->
          begin match InvariantParser.parse_cabs pre with
            | Ok pre_cabs ->

              let precondition_holds ((n, c) as lvar) =
                let fundec = Node.find_fundec n in
                let pre_d = LHT.find lh (FunctionEntry fundec, c) in

                match InvariantParser.parse_cil inv_parser ~fundec ~loc pre_cabs with
                | Ok pre_exp ->
                  let x = ask_local lvar pre_d (Queries.EvalInt pre_exp) in
                  if Queries.ID.is_bot x || Queries.ID.is_bot_ikind x then (* dead code *)
                    true
                  else if Queries.ID.is_bool x then
                    Option.get (Queries.ID.to_bool x)
                  else
                    false
                | Error e ->
                  M.error ~category:Witness ~loc "CIL couldn't parse precondition: %s" inv;
                  M.info ~category:Witness ~loc "precondition has undefined variables or side effects: %s" inv;
                  false
              in

              let lvars = LvarS.filter precondition_holds lvars in
              if LvarS.is_empty lvars then (
                incr cnt_unchecked;
                M.warn ~category:Witness ~loc "precondition never definitely holds: %s" pre;
                None
              )
              else
                validate_lvars_invariant ~entry_certificate ~loc ~lvars inv
            | Error e ->
              incr cnt_error;
              M.error ~category:Witness ~loc "Frontc couldn't parse precondition: %s" pre;
              M.info ~category:Witness ~loc "precondition has invalid syntax: %s" pre;
              None
          end
        | None ->
          incr cnt_error;
          M.warn ~category:Witness ~loc "couldn't locate invariant: %s" inv;
          None
      in

      match entry.entry_type with
      | LoopInvariant x ->
        validate_loop_invariant x
      | PreconditionLoopInvariant x ->
        validate_precondition_loop_invariant x
      | _ ->
        incr cnt_unsupported;
        M.info_noloc ~category:Witness "cannot validate entry of type %s" target_type;
        None
    in

    let yaml_entries' = List.fold_left (fun yaml_entries' yaml_entry ->
        match YamlWitnessType.Entry.of_yaml yaml_entry with
        | Ok entry ->
          let certificate_entry = validate_entry entry in
          let yaml_certificate_entry = Option.map YamlWitnessType.Entry.to_yaml certificate_entry in
          Option.to_list yaml_certificate_entry @ yaml_entry :: yaml_entries'
        | Error (`Msg e) ->
          incr cnt_error;
          M.info_noloc ~category:Witness "couldn't parse entry: %s" e;
>>>>>>> 8a47991f
          yaml_entry :: yaml_entries'
      ) [] yaml_entries
    in

    M.msg_group Info ~category:Witness "witness validation summary" [
      (Pretty.dprintf "confirmed: %d" !cnt_confirmed, None);
      (Pretty.dprintf "unconfirmed: %d" !cnt_unconfirmed, None);
      (Pretty.dprintf "refuted: %d" !cnt_refuted, None);
      (Pretty.dprintf "error: %d" !cnt_error, None);
      (Pretty.dprintf "unchecked: %d" !cnt_unchecked, None);
      (Pretty.dprintf "unsupported: %d" !cnt_unsupported, None);
      (Pretty.dprintf "total: %d" (!cnt_confirmed + !cnt_unconfirmed + !cnt_refuted + !cnt_unchecked + !cnt_unsupported + !cnt_error), None);
    ];

    yaml_entries_to_file (List.rev yaml_entries') (Fpath.v (GobConfig.get_string "witness.yaml.certificate"))
end<|MERGE_RESOLUTION|>--- conflicted
+++ resolved
@@ -114,10 +114,10 @@
     (EQSys : GlobConstrSys with module LVar = VarF (Spec.C)
                             and module GVar = GVarF (Spec.V)
                             and module D = Spec.D
-                            and module G = Spec.G)
+                            and module G = GVarG (Spec.G) (Spec.C))
     (GHT : BatHashtbl.S with type key = EQSys.GVar.t) =
 struct
-  let ask_local (gh: Spec.G.t GHT.t) (lvar:EQSys.LVar.t) local =
+  let ask_local (gh: EQSys.G.t GHT.t) (lvar:EQSys.LVar.t) local =
     (* build a ctx for using the query system *)
     let rec ctx =
       { ask    = (fun (type a) (q: a Queries.t) -> Spec.query ctx q)
@@ -128,7 +128,7 @@
       ; context = (fun () -> snd lvar)
       ; edge    = MyCFG.Skip
       ; local  = local
-      ; global = (fun v -> try GHT.find gh v with Not_found -> Spec.G.bot ()) (* TODO: how can be missing? *)
+      ; global = (fun g -> try EQSys.G.spec (GHT.find gh (EQSys.GVar.spec g)) with Not_found -> Spec.G.bot ()) (* TODO: how can be missing? *)
       ; spawn  = (fun v d    -> failwith "Cannot \"spawn\" in witness context.")
       ; split  = (fun d es   -> failwith "Cannot \"split\" in witness context.")
       ; sideg  = (fun v g    -> failwith "Cannot \"sideg\" in witness context.")
@@ -136,7 +136,7 @@
     in
     Spec.query ctx
 
-  let ask_local_node (gh: Spec.G.t GHT.t) (n: Node.t) local =
+  let ask_local_node (gh: EQSys.G.t GHT.t) (n: Node.t) local =
     (* build a ctx for using the query system *)
     let rec ctx =
       { ask    = (fun (type a) (q: a Queries.t) -> Spec.query ctx q)
@@ -147,7 +147,7 @@
       ; context = (fun () -> ctx_failwith "No context in witness context.")
       ; edge    = MyCFG.Skip
       ; local  = local
-      ; global = (fun v -> try GHT.find gh v with Not_found -> Spec.G.bot ()) (* TODO: how can be missing? *)
+      ; global = (fun g -> try EQSys.G.spec (GHT.find gh (EQSys.GVar.spec g)) with Not_found -> Spec.G.bot ()) (* TODO: how can be missing? *)
       ; spawn  = (fun v d    -> failwith "Cannot \"spawn\" in witness context.")
       ; split  = (fun d es   -> failwith "Cannot \"split\" in witness context.")
       ; sideg  = (fun v g    -> failwith "Cannot \"sideg\" in witness context.")
@@ -200,26 +200,6 @@
 
     let nh = join_contexts lh in
 
-<<<<<<< HEAD
-    let ask_local_node (n: Node.t) local =
-      (* build a ctx for using the query system *)
-      let rec ctx =
-        { ask    = (fun (type a) (q: a Queries.t) -> Spec.query ctx q)
-        ; emit   = (fun _ -> failwith "Cannot \"emit\" in witness context.")
-        ; node   = n
-        ; prev_node = MyCFG.dummy_node
-        ; control_context = (fun () -> ctx_failwith "No context in witness context.")
-        ; context = (fun () -> ctx_failwith "No context in witness context.")
-        ; edge    = MyCFG.Skip
-        ; local  = local
-        ; global = (fun g -> try EQSys.G.spec (GHT.find gh (EQSys.GVar.spec g)) with Not_found -> Spec.G.bot ()) (* TODO: how can be missing? *)
-        ; spawn  = (fun v d    -> failwith "Cannot \"spawn\" in witness context.")
-        ; split  = (fun d es   -> failwith "Cannot \"split\" in witness context.")
-        ; sideg  = (fun v g    -> failwith "Cannot \"sideg\" in witness context.")
-        }
-      in
-      Spec.query ctx
-=======
     let is_invariant_node (n : Node.t) =
       let loc = Node.location n in
       match n with
@@ -227,7 +207,6 @@
       | _ ->
         (* avoid FunctionEntry/Function, because their locations are not inside the function where asserts could be inserted *)
         false
->>>>>>> 8a47991f
     in
 
     (* Generate location invariants (wihtout precondition) *)
@@ -417,29 +396,7 @@
 
     let inv_parser = InvariantParser.create file in
 
-<<<<<<< HEAD
-    let ask_local (lvar:EQSys.LVar.t) local =
-      (* build a ctx for using the query system *)
-      let rec ctx =
-        { ask    = (fun (type a) (q: a Queries.t) -> Spec.query ctx q)
-        ; emit   = (fun _ -> failwith "Cannot \"emit\" in witness context.")
-        ; node   = fst lvar
-        ; prev_node = MyCFG.dummy_node
-        ; control_context = (fun () -> Obj.magic (snd lvar)) (* magic is fine because Spec is top-level Control Spec *)
-        ; context = (fun () -> snd lvar)
-        ; edge    = MyCFG.Skip
-        ; local  = local
-        ; global = (fun g -> try EQSys.G.spec (GHT.find gh (EQSys.GVar.spec g)) with Not_found -> Spec.G.bot ()) (* TODO: how can be missing? *)
-        ; spawn  = (fun v d    -> failwith "Cannot \"spawn\" in witness context.")
-        ; split  = (fun d es   -> failwith "Cannot \"split\" in witness context.")
-        ; sideg  = (fun v g    -> failwith "Cannot \"sideg\" in witness context.")
-        }
-      in
-      Spec.query ctx
-    in
-=======
     let ask_local = Query.ask_local gh in
->>>>>>> 8a47991f
 
     let yaml = Yaml_unix.of_file_exn (Fpath.v (GobConfig.get_string "witness.yaml.validate")) in
     let yaml_entries = yaml |> GobYaml.list |> BatResult.get_ok in
@@ -451,100 +408,12 @@
     let cnt_unsupported = ref 0 in
     let cnt_error = ref 0 in
 
-<<<<<<< HEAD
-    let yaml_entries' = List.fold_left (fun yaml_entries' yaml_entry ->
-        let yaml_metadata = Yaml.Util.(yaml_entry |> find_exn "metadata" |> Option.get) in
-        let uuid = Yaml.Util.(yaml_metadata |> find_exn "uuid" |> Option.get |> to_string_exn) in
-        let yaml_location = Yaml.Util.(yaml_entry |> find_exn "location" |> Option.get) in
-        let file = Yaml.Util.(yaml_location |> find_exn "file_name" |> Option.get |> to_string_exn) in
-        let line = Yaml.Util.(yaml_location |> find_exn "line" |> Option.get |> to_float_exn |> int_of_float) in
-        let column = Yaml.Util.(yaml_location |> find_exn "column" |> Option.get |> to_float_exn |> int_of_float) + 1 in
-        let inv = Yaml.Util.(yaml_entry |> find_exn "loop_invariant" |> Option.get |> find_exn "string" |> Option.get |> to_string_exn) in
-        let loc: Cil.location = {
-          file;
-          line;
-          column;
-          byte = -1;
-          endLine = -1;
-          endColumn = -1;
-          endByte = -1;
-          synthetic = false;
-        }
-        in
-        let msgLoc: M.Location.t = CilLocation loc in
-
-        match Frontc.parse_standalone_exp inv with
-        | inv_cabs ->
-
-          let lvars_opt: LvarS.t option =
-            let (let*) = Option.bind in (* TODO: move to general library *)
-            let* loc_lvars = FileH.find_option file_loc_lvars loc.file in
-            (* for each file, locations (of lvar nodes) have total order, so LocM essentially does binary search *)
-            let* (_, lvars) = LocM.find_first_opt (fun loc' ->
-                CilType.Location.compare loc loc' <= 0 (* allow inexact match *)
-              ) loc_lvars
-            in
-            if LvarS.is_empty lvars then
-              None
-            else
-              Some lvars
-          in
-
-          begin match lvars_opt with
-            | Some lvars ->
-              let module VR = ValidationResult in
-
-              let result = LvarS.fold (fun ((n, _) as lvar) (acc: VR.t) ->
-                  let d = LHT.find lh lvar in
-                  let fd = Node.find_fundec n in
-                  let vars = fd.sformals @ fd.slocals @ global_vars in
-
-                  let genv = Cabs2cil.genvironment in
-                  let env = Hashtbl.copy genv in
-                  List.iter (fun (v: Cil.varinfo) ->
-                      Hashtbl.replace env v.vname (Cabs2cil.EnvVar v, v.vdecl)
-                    ) (fd.sformals @ fd.slocals);
-
-                  let inv_exp_opt =
-                    Cil.currentLoc := loc;
-                    Cil.currentExpLoc := loc;
-                    Cabs2cil.currentFunctionFDEC := fd;
-                    let old_locals = fd.slocals in
-                    let old_useLogicalOperators = !Cil.useLogicalOperators in
-                    Fun.protect ~finally:(fun () ->
-                        fd.slocals <- old_locals; (* restore locals, Cabs2cil may mangle them by inserting temporary variables *)
-                        Cil.useLogicalOperators := old_useLogicalOperators
-                      ) (fun () ->
-                        Cil.useLogicalOperators := true;
-                        Cabs2cil.convStandaloneExp ~genv ~env inv_cabs
-                      )
-                  in
-
-                  let result: VR.result = match inv_exp_opt with
-                    | Some inv_exp when Check.checkStandaloneExp ~vars inv_exp ->
-                      let x = ask_local lvar d (Queries.EvalInt inv_exp) in
-                      if Queries.ID.is_bot x || Queries.ID.is_bot_ikind x then (* dead code *)
-                        Option.get (VR.result_of_enum (VR.bot ()))
-                      else if Queries.ID.is_bool x then (
-                        let verdict = Option.get (Queries.ID.to_bool x) in
-                        if verdict then
-                          Confirmed
-                        else
-                          Refuted
-                      )
-                      else
-                        Unconfirmed
-                    | _ ->
-                      ParseError
-                  in
-                  VR.join acc (VR.result_to_enum result)
-                ) lvars (VR.bot ())
-=======
     let validate_entry (entry: YamlWitnessType.Entry.t): YamlWitnessType.Entry.t option =
       let uuid = entry.metadata.uuid in
       let target_type = YamlWitnessType.EntryType.entry_type entry.entry_type in
 
       let validate_lvars_invariant ~entry_certificate ~loc ~lvars inv =
+        let msgLoc: M.Location.t = CilLocation loc in
         match InvariantParser.parse_cabs inv with
         | Ok inv_cabs ->
 
@@ -568,71 +437,39 @@
                     Unconfirmed
                 | Error e ->
                   ParseError
->>>>>>> 8a47991f
               in
               VR.join acc (VR.result_to_enum result)
             ) lvars (VR.bot ())
           in
 
-<<<<<<< HEAD
-              begin match Option.get (VR.result_of_enum result) with
-                | Confirmed ->
-                  incr cnt_confirmed;
-                  M.success ~category:Witness ~loc:msgLoc "invariant confirmed: %s" inv;
-                  let certificate_entry = Entry.yaml_loop_invariant_certificate ~target_uuid:uuid ~target_file_name:loc.file ~verdict:true in
-                  certificate_entry :: yaml_entry :: yaml_entries'
-                | Unconfirmed ->
-                  incr cnt_unconfirmed;
-                  M.warn ~category:Witness ~loc:msgLoc "invariant unconfirmed: %s" inv;yaml_entry :: yaml_entries'
-                | Refuted ->
-                  incr cnt_refuted;
-                  M.error ~category:Witness ~loc:msgLoc "invariant refuted: %s" inv;let certificate_entry = Entry.yaml_loop_invariant_certificate ~target_uuid:uuid ~target_file_name:loc.file ~verdict:false in
-                  certificate_entry :: yaml_entry :: yaml_entries'
-                | ParseError ->
-                  incr cnt_error;
-                  M.error ~category:Witness ~loc:msgLoc "CIL couldn't parse invariant: %s" inv;
-                  M.info ~category:Witness ~loc:msgLoc "invariant has undefined variables or side effects: %s" inv;
-                  yaml_entry :: yaml_entries'
-              end
-            | None ->
-              incr cnt_error;
-              M.warn ~category:Witness ~loc:msgLoc "couldn't locate invariant: %s" inv;
-              yaml_entry :: yaml_entries'
-=======
           begin match Option.get (VR.result_of_enum result) with
             | Confirmed ->
               incr cnt_confirmed;
-              M.success ~category:Witness ~loc "invariant confirmed: %s" inv;
+              M.success ~category:Witness ~loc:msgLoc "invariant confirmed: %s" inv;
               let target = Entry.target ~uuid ~type_:target_type ~file_name:loc.file in
               let certification = Entry.certification true in
               let certificate_entry = entry_certificate ~target ~certification in
               Some certificate_entry
             | Unconfirmed ->
               incr cnt_unconfirmed;
-              M.warn ~category:Witness ~loc "invariant unconfirmed: %s" inv;None
+              M.warn ~category:Witness ~loc:msgLoc "invariant unconfirmed: %s" inv;None
             | Refuted ->
               incr cnt_refuted;
-              M.error ~category:Witness ~loc "invariant refuted: %s" inv;
+              M.error ~category:Witness ~loc:msgLoc "invariant refuted: %s" inv;
               let target = Entry.target ~uuid ~type_:target_type ~file_name:loc.file in
               let certification = Entry.certification false in
               let certificate_entry = entry_certificate ~target ~certification in
               Some certificate_entry
             | ParseError ->
               incr cnt_error;
-              M.error ~category:Witness ~loc "CIL couldn't parse invariant: %s" inv;
-              M.info ~category:Witness ~loc "invariant has undefined variables or side effects: %s" inv;
+              M.error ~category:Witness ~loc:msgLoc "CIL couldn't parse invariant: %s" inv;
+              M.info ~category:Witness ~loc:msgLoc "invariant has undefined variables or side effects: %s" inv;
               None
->>>>>>> 8a47991f
           end
         | Error e ->
           incr cnt_error;
-<<<<<<< HEAD
-          Errormsg.log "\n"; (* CIL prints garbage without \n before *)
           M.error ~category:Witness ~loc:msgLoc "Frontc couldn't parse invariant: %s" inv;
           M.info ~category:Witness ~loc:msgLoc "invariant has invalid syntax: %s" inv;
-=======
-          M.error ~category:Witness ~loc "Frontc couldn't parse invariant: %s" inv;
-          M.info ~category:Witness ~loc "invariant has invalid syntax: %s" inv;
           None
       in
 
@@ -640,13 +477,14 @@
         let loc = loc_of_location loop_invariant.location in
         let inv = loop_invariant.loop_invariant.string in
         let entry_certificate = Entry.loop_invariant_certificate in
+        let msgLoc: M.Location.t = CilLocation loc in
 
         match Locator.find_opt locator loc with
         | Some lvars ->
           validate_lvars_invariant ~entry_certificate ~loc ~lvars inv
         | None ->
           incr cnt_error;
-          M.warn ~category:Witness ~loc "couldn't locate invariant: %s" inv;
+          M.warn ~category:Witness ~loc:msgLoc "couldn't locate invariant: %s" inv;
           None
       in
 
@@ -655,6 +493,7 @@
         let pre = precondition_loop_invariant.precondition.string in
         let inv = precondition_loop_invariant.loop_invariant.string in
         let entry_certificate = Entry.precondition_loop_invariant_certificate in
+        let msgLoc: M.Location.t = CilLocation loc in
 
         match Locator.find_opt locator loc with
         | Some lvars ->
@@ -675,28 +514,28 @@
                   else
                     false
                 | Error e ->
-                  M.error ~category:Witness ~loc "CIL couldn't parse precondition: %s" inv;
-                  M.info ~category:Witness ~loc "precondition has undefined variables or side effects: %s" inv;
+                  M.error ~category:Witness ~loc:msgLoc "CIL couldn't parse precondition: %s" inv;
+                  M.info ~category:Witness ~loc:msgLoc "precondition has undefined variables or side effects: %s" inv;
                   false
               in
 
               let lvars = LvarS.filter precondition_holds lvars in
               if LvarS.is_empty lvars then (
                 incr cnt_unchecked;
-                M.warn ~category:Witness ~loc "precondition never definitely holds: %s" pre;
+                M.warn ~category:Witness ~loc:msgLoc "precondition never definitely holds: %s" pre;
                 None
               )
               else
                 validate_lvars_invariant ~entry_certificate ~loc ~lvars inv
             | Error e ->
               incr cnt_error;
-              M.error ~category:Witness ~loc "Frontc couldn't parse precondition: %s" pre;
-              M.info ~category:Witness ~loc "precondition has invalid syntax: %s" pre;
+              M.error ~category:Witness ~loc:msgLoc "Frontc couldn't parse precondition: %s" pre;
+              M.info ~category:Witness ~loc:msgLoc "precondition has invalid syntax: %s" pre;
               None
           end
         | None ->
           incr cnt_error;
-          M.warn ~category:Witness ~loc "couldn't locate invariant: %s" inv;
+          M.warn ~category:Witness ~loc:msgLoc "couldn't locate invariant: %s" inv;
           None
       in
 
@@ -720,7 +559,6 @@
         | Error (`Msg e) ->
           incr cnt_error;
           M.info_noloc ~category:Witness "couldn't parse entry: %s" e;
->>>>>>> 8a47991f
           yaml_entry :: yaml_entries'
       ) [] yaml_entries
     in
