--- conflicted
+++ resolved
@@ -610,10 +610,7 @@
     %> f (ContextUtil.should_keep ~isAttr:GobContext ~keepOption:"ana.base.context.non-ptr" ~removeAttr:"base.no-non-ptr" ~keepAttr:"base.non-ptr" fd) drop_non_ptrs
     %> f (ContextUtil.should_keep ~isAttr:GobContext ~keepOption:"ana.base.context.int" ~removeAttr:"base.no-int" ~keepAttr:"base.int" fd) drop_ints
     %> f (ContextUtil.should_keep ~isAttr:GobContext ~keepOption:"ana.base.context.interval" ~removeAttr:"base.no-interval" ~keepAttr:"base.interval" fd) drop_interval
-<<<<<<< HEAD
-=======
     %> f (ContextUtil.should_keep ~isAttr:GobContext ~keepOption:"ana.base.context.interval_set" ~removeAttr:"base.no-interval_set" ~keepAttr:"base.interval_set" fd) drop_intervalSet
->>>>>>> be360d1c
 
   let convertToQueryLval x =
     let rec offsNormal o =
@@ -2288,13 +2285,8 @@
       in
       let rv = ensure_not_zero @@ eval_rv ask ctx.global ctx.local value in
       let t = Cilfacade.typeOf value in
-<<<<<<< HEAD
       set ~ctx ~t_override:t ask ctx.global ctx.local (AD.from_var !longjmp_return) t rv
       (* Not rasing Deadcode here, deadcode is raised at a higher level! *)
-=======
-      set ~ctx ~t_override:t (Analyses.ask_of_ctx ctx) ctx.global ctx.local (return_var ()) t rv
-      (* Not rasing Deadode here, deadcode is raised at a higher level! *)
->>>>>>> be360d1c
     | _, _ ->
       let st =
         special_unknown_invalidate ctx (Analyses.ask_of_ctx ctx) gs st f args
@@ -2354,11 +2346,7 @@
         let tainted = f_ask.f Q.MayBeTainted in
         if M.tracing then M.trace "taintPC" "combine for %s in base: tainted: %a\n" f.svar.vname Q.LS.pretty tainted;
         if M.tracing then M.trace "taintPC" "combine base:\ncaller: %a\ncallee: %a\n" CPA.pretty st.cpa CPA.pretty fun_st.cpa;
-<<<<<<< HEAD
         if Q.LS.is_top tainted then
-=======
-        if (Q.LS.is_top tainted) then
->>>>>>> be360d1c
           let cpa_local = CPA.filter (fun x _ -> not (is_global ask x)) st.cpa in
           let cpa' = CPA.fold CPA.add cpa_noreturn cpa_local in (* add cpa_noreturn to cpa_local *)
           if M.tracing then M.trace "taintPC" "combined: %a\n" CPA.pretty cpa';
@@ -2366,18 +2354,12 @@
         else
           (* remove variables from caller cpa, that are global and not in the callee cpa *)
           let cpa_caller = CPA.filter (fun x _ -> (not (is_global ask x)) || CPA.mem x fun_st.cpa) st.cpa in
-<<<<<<< HEAD
           if M.tracing then M.trace "taintPC" "cpa_caller: %a\n" CPA.pretty cpa_caller;
           (* add variables from callee that are not in caller yet *)
           let cpa_new = CPA.filter (fun x _ -> not (CPA.mem x cpa_caller)) cpa_noreturn in
           if M.tracing then M.trace "taintPC" "cpa_new: %a\n" CPA.pretty cpa_new;
           let cpa_caller' = CPA.fold CPA.add cpa_new cpa_caller in
           if M.tracing then M.trace "taintPC" "cpa_caller': %a\n" CPA.pretty cpa_caller';
-=======
-          (* add variables from callee that are not in caller yet *)
-          let cpa_new = CPA.filter (fun x _ -> not (CPA.mem x cpa_caller)) cpa_noreturn in
-          let cpa_caller' = CPA.fold CPA.add cpa_new cpa_caller in
->>>>>>> be360d1c
           (* remove lvals from the tainted set that correspond to variables for which we just added a new mapping from the callee*)
           let tainted = Q.LS.filter (fun (v, _) ->  not (CPA.mem v cpa_new)) tainted in
           let st_combined = combine_st ctx {st with cpa = cpa_caller'} fun_st tainted in
