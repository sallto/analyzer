open Prelude.Ana
open Analyses
open GobConfig
open BaseUtil
module Q = Queries

module IdxDom = ValueDomain.IndexDomain

module VD     = BaseDomain.VD
module CPA    = BaseDomain.CPA
module BaseComponents = BaseDomain.BaseComponents

open CommonPriv


module type S =
sig
  module D: Lattice.S
  module G: Lattice.S
  module V: Printable.S

  val startstate: unit -> D.t

  val read_global: Q.ask -> (V.t -> G.t) -> BaseComponents (D).t -> varinfo -> VD.t

  (* [invariant]: Check if we should avoid producing a side-effect, such as updates to
   * the state when following conditional guards. *)
  val write_global: ?invariant:bool -> Q.ask -> (V.t -> G.t) -> (V.t -> G.t -> unit) -> BaseComponents (D).t -> varinfo -> VD.t -> BaseComponents (D).t

  val lock: Q.ask -> (V.t -> G.t) -> BaseComponents (D).t -> LockDomain.Addr.t -> BaseComponents (D).t
  val unlock: Q.ask -> (V.t -> G.t) -> (V.t -> G.t -> unit) -> BaseComponents (D).t -> LockDomain.Addr.t -> BaseComponents (D).t

  val sync: Q.ask -> (V.t -> G.t) -> (V.t -> G.t -> unit) -> BaseComponents (D).t -> [`Normal | `Join | `Return | `Init | `Thread] -> BaseComponents (D).t

  val escape: Q.ask -> (V.t -> G.t) -> (V.t -> G.t -> unit) -> BaseComponents (D).t -> EscapeDomain.EscapedVars.t -> BaseComponents (D).t
  val enter_multithreaded: Q.ask -> (V.t -> G.t) -> (V.t -> G.t -> unit) -> BaseComponents (D).t -> BaseComponents (D).t
  val threadenter: Q.ask -> BaseComponents (D).t -> BaseComponents (D).t
  val iter_sys_vars: (V.t -> G.t) -> VarQuery.t -> V.t VarQuery.f -> unit
  val invariant_global: (V.t -> G.t) -> V.t -> Invariant.t

  val thread_join: ?force:bool -> Q.ask -> (V.t -> G.t) -> Cil.exp -> BaseComponents (D).t -> BaseComponents (D).t
  val thread_return: Q.ask -> (V.t -> G.t) -> (V.t -> G.t -> unit) -> ThreadIdDomain.Thread.t -> BaseComponents (D).t -> BaseComponents (D).t

  val init: unit -> unit
  val finalize: unit -> unit
end

module NoFinalize =
struct
  let finalize () = ()
end

let old_threadenter (type d) ask (st: d BaseDomain.basecomponents_t) =
  (* Copy-paste from Base make_entry *)
  let globals = CPA.filter (fun k v -> is_global ask k) st.cpa in
  (* let new_cpa = if !GU.earlyglobs || ThreadFlag.is_multi ctx.ask then CPA.filter (fun k v -> is_private ctx.ask ctx.local k) globals else globals in *)
  let new_cpa = globals in
  {st with cpa = new_cpa}

let startstate_threadenter (type d) (startstate: unit -> d) ask (st: d BaseDomain.basecomponents_t) =
  {st with cpa = CPA.bot (); priv = startstate ()}

(* No Privatization *)
module NonePriv: S =
struct
  include NoFinalize

  module G = BaseDomain.VD
  module V = VarinfoV
  module D = Lattice.Unit

  let init () = ()

  let startstate () = ()

  let lock ask getg st m = st
  let unlock ask getg sideg st m = st

  let escape ask getg sideg st escaped = st
  let enter_multithreaded ask getg sideg st = st
  let threadenter = old_threadenter

  let iter_sys_vars getg vq vf =
    match vq with
    | VarQuery.Global g -> vf g
    | _ -> ()


  let read_global ask getg (st: BaseComponents (D).t) x =
    getg x

  let write_global ?(invariant=false) ask getg sideg (st: BaseComponents (D).t) x v =
    if invariant then (
      (* Do not impose invariant, will not hold without privatization *)
      if M.tracing then M.tracel "set" ~var:x.vname "update_one_addr: BAD! effect = '%B', or else is private! \n" (not invariant);
      st
    )
    else (
      (* Here, an effect should be generated, but we add it to the local
      * state, waiting for the sync function to publish it. *)
      (* Copied from MainFunctor.update_variable *)
      if ((get_bool "exp.volatiles_are_top") && (is_always_unknown x)) then
        {st with cpa = CPA.add x (VD.top ()) st.cpa}
      else
        {st with cpa = CPA.add x v st.cpa}
    )

  let sync ask getg sideg (st: BaseComponents (D).t) reason =
    (* For each global variable, we create the side effect *)
    let side_var (v: varinfo) (value) (st: BaseComponents (D).t) =
      if M.tracing then M.traceli "globalize" ~var:v.vname "Tracing for %s\n" v.vname;
      let res =
        if is_global ask v then begin
          if M.tracing then M.tracec "globalize" "Publishing its value: %a\n" VD.pretty value;
          sideg v value;
          {st with cpa = CPA.remove v st.cpa}
        end else
          st
      in
      if M.tracing then M.traceu "globalize" "Done!\n";
      res
    in
    (* We fold over the local state, and side effect the globals *)
    CPA.fold side_var st.cpa st

<<<<<<< HEAD
  let invariant_global getg g =
    ValueDomain.invariant_global getg g
=======
  let thread_join ?(force=false) ask get e st = st
  let thread_return ask get set tid st = st
>>>>>>> 85dc84e8
end

module PerMutexPrivBase =
struct
  include NoFinalize
  include ConfCheck.RequireMutexActivatedInit
  include MutexGlobals
  include Protection

  module D = Lattice.Unit
  module G = CPA

  let startstate () = ()

  let get_m_with_mutex_inits ask getg m =
    let get_m = getg (V.mutex m) in
    let get_mutex_inits = getg V.mutex_inits in
    let is_in_Gm x _ = is_protected_by ask m x in
    let get_mutex_inits' = CPA.filter is_in_Gm get_mutex_inits in
    if M.tracing then M.tracel "priv" "get_m_with_mutex_inits %a:\n  get_m: %a\n  get_mutex_inits: %a\n  get_mutex_inits': %a\n" LockDomain.Addr.pretty m CPA.pretty get_m CPA.pretty get_mutex_inits CPA.pretty get_mutex_inits';
    CPA.join get_m get_mutex_inits'

  (** [get_m_with_mutex_inits] optimized for implementation-specialized [read_global]. *)
  let get_mutex_global_x_with_mutex_inits getg x =
    let get_mutex_global_x = getg (V.global x) in
    let get_mutex_inits = getg V.mutex_inits in
    match CPA.find_opt x get_mutex_global_x, CPA.find_opt x get_mutex_inits with
      | Some v1, Some v2 -> Some (VD.join v1 v2)
      | Some v, None
      | None, Some v -> Some v
      | None, None -> None

  let escape ask getg sideg (st: BaseComponents (D).t) escaped =
    let escaped_cpa = CPA.filter (fun x _ -> EscapeDomain.EscapedVars.mem x escaped) st.cpa in
    sideg V.mutex_inits escaped_cpa;

    let cpa' = CPA.fold (fun x v acc ->
        if EscapeDomain.EscapedVars.mem x escaped (* && is_unprotected ask x *) then (
          if M.tracing then M.tracel "priv" "ESCAPE SIDE %a = %a\n" d_varinfo x VD.pretty v;
          sideg (V.global x) (CPA.singleton x v);
          CPA.remove x acc
        )
        else
          acc
      ) st.cpa st.cpa
    in
    {st with cpa = cpa'}

  let enter_multithreaded ask getg sideg (st: BaseComponents (D).t) =
    let global_cpa = CPA.filter (fun x _ -> is_global ask x) st.cpa in
    sideg V.mutex_inits global_cpa;

    let cpa' = CPA.fold (fun x v acc ->
        if is_global ask x (* && is_unprotected ask x *) then (
          if M.tracing then M.tracel "priv" "enter_multithreaded remove %a\n" d_varinfo x;
          if M.tracing then M.tracel "priv" "ENTER MULTITHREADED SIDE %a = %a\n" d_varinfo x VD.pretty v;
          sideg (V.global x) (CPA.singleton x v);
          CPA.remove x acc
        )
        else
          acc
      ) st.cpa st.cpa
    in
    {st with cpa = cpa'}

  let threadenter = old_threadenter

  let thread_join ?(force=false) ask get e st = st
  let thread_return ask get set tid st = st
end

module PerMutexOplusPriv: S =
struct
  include PerMutexPrivBase

  let read_unprotected_global getg x =
    let get_mutex_global_x = get_mutex_global_x_with_mutex_inits getg x in
    get_mutex_global_x |? VD.bot ()

  let read_global ask getg (st: BaseComponents (D).t) x =
    if is_unprotected ask x then
      read_unprotected_global getg x
    else
      CPA.find x st.cpa
  (* let read_global ask getg cpa x =
    let (cpa', v) as r = read_global ask getg cpa x in
    ignore (Pretty.printf "READ GLOBAL %a (%a, %B) = %a\n" d_varinfo x CilType.Location.pretty !Tracing.current_loc (is_unprotected ask x) VD.pretty v);
    r *)
  let write_global ?(invariant=false) ask getg sideg (st: BaseComponents (D).t) x v =
    let cpa' = CPA.add x v st.cpa in
    if not invariant then
      sideg (V.global x) (CPA.singleton x v);
    (* Unlock after invariant will still side effect refined value from CPA, because cannot distinguish from non-invariant write. *)
    {st with cpa = cpa'}
  (* let write_global ask getg sideg cpa x v =
    let cpa' = write_global ask getg sideg cpa x v in
    ignore (Pretty.printf "WRITE GLOBAL %a %a = %a\n" d_varinfo x VD.pretty v CPA.pretty cpa');
    cpa' *)

  let lock ask getg (st: BaseComponents (D).t) m =
    if Locksets.(not (Lockset.mem m (current_lockset ask))) then (
      let get_m = get_m_with_mutex_inits ask getg m in
      (* Really we want is_unprotected, but pthread_cond_wait emits unlock-lock events,
         where our (necessary) original context still has the mutex,
         so the query would be on the wrong lockset.
         TODO: Fixing the event contexts is hard: https://github.com/goblint/analyzer/pull/487#discussion_r765905029.
         Therefore, just use _without to exclude the mutex we shouldn't have.
         In non-cond locks we don't have it anyway, so there's no difference.
         No other privatization uses is_unprotected, so this hack is only needed here. *)
      let is_in_V x _ = is_protected_by ask m x && is_unprotected_without ask x m in
      let cpa' = CPA.filter is_in_V get_m in
      if M.tracing then M.tracel "priv" "PerMutexOplusPriv.lock m=%a cpa'=%a\n" LockDomain.Addr.pretty m CPA.pretty cpa';
      {st with cpa = CPA.fold CPA.add cpa' st.cpa}
    )
    else
      st (* sound w.r.t. recursive lock *)

  let unlock ask getg sideg (st: BaseComponents (D).t) m =
    let is_in_Gm x _ = is_protected_by ask m x in
    let side_m_cpa = CPA.filter is_in_Gm st.cpa in
    if M.tracing then M.tracel "priv" "PerMutexOplusPriv.unlock m=%a side_m_cpa=%a\n" LockDomain.Addr.pretty m CPA.pretty side_m_cpa;
    sideg (V.mutex m) side_m_cpa;
    st

  let sync ask getg sideg (st: BaseComponents (D).t) reason =
    match reason with
    | `Join -> (* required for branched thread creation *)
      let global_cpa = CPA.filter (fun x _ -> is_global ask x && is_unprotected ask x) st.cpa in
      sideg V.mutex_inits global_cpa; (* must be like enter_multithreaded *)
      (* TODO: this makes mutex-oplus less precise in 28-race_reach/10-ptrmunge_racefree and 28-race_reach/trylock2_racefree, why? *)

      CPA.iter (fun x v ->
          (* TODO: is_unprotected - why breaks 02/11 init_mainfun? *)
          if is_global ask x && is_unprotected ask x then
            sideg (V.global x) (CPA.singleton x v)
        ) st.cpa;
      st
    | `Return
    | `Normal
    | `Init
    | `Thread ->
      st

  let invariant_global getg g =
    match g with
    | `Left _ -> (* mutex *)
      Invariant.none
    | `Right g' -> (* global *)
      ValueDomain.invariant_global (read_unprotected_global getg) g'
end

module PerMutexMeetPriv: S =
struct
  include PerMutexPrivBase

  let read_global ask getg (st: BaseComponents (D).t) x =
    if is_unprotected ask x then (
      let get_mutex_global_x = get_mutex_global_x_with_mutex_inits getg x in
      (* If the global is unprotected, all appropriate information should come via the appropriate globals, local value may be too small due to stale values surviving widening *)
      get_mutex_global_x |? VD.bot ()
    )
    else
      CPA.find x st.cpa
  let read_global ask getg st x =
    let v = read_global ask getg st x in
    if M.tracing then M.tracel "priv" "READ GLOBAL %a %B %a = %a\n" d_varinfo x (is_unprotected ask x) CPA.pretty st.cpa VD.pretty v;
    v
  let write_global ?(invariant=false) ask getg sideg (st: BaseComponents (D).t) x v =
    let cpa' =
      if is_unprotected ask x then
        st.cpa
      else
        CPA.add x v st.cpa
    in
    if not invariant then (
      if M.tracing then M.tracel "priv" "WRITE GLOBAL SIDE %a = %a\n" d_varinfo x VD.pretty v;
      sideg (V.global x) (CPA.singleton x v)
      (* Unlock after invariant will still side effect refined value (if protected) from CPA, because cannot distinguish from non-invariant write. *)
    );
    {st with cpa = cpa'}
  (* let write_global ask getg sideg cpa x v =
    let cpa' = write_global ask getg sideg cpa x v in
    ignore (Pretty.printf "WRITE GLOBAL %a %a = %a\n" d_varinfo x VD.pretty v CPA.pretty cpa');
    cpa' *)

  let lock (ask: Queries.ask) getg (st: BaseComponents (D).t) m =
    if Locksets.(not (Lockset.mem m (current_lockset ask))) then (
      let get_m = get_m_with_mutex_inits ask getg m in
      (* Additionally filter get_m in case it contains variables it no longer protects. *)
      let is_in_Gm x _ = is_protected_by ask m x in
      let get_m = CPA.filter is_in_Gm get_m in
      let long_meet m1 m2 = CPA.long_map2 VD.meet m1 m2 in
      let meet = long_meet st.cpa get_m in
      if M.tracing then M.tracel "priv" "LOCK %a:\n  get_m: %a\n  meet: %a\n" LockDomain.Addr.pretty m CPA.pretty get_m CPA.pretty meet;
      {st with cpa = meet}
    )
    else
      st (* sound w.r.t. recursive lock *)

  let unlock ask getg sideg (st: BaseComponents (D).t) m =
    let is_in_Gm x _ = is_protected_by ask m x in
    sideg (V.mutex m) (CPA.filter is_in_Gm st.cpa);
    let cpa' = CPA.fold (fun x v cpa ->
        if is_protected_by ask m x && is_unprotected_without ask x m then
          CPA.remove x cpa
          (* CPA.add x (VD.top ()) cpa *)
        else
          cpa
      ) st.cpa st.cpa
    in
    {st with cpa = cpa'}

  let sync ask getg sideg (st: BaseComponents (D).t) reason =
    match reason with
    | `Join -> (* required for branched thread creation *)
      let global_cpa = CPA.filter (fun x _ -> is_global ask x && is_unprotected ask x) st.cpa in
      sideg V.mutex_inits global_cpa; (* must be like enter_multithreaded *)

      let cpa' = CPA.fold (fun x v cpa ->
          if is_global ask x && is_unprotected ask x (* && not (VD.is_top v) *) then (
            if M.tracing then M.tracel "priv" "SYNC SIDE %a = %a\n" d_varinfo x VD.pretty v;
            sideg (V.global x) (CPA.singleton x v);
            CPA.remove x cpa
          )
          else (
            if M.tracing then M.tracel "priv" "SYNC NOSIDE %a = %a\n" d_varinfo x VD.pretty v;
            cpa
          )
        ) st.cpa st.cpa
      in
      {st with cpa = cpa'}
    | `Return
    | `Normal
    | `Init
    | `Thread ->
      st

  let invariant_global getg g =
    match g with
    | `Left _ -> (* mutex *)
      Invariant.none
    | `Right g' -> (* global *)
      ValueDomain.invariant_global (fun x ->
          let get_mutex_global_x = get_mutex_global_x_with_mutex_inits getg x in
          (* None is VD.top () *)
          get_mutex_global_x |? VD.bot ()
        ) g'
end

module PerMutexMeetTIDPriv: S =
struct
  include PerMutexPrivBase
  include PerMutexTidCommon(struct
      let exclude_not_started () = GobConfig.get_bool "ana.base.priv.not-started"
      let exclude_must_joined () = GobConfig.get_bool "ana.base.priv.must-joined"
    end)(CPA)

  let iter_sys_vars getg vq vf =
    match vq with
    | VarQuery.Global g -> vf (V.global g)
    | _ -> ()

  let long_meet m1 m2 = CPA.long_map2 VD.meet m1 m2

  let get_mutex_global_g_with_mutex_inits inits ask getg g =
    let get_mutex_global_g = get_relevant_writes_nofilter ask @@ G.mutex @@ getg (V.global g) in
    let r = if not inits then
        get_mutex_global_g
      else
        let get_mutex_inits = merge_all @@ G.mutex @@ getg V.mutex_inits in
        let get_mutex_inits' = CPA.singleton g (CPA.find g get_mutex_inits) in
        CPA.join get_mutex_global_g get_mutex_inits'
    in
    r

  let get_relevant_writes (ask:Q.ask) m v =
    let current = ThreadId.get_current ask in
    let must_joined = ask.f Queries.MustJoinedThreads in
    let is_in_Gm x _ = is_protected_by ask m x in
    GMutex.fold (fun k v acc ->
        if compatible ask current must_joined k then
          CPA.join acc (CPA.filter is_in_Gm v)
        else
          acc
      ) v (CPA.bot ())

  let get_m_with_mutex_inits inits ask getg m =
    let get_m = get_relevant_writes ask m (G.mutex @@ getg (V.mutex m)) in
    let r =
      if not inits then
        get_m
      else
        let get_mutex_inits = merge_all @@ G.mutex @@ getg V.mutex_inits in
        let is_in_Gm x _ = is_protected_by ask m x in
        let get_mutex_inits' = CPA.filter is_in_Gm get_mutex_inits in
        CPA.join get_m get_mutex_inits'
    in
    r

  let read_global ask getg (st: BaseComponents (D).t) x =
    let _,lmust,l = st.priv in
    let lm = LLock.global x in
    let tmp = get_mutex_global_g_with_mutex_inits (not (LMust.mem lm lmust)) ask getg x in
    let local_m = BatOption.default (CPA.bot ()) (L.find_opt lm l) in
    if is_unprotected ask x then
      (* We can not rely upon the old value here, it may be too small due to reuse at widening points (and or nice bot/top confusion) in Base *)
      CPA.find x (CPA.join tmp local_m)
    else
      CPA.find x (long_meet st.cpa (CPA.join tmp local_m))

  let read_global ask getg st x =
    let v = read_global ask getg st x in
    if M.tracing then M.tracel "priv" "READ GLOBAL %a %B %a = %a\n" d_varinfo x (is_unprotected ask x) CPA.pretty st.cpa VD.pretty v;
    v

  let write_global ?(invariant=false) ask getg sideg (st: BaseComponents (D).t) x v =
    let w,lmust,l = st.priv in
    let lm = LLock.global x in
    let cpa' =
      if is_unprotected ask x then
        st.cpa
      else
        CPA.add x v st.cpa
    in
    if M.tracing then M.tracel "priv" "WRITE GLOBAL SIDE %a = %a\n" d_varinfo x VD.pretty v;
    let tid = ThreadId.get_current ask in
    let sidev = GMutex.singleton tid (CPA.singleton x v) in
    let l' = L.add lm (CPA.singleton x v) l in
    sideg (V.global x) (G.create_global sidev);
    {st with cpa = cpa'; priv = (W.add x w,LMust.add lm lmust,l')}

  let lock (ask: Queries.ask) getg (st: BaseComponents (D).t) m =
    if Locksets.(not (Lockset.mem m (current_lockset ask))) then (
      let _,lmust,l = st.priv in
      let lm = LLock.mutex m in
      let get_m = get_m_with_mutex_inits (not (LMust.mem lm lmust)) ask getg m in
      let local_m = BatOption.default (CPA.bot ()) (L.find_opt lm l) in
      let is_in_Gm x _ = is_protected_by ask m x in
      let local_m = CPA.filter is_in_Gm local_m in
      let meet = long_meet st.cpa (CPA.join get_m local_m) in
      {st with cpa = meet}
    )
    else
      st (* sound w.r.t. recursive lock *)

  let unlock ask getg sideg (st: BaseComponents (D).t) m =
    let w,lmust,l = st.priv in
    let cpa' = CPA.fold (fun x v cpa ->
        if is_protected_by ask m x && is_unprotected_without ask x m then
          CPA.remove x cpa
        else
          cpa
      ) st.cpa st.cpa
    in
    let w' = W.filter (fun v -> not (is_unprotected_without ask v m)) w in
    let side_needed = W.exists (fun v -> is_protected_by ask m v) w in
    if not side_needed then
      {st with cpa = cpa'; priv = (w',lmust,l)}
    else
      let is_in_Gm x _ = is_protected_by ask m x in
      let tid = ThreadId.get_current ask in
      let sidev = GMutex.singleton tid (CPA.filter is_in_Gm st.cpa) in
      sideg (V.mutex m) (G.create_mutex sidev);
      let lm = LLock.mutex m in
      let l' = L.add lm (CPA.filter is_in_Gm st.cpa) l in
      {st with cpa = cpa'; priv = (w',LMust.add lm lmust,l')}

  let thread_join ?(force=false) (ask:Q.ask) getg exp (st: BaseComponents (D).t) =
    let w,lmust,l = st.priv in
    let tids = ask.f (Q.EvalThread exp) in
    if force then (
      if ConcDomain.ThreadSet.is_top tids then (
        M.info ~category:Unsound "Unknown thread ID assume-joined, privatization unsound"; (* TODO: something more sound *)
        st (* cannot find all thread IDs to join them all *)
      )
      else (
        (* fold throws if the thread set is top *)
        let tids' = ConcDomain.ThreadSet.diff tids (ask.f Q.MustJoinedThreads) in (* avoid unnecessary imprecision by force joining already must-joined threads, e.g. 46-apron2/04-other-assume-inprec *)
        let (lmust', l') = ConcDomain.ThreadSet.fold (fun tid (lmust, l) ->
            let lmust',l' = G.thread (getg (V.thread tid)) in
            (LMust.union lmust' lmust, L.join l l')
          ) tids' (lmust, l)
        in
        {st with priv = (w, lmust', l')}
      )
    )
    else (
      match ConcDomain.ThreadSet.elements tids with
      | [tid] ->
        let lmust',l' = G.thread (getg (V.thread tid)) in
        {st with priv = (w, LMust.union lmust' lmust, L.join l l')}
      | _ ->
        (* To match the paper more closely, one would have to join in the non-definite case too *)
        (* Given how we handle lmust (for initialization), doing this might actually be beneficial given that it grows lmust *)
        st
      | exception SetDomain.Unsupported _ ->
        (* elements throws if the thread set is top *)
        st
    )

  let thread_return ask getg sideg tid (st: BaseComponents (D).t) =
    let _,lmust,l = st.priv in
    sideg (V.thread tid) (G.create_thread (lmust,l));
    st

  let sync (ask:Q.ask) getg sideg (st: BaseComponents (D).t) reason =
    (* TODO: Is more needed here? *)
    st

  let escape ask getg sideg (st: BaseComponents (D).t) escaped =
    let escaped_cpa = CPA.filter (fun x _ -> EscapeDomain.EscapedVars.mem x escaped) st.cpa in
    let tid = ThreadId.get_current ask in
    let sidev = GMutex.singleton tid escaped_cpa in
    sideg V.mutex_inits (G.create_mutex sidev);
    let cpa' = CPA.fold (fun x v acc ->
        if EscapeDomain.EscapedVars.mem x escaped (* && is_unprotected ask x *) then (
          if M.tracing then M.tracel "priv" "ESCAPE SIDE %a = %a\n" d_varinfo x VD.pretty v;
          let sidev = GMutex.singleton tid (CPA.singleton x v) in
          sideg (V.global x) (G.create_global sidev);
          CPA.remove x acc
        )
        else
          acc
      ) st.cpa st.cpa
    in
    {st with cpa = cpa'}

  let enter_multithreaded ask getg sideg (st: BaseComponents (D).t) =
    let cpa = st.cpa in
    let cpa_side = CPA.filter (fun x _ -> is_global ask x) cpa in
    let tid = ThreadId.get_current ask in
    let sidev = GMutex.singleton tid cpa_side in
    sideg V.mutex_inits (G.create_mutex sidev);
    (* Introduction into local state not needed, will be read via initializer *)
    (* Also no side-effect to mutex globals needed, the value here will either by read via the initializer, *)
    (* or it will be locally overwitten and in LMust in which case these values are irrelevant anyway *)
    let cpa_local = CPA.filter (fun x _ -> not @@ is_global ask x) cpa in
    {st with cpa= cpa_local }

  let threadenter ask (st: BaseComponents (D).t): BaseComponents (D).t =
    (* Copy-paste from Base make_entry *)
    let globals = CPA.filter (fun k v -> is_global ask k) st.cpa in
    (* let new_cpa = if !GU.earlyglobs || ThreadFlag.is_multi ctx.ask then CPA.filter (fun k v -> is_private ctx.ask ctx.local k) globals else globals in *)
    let new_cpa = globals in
    let _,lmust,l = st.priv in
    {st with cpa = new_cpa; priv = (W.bot (),lmust,l)}

end


module type PerGlobalPrivParam =
sig
  (** Whether to also check unprotectedness by reads for extra precision. *)
  val check_read_unprotected: bool
end

(** Protection-Based Reading. *)
module ProtectionBasedPriv (Param: PerGlobalPrivParam): S =
struct
  include NoFinalize
  include ConfCheck.RequireMutexActivatedInit
  open Protection

  module P =
  struct
    include MustVars
    let name () = "P"
  end
  (* W is implicitly represented by CPA domain *)
  module D = P

  module G = VD
  module VUnprot =
  struct
    include VarinfoV (* [g]' *)
    let name () = "unprotected"
    let show x = show x ^ ":unprotected" (* distinguishable variant names for html *)
  end
  module VProt =
  struct
    include VarinfoV (* [g] *)
    let name () = "protected"
    let show x = show x ^ ":protected" (* distinguishable variant names for html *)
  end
  module V =
  struct
    include Printable.Either (VUnprot) (VProt)
    let unprotected x = `Left x
    let protected x = `Right x
  end

  let startstate () = P.empty ()

  let read_global ask getg (st: BaseComponents (D).t) x =
    if P.mem x st.priv then
      CPA.find x st.cpa
    else if is_unprotected ask x then
      getg (V.unprotected x) (* CPA unnecessary because all values in GUnprot anyway *)
    else
      VD.join (CPA.find x st.cpa) (getg (V.protected x))

  let write_global ?(invariant=false) ask getg sideg (st: BaseComponents (D).t) x v =
    if not invariant then (
      sideg (V.unprotected x) v;
      if !GU.earlyglobs then (* earlyglobs workaround for 13/60 *)
        sideg (V.protected x) v
        (* Unlock after invariant will still side effect refined value (if protected) from CPA, because cannot distinguish from non-invariant write since W is implicit. *)
    );
    if is_unprotected ask x then
      st
    else
      {st with cpa = CPA.add x v st.cpa; priv = P.add x st.priv}

  let lock ask getg st m = st

  let unlock ask getg sideg (st: BaseComponents (D).t) m =
    (* TODO: what about G_m globals in cpa that weren't actually written? *)
    CPA.fold (fun x v (st: BaseComponents (D).t) ->
        if is_protected_by ask m x then ( (* is_in_Gm *)
          (* Extra precision in implementation to pass tests:
             If global is read-protected by multiple locks,
             then inner unlock shouldn't yet publish. *)
          if not Param.check_read_unprotected || is_unprotected_without ask ~write:false x m then
            sideg (V.protected x) v;

          if is_unprotected_without ask x m then (* is_in_V' *)
            {st with cpa = CPA.remove x st.cpa; priv = P.remove x st.priv}
          else
            st
        )
        else
          st
      ) st.cpa st

  let sync ask getg sideg (st: BaseComponents (D).t) reason =
    match reason with
    | `Join -> (* required for branched thread creation *)
      CPA.fold (fun x v (st: BaseComponents (D).t) ->
          if is_global ask x && is_unprotected ask x then (
            sideg (V.unprotected x) v;
            sideg (V.protected x) v; (* must be like enter_multithreaded *)
            {st with cpa = CPA.remove x st.cpa; priv = P.remove x st.priv}
          )
          else
            st
        ) st.cpa st
    | `Return
    | `Normal
    | `Init
    | `Thread ->
      st

  let escape ask getg sideg (st: BaseComponents (D).t) escaped =
    let cpa' = CPA.fold (fun x v acc ->
        if EscapeDomain.EscapedVars.mem x escaped then (
          sideg (V.unprotected x) v;
          sideg (V.protected x) v;
          CPA.remove x acc
        )
        else
          acc
      ) st.cpa st.cpa
    in
    {st with cpa = cpa'}

  let enter_multithreaded ask getg sideg (st: BaseComponents (D).t) =
    CPA.fold (fun x v (st: BaseComponents (D).t) ->
        if is_global ask x then (
          sideg (V.unprotected x) v;
          sideg (V.protected x) v;
          {st with cpa = CPA.remove x st.cpa; priv = P.remove x st.priv}
        )
        else
          st
      ) st.cpa st

  let threadenter = startstate_threadenter startstate

  let thread_join ?(force=false) ask get e st = st
  let thread_return ask get set tid st = st

  let iter_sys_vars getg vq vf =
    match vq with
    | VarQuery.Global g ->
      vf (V.unprotected g);
      vf (V.protected g);
    | _ -> ()

  let invariant_global getg g =
    match g with
    | `Left g' -> (* unprotected *)
      ValueDomain.invariant_global (fun g -> getg (V.unprotected g)) g'
    | `Right g -> (* protected *)
      Invariant.none
end

module AbstractLockCenteredGBase (WeakRange: Lattice.S) (SyncRange: Lattice.S) =
struct
  open Locksets

  module GWeak =
  struct
    include MapDomain.MapBot (Lockset) (WeakRange)
    let name () = "weak"
  end
  module GSync =
  struct
    include MapDomain.MapBot (Lockset) (SyncRange)
    let name () = "synchronized"
  end
  module G =
  struct
    (* weak: G -> (2^M -> WeakRange) *)
    (* sync: M -> (2^M -> SyncRange) *)
    include Lattice.Lift2 (GWeak) (GSync) (Printable.DefaultNames)

    let weak = function
      | `Bot -> GWeak.bot ()
      | `Lifted1 x -> x
      | _ -> failwith "AbstractLockCenteredGBase.weak"
    let sync = function
      | `Bot -> GSync.bot ()
      | `Lifted2 x -> x
      | _ -> failwith "AbstractLockCenteredGBase.sync"
    let create_weak weak = `Lifted1 weak
    let create_sync sync = `Lifted2 sync
  end
end

module type WeakRangeS =
sig
  include Lattice.S
  val fold_weak: (VD.t -> 'a -> 'a) -> t -> 'a -> 'a
  (** Fold over all values represented by weak range. *)
end

module AbstractLockCenteredBase (WeakRange: WeakRangeS) (SyncRange: Lattice.S) =
struct
  include AbstractLockCenteredGBase (WeakRange) (SyncRange)
  include MutexGlobals

  let invariant_global getg g =
    match g with
    | `Left _ -> (* mutex *)
      Invariant.none
    | `Right g' -> (* global *)
      ValueDomain.invariant_global (fun x ->
          GWeak.fold (fun s' tm acc ->
              WeakRange.fold_weak VD.join tm acc
            ) (G.weak (getg (V.global x))) (VD.bot ())
        ) g'
end

module LockCenteredBase =
struct
  module VD =
  struct
    include VD

    let fold_weak f v a = f v a
  end

  (* weak: G -> (2^M -> D) *)
  (* sync: M -> (2^M -> (G -> D)) *)
  include AbstractLockCenteredBase (VD) (CPA)
end

module MinePrivBase =
struct
  include NoFinalize
  include ConfCheck.RequireMutexPathSensInit
  include MutexGlobals (* explicit not needed here because G is Prod anyway? *)

  let thread_join ?(force=false) ask get e st = st
  let thread_return ask get set tid st = st
end

module MineNaivePrivBase =
struct
  include MinePrivBase

  module D = Lattice.Unit

  let startstate () = ()
  let escape ask getg sideg st escaped = st
  let enter_multithreaded ask getg sideg (st: BaseComponents (D).t) = st
  let threadenter = old_threadenter
end

module MinePriv: S =
struct
  include MineNaivePrivBase
  open Locksets

  module Thread = ThreadIdDomain.Thread
  module ThreadMap =
  struct
    include MapDomain.MapBot (Thread) (VD)

    let fold_weak f m a = fold (fun _ v a -> f v a) m a
  end

  (* weak: G -> (2^M -> (T -> D)) *)
  (* sync: M -> (2^M -> (G -> D)) *)
  include AbstractLockCenteredBase (ThreadMap) (CPA)

  let global_init_thread = RichVarinfo.single ~name:"global_init"
  let current_thread (ask: Q.ask): Thread.t =
    if !GU.global_initialization then
      ThreadIdDomain.Thread.threadinit (global_init_thread ()) ~multiple:false
    else
      ThreadId.get_current_unlift ask

  let read_global ask getg (st: BaseComponents (D).t) x =
    let s = current_lockset ask in
    GWeak.fold (fun s' tm acc ->
        if Lockset.disjoint s s' then
          ThreadMap.fold (fun t' v acc ->
              VD.join v acc
            ) tm acc
        else
          acc
      ) (G.weak (getg (V.global x))) (CPA.find x st.cpa)

  let write_global ?(invariant=false) ask getg sideg (st: BaseComponents (D).t) x v =
    let s = current_lockset ask in
    let t = current_thread ask in
    let cpa' = CPA.add x v st.cpa in
    if not invariant && not (!GU.earlyglobs && is_excluded_from_earlyglobs x) then
      sideg (V.global x) (G.create_weak (GWeak.singleton s (ThreadMap.singleton t v)));
    (* Unlock after invariant will not side effect refined value from weak, because it's not side effected there. *)
    {st with cpa = cpa'}

  let lock ask getg (st: BaseComponents (D).t) m =
    let s = current_lockset ask in
    let cpa' = GSync.fold (fun s' cpa' acc ->
        if Lockset.disjoint s s' then
          CPA.join cpa' acc
        else
          acc
      ) (G.sync (getg (V.mutex m))) st.cpa
    in
    {st with cpa = cpa'}

  let unlock ask getg sideg (st: BaseComponents (D).t) m =
    let s = Lockset.remove m (current_lockset ask) in
    let t = current_thread ask in
    let side_cpa = CPA.filter (fun x _ ->
        GWeak.fold (fun s' tm acc ->
            (* TODO: swap 2^M and T partitioning for lookup by t here first? *)
            let v = ThreadMap.find t tm in
            (Lockset.mem m s' && not (VD.is_bot v)) || acc
          ) (G.weak (getg (V.global x))) false
      ) st.cpa
    in
    sideg (V.mutex m) (G.create_sync (GSync.singleton s side_cpa));
    st

  let sync ask getg sideg (st: BaseComponents (D).t) reason =
    match reason with
    | `Return
    | `Normal
    | `Join (* TODO: no problem with branched thread creation here? *)
    | `Init
    | `Thread ->
      st
end

module MineNoThreadPriv: S =
struct
  include MineNaivePrivBase
  include LockCenteredBase
  open Locksets

  let read_global ask getg (st: BaseComponents (D).t) x =
    let s = current_lockset ask in
    GWeak.fold (fun s' v acc ->
        if Lockset.disjoint s s' then
          VD.join v acc
        else
          acc
      ) (G.weak (getg (V.global x))) (CPA.find x st.cpa)

  let write_global ?(invariant=false) ask getg sideg (st: BaseComponents (D).t) x v =
    let s = current_lockset ask in
    let cpa' = CPA.add x v st.cpa in
    if not invariant && not (!GU.earlyglobs && is_excluded_from_earlyglobs x) then
      sideg (V.global x) (G.create_weak (GWeak.singleton s v));
    (* Unlock after invariant will not side effect refined value from weak, because it's not side effected there. *)
    {st with cpa = cpa'}

  let lock ask getg (st: BaseComponents (D).t) m =
    let s = current_lockset ask in
    let cpa' = GSync.fold (fun s' cpa' acc ->
        if Lockset.disjoint s s' then
          CPA.join cpa' acc
        else
          acc
      ) (G.sync (getg (V.mutex m))) st.cpa
    in
    {st with cpa = cpa'}

  let unlock ask getg sideg (st: BaseComponents (D).t) m =
    let s = Lockset.remove m (current_lockset ask) in
    let side_cpa = CPA.filter (fun x _ ->
        GWeak.fold (fun s' v acc ->
            (Lockset.mem m s' && not (VD.is_bot v)) || acc
          ) (G.weak (getg (V.global x))) false
      ) st.cpa
    in
    sideg (V.mutex m) (G.create_sync (GSync.singleton s side_cpa));
    st

  let sync ask getg sideg (st: BaseComponents (D).t) reason =
    match reason with
    | `Return
    | `Normal
    | `Join (* TODO: no problem with branched thread creation here? *)
    | `Init
    | `Thread ->
      st
end

module type MineWPrivParam =
sig
  (** Whether to side effect global inits to match our traces paper scenario. *)
  val side_effect_global_init: bool
end

(** Interference-Based Reading? Side-effecting Mine using W set. *)
module MineWPriv (Param: MineWPrivParam): S =
struct
  include MinePrivBase
  include LockCenteredBase
  open Locksets

  module W =
  struct
    include SetDomain.ToppedSet (Basetype.Variables) (struct let topname = "All variables" end)
    let name () = "W"
  end
  module D = W

  let startstate () = W.empty ()

  let read_global ask getg (st: BaseComponents (D).t) x =
    let s = current_lockset ask in
    GWeak.fold (fun s' v acc ->
        if Lockset.disjoint s s' then
          VD.join v acc
        else
          acc
      ) (G.weak (getg (V.global x))) (CPA.find x st.cpa)

  let write_global ?(invariant=false) ask getg sideg (st: BaseComponents (D).t) x v =
    let s = current_lockset ask in
    let cpa' = CPA.add x v st.cpa in
    if not invariant && not (!GU.earlyglobs && is_excluded_from_earlyglobs x) then
      sideg (V.global x) (G.create_weak (GWeak.singleton s v));
    let w' = if not invariant then
        W.add x st.priv
      else
        st.priv (* No need to add invariant to W because it doesn't matter for reads after invariant, only unlocks. *)
    in
    {st with cpa = cpa'; priv = w'}

  let lock ask getg (st: BaseComponents (D).t) m =
    let s = current_lockset ask in
    let cpa' = GSync.fold (fun s' cpa' acc ->
        if Lockset.disjoint s s' then
          CPA.join cpa' acc
        else
          acc
      ) (G.sync (getg (V.mutex m))) st.cpa
    in
    {st with cpa = cpa'}

  let unlock ask getg sideg (st: BaseComponents (D).t) m =
    let s = Lockset.remove m (current_lockset ask) in
    let is_in_W x _ = W.mem x st.priv in
    let side_cpa = CPA.filter is_in_W st.cpa in
    sideg (V.mutex m) (G.create_sync (GSync.singleton s side_cpa));
    st

  let sync ask getg sideg (st: BaseComponents (D).t) reason =
    match reason with
    | `Return
    | `Normal
    | `Join (* TODO: no problem with branched thread creation here? *)
    | `Init
    | `Thread ->
      st

  let escape ask getg sideg st escaped = st (* TODO: do something here when side_effect_global_init? *)
  let enter_multithreaded ask getg sideg (st: BaseComponents (D).t) =
    if Param.side_effect_global_init then (
      CPA.fold (fun x v (st: BaseComponents (D).t) ->
          if is_global ask x then (
            sideg (V.global x) (G.create_weak (GWeak.singleton (Lockset.empty ()) v));
            {st with priv = W.add x st.priv} (* TODO: is this add necessary? *)
          )
          else
            st
        ) st.cpa st
    )
    else
      st

  let threadenter =
    if Param.side_effect_global_init then
      startstate_threadenter startstate
    else
      old_threadenter
end

module LockCenteredD =
struct
  open Locksets

  module DV =
  struct
    include MapDomain.MapBot_LiftTop (Lock) (MustVars)
    let name () = "V"
  end

  module L =
  struct
    include MapDomain.MapBot_LiftTop (Lock) (MinLocksets)
    let name () = "L"
  end
end

(** Lock-Centered Reading. *)
module LockCenteredPriv: S =
struct
  include MinePrivBase
  include LockCenteredBase
  open Locksets

  open LockCenteredD
  module D = Lattice.Prod (DV) (L)

  let startstate () = (DV.bot (), L.bot ())

  let lockset_init = Lockset.top ()

  let distr_init getg x v =
    if get_bool "exp.priv-distr-init" then
      let v_init = GWeak.find lockset_init (G.weak (getg (V.global x))) in
      VD.join v v_init
    else
      v

  let read_global ask getg (st: BaseComponents (D).t) x =
    let s = current_lockset ask in
    let (vv, l) = st.priv in
    let d_cpa = CPA.find x st.cpa in
    let d_sync = L.fold (fun m bs acc ->
        if not (MustVars.mem x (DV.find m vv)) then
          let syncs = G.sync (getg (V.mutex m)) in
          MinLocksets.fold (fun b acc ->
              GSync.fold (fun s' cpa' acc ->
                  if Lockset.disjoint b s' then
                    let v = CPA.find x cpa' in
                    VD.join v acc
                  else
                    acc
                ) syncs acc
            ) bs acc
        else
          acc
      ) l (VD.bot ())
    in
    let weaks = G.weak (getg (V.global x)) in
    let d_weak = GWeak.fold (fun s' v acc ->
        if Lockset.disjoint s s' then
          VD.join v acc
        else
          acc
      ) weaks (VD.bot ())
    in
    let d_init =
      if DV.exists (fun m cached -> MustVars.mem x cached) vv then
        VD.bot ()
      else
        GWeak.find lockset_init weaks
    in
    if M.tracing then M.trace "priv" "d_cpa: %a\n" VD.pretty d_cpa;
    if M.tracing then M.trace "priv" "d_sync: %a\n" VD.pretty d_sync;
    if M.tracing then M.trace "priv" "d_weak: %a\n" VD.pretty d_weak;
    if M.tracing then M.trace "priv" "d_init: %a\n" VD.pretty d_init;
    let d_weak = VD.join d_weak d_init in
    let d = VD.join d_cpa (VD.join d_sync d_weak) in
    d

  let write_global ?(invariant=false) ask getg sideg (st: BaseComponents (D).t) x v =
    let s = current_lockset ask in
    let (vv, l) = st.priv in
    let v' = L.fold (fun m _ acc ->
        DV.add m (MustVars.add x (DV.find m acc)) acc
      ) l vv
    in
    let cpa' = CPA.add x v st.cpa in
    if not invariant && not (!GU.earlyglobs && is_excluded_from_earlyglobs x) then (
      let v = distr_init getg x v in
      sideg (V.global x) (G.create_weak (GWeak.singleton s v))
      (* Unlock after invariant will still side effect refined value from CPA, because cannot distinguish from non-invariant write. *)
    );
    {st with cpa = cpa'; priv = (v', l)}

  let lock ask getg (st: BaseComponents (D).t) m =
    let s = current_lockset ask in
    let (v, l) = st.priv in
    let v' = DV.add m (MustVars.empty ()) v in
    let l' = L.add m (MinLocksets.singleton s) l in
    {st with priv = (v', l')}

  let unlock ask getg sideg (st: BaseComponents (D).t) m =
    let s = Lockset.remove m (current_lockset ask) in
    let is_in_G x _ = is_global ask x in
    let side_cpa = CPA.filter is_in_G st.cpa in
    let side_cpa = CPA.mapi (fun x v ->
        let v = distr_init getg x v in
        v
      ) side_cpa
    in
    sideg (V.mutex m) (G.create_sync (GSync.singleton s side_cpa));
    (* m stays in v, l *)
    st

  let sync ask getg sideg (st: BaseComponents (D).t) reason =
    match reason with
    | `Return
    | `Normal
    | `Join (* TODO: no problem with branched thread creation here? *)
    | `Init
    | `Thread ->
      st

  let escape ask getg sideg (st: BaseComponents (D).t) escaped =
    let cpa' = CPA.fold (fun x v acc ->
        if EscapeDomain.EscapedVars.mem x escaped then (
          sideg (V.global x) (G.create_weak (GWeak.singleton lockset_init v));
          CPA.remove x acc
        )
        else
          acc
      ) st.cpa st.cpa
    in
    {st with cpa = cpa'}

  let enter_multithreaded ask getg sideg (st: BaseComponents (D).t) =
    CPA.fold (fun x v (st: BaseComponents (D).t) ->
        if is_global ask x then (
          sideg (V.global x) (G.create_weak (GWeak.singleton lockset_init v));
          {st with cpa = CPA.remove x st.cpa}
        )
        else
          st
      ) st.cpa st

  let threadenter = startstate_threadenter startstate
end

module WriteCenteredBase =
struct
  open Locksets

  module GWeakW =
  struct
    include MapDomain.MapBot (Lockset) (VD)

    let fold_weak f m a = fold (fun _ v a -> f v a) m a
  end
  module GSyncW = MapDomain.MapBot (Lockset) (CPA)

  (* weak: G -> (S:2^M -> (W:2^M -> D)) *)
  (* sync: M -> (S:2^M -> (W:2^M -> (G -> D))) *)
  include AbstractLockCenteredBase (GWeakW) (GSyncW)
end

(** Write-Centered Reading. *)
module WriteCenteredPriv: S =
struct
  include MinePrivBase
  include WriteCenteredBase
  open Locksets

  open WriteCenteredD
  module D = Lattice.Prod (W) (P)

  let startstate () = (W.bot (), P.top ())

  let lockset_init = Lockset.top ()

  let distr_init getg x v =
    if get_bool "exp.priv-distr-init" then
      let v_init = GWeakW.find lockset_init (GWeak.find (Lockset.empty ()) (G.weak (getg (V.global x)))) in
      VD.join v v_init
    else
      v

  let read_global ask getg (st: BaseComponents (D).t) x =
    let s = current_lockset ask in
    let (w, p) = st.priv in
    let p_x = P.find x p in
    let d_cpa = CPA.find x st.cpa in
    let d_sync = Lockset.fold (fun m acc ->
        if MinLocksets.exists (fun s''' -> not (Lockset.mem m s''')) p_x then
          let syncs = G.sync (getg (V.mutex m)) in
          GSync.fold (fun s' gsyncw' acc ->
              if Lockset.disjoint s s' then
                GSyncW.fold (fun w' cpa' acc ->
                    if MinLocksets.exists (fun s'' -> Lockset.disjoint s'' w') p_x then
                      let v = CPA.find x cpa' in
                      VD.join v acc
                    else
                      acc
                  ) gsyncw' acc
              else
                acc
            ) syncs acc
        else
          acc
      ) s (VD.bot ())
    in
    let weaks = G.weak (getg (V.global x)) in
    let d_weak = GWeak.fold (fun s' gweakw' acc ->
        if Lockset.disjoint s s' then
          GWeakW.fold (fun w' v acc ->
              if MinLocksets.exists (fun s'' -> Lockset.disjoint s'' w') p_x then
                VD.join v acc
              else
                acc
            ) gweakw' acc
        else
          acc
      ) weaks (VD.bot ())
    in
    if M.tracing then M.trace "priv" "d_cpa: %a\n" VD.pretty d_cpa;
    if M.tracing then M.trace "priv" "d_sync: %a\n" VD.pretty d_sync;
    if M.tracing then M.trace "priv" "d_weak: %a\n" VD.pretty d_weak;
    let d = VD.join d_cpa (VD.join d_sync d_weak) in
    d

  let write_global ?(invariant=false) ask getg sideg (st: BaseComponents (D).t) x v =
    let s = current_lockset ask in
    let (w, p) = st.priv in
    let w' = if not invariant then
        W.add x (MinLocksets.singleton s) w
      else
        w (* No need to add invariant to W because it doesn't matter for reads after invariant, only unlocks. *)
    in
    let p' = P.add x (MinLocksets.singleton s) p in
    let p' = P.map (fun s' -> MinLocksets.add s s') p' in
    let cpa' = CPA.add x v st.cpa in
    if not invariant && not (!GU.earlyglobs && is_excluded_from_earlyglobs x) then (
      let v = distr_init getg x v in
      sideg (V.global x) (G.create_weak (GWeak.singleton s (GWeakW.singleton s v)))
    );
    (* TODO: publish all g under M_g? *)
    {st with cpa = cpa'; priv = (w', p')}

  let lock ask getg (st: BaseComponents (D).t) m = st

  let unlock ask getg sideg (st: BaseComponents (D).t) m =
    let s = Lockset.remove m (current_lockset ask) in
    let (w, p) = st.priv in
    let p' = P.map (fun s' -> MinLocksets.add s s') p in
    if M.tracing then M.traceli "priv" "unlock %a %a\n" Lock.pretty m CPA.pretty st.cpa;
    let side_gsyncw = CPA.fold (fun x v acc ->
        if is_global ask x then (
          let w_x = W.find x w in
          if M.tracing then M.trace "priv" "gsyncw %a %a %a\n" d_varinfo x VD.pretty v MinLocksets.pretty w_x;
          MinLocksets.fold (fun w acc ->
              let v = distr_init getg x v in
              GSyncW.add w (CPA.add x v (GSyncW.find w acc)) acc
            ) w_x acc
        ) else
          acc
      ) st.cpa (GSyncW.bot ())
    in
    if M.tracing then M.traceu "priv" "unlock %a %a\n" Lock.pretty m GSyncW.pretty side_gsyncw;
    sideg (V.mutex m) (G.create_sync (GSync.singleton s side_gsyncw));
    {st with priv = (w, p')}

  let sync ask getg sideg (st: BaseComponents (D).t) reason =
    match reason with
    | `Return
    | `Normal
    | `Join (* TODO: no problem with branched thread creation here? *)
    | `Init
    | `Thread ->
      st

  let escape ask getg sideg (st: BaseComponents (D).t) escaped =
    let s = current_lockset ask in
    CPA.fold (fun x v acc ->
        if EscapeDomain.EscapedVars.mem x escaped then (
          let (w, p) = st.priv in
          let p' = P.add x (MinLocksets.singleton s) p in
          sideg (V.global x) (G.create_weak (GWeak.singleton (Lockset.empty ()) (GWeakW.singleton lockset_init v)));
          {st with cpa = CPA.remove x st.cpa; priv = (w, p')}
        )
        else
          st
      ) st.cpa st

  let enter_multithreaded ask getg sideg (st: BaseComponents (D).t) =
    CPA.fold (fun x v (st: BaseComponents (D).t) ->
        if is_global ask x then (
          sideg (V.global x) (G.create_weak (GWeak.singleton (Lockset.empty ()) (GWeakW.singleton lockset_init v)));
          {st with cpa = CPA.remove x st.cpa}
        )
        else
          st
      ) st.cpa st

  let threadenter = startstate_threadenter startstate
end

(** Write-Centered Reading and Lock-Centered Reading combined. *)
module WriteAndLockCenteredPriv: S =
struct
  include MinePrivBase
  include WriteCenteredBase
  open Locksets

  open LockCenteredD
  open WriteCenteredD
  module D = Lattice.Prod (Lattice.Prod (W) (P)) (Lattice.Prod (DV) (L))

  let startstate () = ((W.bot (), P.top ()), (DV.bot (), L.bot ()))

  let lockset_init = Lockset.top ()

  let distr_init getg x v =
    if get_bool "exp.priv-distr-init" then
      let v_init = GWeakW.find lockset_init (GWeak.find (Lockset.empty ()) (G.weak (getg (V.global x)))) in
      VD.join v v_init
    else
      v

  let read_global ask getg (st: BaseComponents (D).t) x =
    let s = current_lockset ask in
    let ((w, p), (vv, l)) = st.priv in
    let p_x = P.find x p in
    let d_cpa = CPA.find x st.cpa in
    let d_m_sync = L.fold (fun m bs acc ->
        if not (MustVars.mem x (DV.find m vv)) then
          let syncs = G.sync (getg (V.mutex m)) in
          MinLocksets.fold (fun b acc ->
              GSync.fold (fun s' gsyncw' acc ->
                  if Lockset.disjoint b s' then
                    GSyncW.fold (fun w' cpa' acc ->
                        if MinLocksets.exists (fun s'' -> Lockset.disjoint s'' w') p_x then
                          let v = CPA.find x cpa' in
                          VD.join v acc
                        else
                          acc
                      ) gsyncw' acc
                  else
                    acc
                ) syncs acc
            ) bs acc
        else
          acc
      ) l (VD.bot ())
    in
    let weaks = G.weak (getg (V.global x)) in
    let d_m_weak = GWeak.fold (fun s' gweakw' acc ->
        if Lockset.disjoint s s' then
          GWeakW.fold (fun w' v acc ->
              if MinLocksets.exists (fun s'' -> Lockset.disjoint s'' w') p_x then
                VD.join v acc
              else
                acc
            ) gweakw' acc
        else
          acc
      ) weaks (VD.bot ())
    in
    let d_m = VD.join d_m_sync d_m_weak in
    let d_g_sync = Lockset.fold (fun m acc ->
        if MinLocksets.exists (fun s''' -> not (Lockset.mem m s''')) p_x then
          let syncs = G.sync (getg (V.mutex m)) in
          GSync.fold (fun s' gsyncw' acc ->
              if Lockset.disjoint s s' then
                GSyncW.fold (fun w' cpa' acc ->
                    if MinLocksets.exists (fun s'' -> Lockset.disjoint s'' w') p_x then
                      let v = CPA.find x cpa' in
                      VD.join v acc
                    else
                      acc
                  ) gsyncw' acc
              else
                acc
            ) syncs acc
        else
          acc
      ) s (VD.bot ())
    in
    let d_g_weak = d_m_weak in (* happen to coincide *)
    let d_g = VD.join d_g_sync d_g_weak in
    let d = VD.join d_cpa (VD.meet d_m d_g) in
    d

  let write_global ?(invariant=false) ask getg sideg (st: BaseComponents (D).t) x v =
    let s = current_lockset ask in
    let ((w, p), (vv, l)) = st.priv in
    let w' = if not invariant then
        W.add x (MinLocksets.singleton s) w
      else
        w (* No need to add invariant to W because it doesn't matter for reads after invariant, only unlocks. *)
    in
    let p' = P.add x (MinLocksets.singleton s) p in
    let p' = P.map (fun s' -> MinLocksets.add s s') p' in
    let v' = L.fold (fun m _ acc ->
        DV.add m (MustVars.add x (DV.find m acc)) acc
      ) l vv
    in
    let cpa' = CPA.add x v st.cpa in
    if not invariant && not (!GU.earlyglobs && is_excluded_from_earlyglobs x) then (
      let v = distr_init getg x v in
      sideg (V.global x) (G.create_weak (GWeak.singleton s (GWeakW.singleton s v)))
    );
    (* TODO: publish all g under M_g? *)
    {st with cpa = cpa'; priv = ((w', p'), (v', l))}

  let lock ask getg (st: BaseComponents (D).t) m =
    let s = current_lockset ask in
    let (wp, (v, l)) = st.priv in
    let v' = DV.add m (MustVars.empty ()) v in
    let l' = L.add m (MinLocksets.singleton s) l in
    {st with priv = (wp, (v', l'))}

  let unlock ask getg sideg (st: BaseComponents (D).t) m =
    let s = Lockset.remove m (current_lockset ask) in
    let ((w, p), vl) = st.priv in
    let p' = P.map (fun s' -> MinLocksets.add s s') p in
    let side_gsyncw = CPA.fold (fun x v acc ->
        if is_global ask x then
          MinLocksets.fold (fun w acc ->
              let v = distr_init getg x v in
              GSyncW.add w (CPA.add x v (GSyncW.find w acc)) acc
            ) (W.find x w) acc
        else
          acc
      ) st.cpa (GSyncW.bot ())
    in
    sideg (V.mutex m) (G.create_sync (GSync.singleton s side_gsyncw));
    (* m stays in v, l *)
    {st with priv = ((w, p'), vl)}

  let sync ask getg sideg (st: BaseComponents (D).t) reason =
    match reason with
    | `Return
    | `Normal
    | `Join (* TODO: no problem with branched thread creation here? *)
    | `Init
    | `Thread ->
      st

  let escape ask getg sideg (st: BaseComponents (D).t) escaped =
    let s = current_lockset ask in
    CPA.fold (fun x v acc ->
        if EscapeDomain.EscapedVars.mem x escaped then (
          let ((w, p), (vv, l)) = st.priv in
          let p' = P.add x (MinLocksets.singleton s) p in
          sideg (V.global x) (G.create_weak (GWeak.singleton (Lockset.empty ()) (GWeakW.singleton lockset_init v)));
          {st with cpa = CPA.remove x st.cpa; priv = ((w, p'), (vv, l))}
        )
        else
          st
      ) st.cpa st

  let enter_multithreaded ask getg sideg (st: BaseComponents (D).t) =
    CPA.fold (fun x v (st: BaseComponents (D).t) ->
        if is_global ask x then (
          sideg (V.global x) (G.create_weak (GWeak.singleton (Lockset.empty ()) (GWeakW.singleton lockset_init v)));
          {st with cpa = CPA.remove x st.cpa}
        )
        else
          st
      ) st.cpa st

  let threadenter = startstate_threadenter startstate
end

module TimedPriv (Priv: S): S with module D = Priv.D =
struct
  module D = Priv.D
  module G = Priv.G
  module V = Priv.V

  let time str f arg = Stats.time "priv" (Stats.time str f) arg

  let startstate = Priv.startstate
  let read_global ask getg st x = time "read_global" (Priv.read_global ask getg st) x
  let write_global ?invariant ask getg sideg st x v = time "write_global" (Priv.write_global ?invariant ask getg sideg st x) v
  let lock ask getg cpa m = time "lock" (Priv.lock ask getg cpa) m
  let unlock ask getg sideg st m = time "unlock" (Priv.unlock ask getg sideg st) m
  let sync reason ctx = time "sync" (Priv.sync reason) ctx
  let escape ask getg sideg st escaped = time "escape" (Priv.escape ask getg sideg st) escaped
  let enter_multithreaded ask getg sideg st = time "enter_multithreaded" (Priv.enter_multithreaded ask getg sideg) st
  let threadenter ask st = time "threadenter" (Priv.threadenter ask) st
  let iter_sys_vars getg vq vf = time "iter_sys_vars" (Priv.iter_sys_vars getg vq) vf
  let invariant_global getg v = time "invariant_global" (Priv.invariant_global getg) v

  let thread_join ?(force=false) ask get e st = time "thread_join" (Priv.thread_join ~force ask get e) st
  let thread_return ask get set tid st = time "thread_return" (Priv.thread_return ask get set tid) st

  let init () = time "init" (Priv.init) ()
  let finalize () = time "finalize" (Priv.finalize) ()
end

module PrecisionDumpPriv (Priv: S): S with module D = Priv.D =
struct
  include Priv

  open PrivPrecCompareUtil
  module LVH = RH

  let is_dumping = ref false
  let lvh = LVH.create 113

  let init () =
    Priv.init ();
    is_dumping := get_string "exp.priv-prec-dump" <> "";
    LVH.clear lvh

  let read_global ask getg st x =
    let v = Priv.read_global ask getg st x in
    if !GU.postsolving && !is_dumping then
      LVH.modify_def (VD.bot ()) (!Tracing.current_loc, x) (VD.join v) lvh;
    v

  let dump () =
    let f = open_out_bin (get_string "exp.priv-prec-dump") in
    (* LVH.iter (fun (l, x) v ->
        ignore (Pretty.printf "%a %a = %a\n" CilType.Location.pretty l d_varinfo x VD.pretty v)
      ) lvh; *)
    Marshal.output f ({name = get_string "ana.base.privatization"; results = lvh}: result);
    close_out_noerr f

  let finalize () =
    if !is_dumping then
      dump ();
    Priv.finalize ()
end

module TracingPriv (Priv: S): S with module D = Priv.D =
struct
  include Priv

  module BaseComponents = BaseComponents (D)

  let read_global ask getg st x =
    if M.tracing then M.traceli "priv" "read_global %a\n" d_varinfo x;
    if M.tracing then M.trace "priv" "st: %a\n" BaseComponents.pretty st;
    let getg x =
      let r = getg x in
      if M.tracing then M.trace "priv" "getg %a -> %a\n" V.pretty x G.pretty r;
      r
    in
    let v = Priv.read_global ask getg st x in
    if M.tracing then M.traceu "priv" "-> %a\n" VD.pretty v;
    v

  let write_global ?invariant ask getg sideg st x v =
    if M.tracing then M.traceli "priv" "write_global %a %a\n" d_varinfo x VD.pretty v;
    if M.tracing then M.trace "priv" "st: %a\n" BaseComponents.pretty st;
    let getg x =
      let r = getg x in
      if M.tracing then M.trace "priv" "getg %a -> %a\n" V.pretty x G.pretty r;
      r
    in
    let sideg x v =
      if M.tracing then M.trace "priv" "sideg %a %a\n" V.pretty x G.pretty v;
      sideg x v
    in
    let r = write_global ?invariant ask getg sideg st x v in
    if M.tracing then M.traceu "priv" "-> %a\n" BaseComponents.pretty r;
    r

  let lock ask getg st m =
    if M.tracing then M.traceli "priv" "lock %a\n" LockDomain.Addr.pretty m;
    if M.tracing then M.trace "priv" "st: %a\n" BaseComponents.pretty st;
    let getg x =
      let r = getg x in
      if M.tracing then M.trace "priv" "getg %a -> %a\n" V.pretty x G.pretty r;
      r
    in
    let r = lock ask getg st m in
    if M.tracing then M.traceu "priv" "-> %a\n" BaseComponents.pretty r;
    r

  let unlock ask getg sideg st m =
    if M.tracing then M.traceli "priv" "unlock %a\n" LockDomain.Addr.pretty m;
    if M.tracing then M.trace "priv" "st: %a\n" BaseComponents.pretty st;
    let getg x =
      let r = getg x in
      if M.tracing then M.trace "priv" "getg %a -> %a\n" V.pretty x G.pretty r;
      r
    in
    let sideg x v =
      if M.tracing then M.trace "priv" "sideg %a %a\n" V.pretty x G.pretty v;
      sideg x v
    in
    let r = unlock ask getg sideg st m in
    if M.tracing then M.traceu "priv" "-> %a\n" BaseComponents.pretty r;
    r

  let enter_multithreaded ask getg sideg st =
    if M.tracing then M.traceli "priv" "enter_multithreaded\n";
    if M.tracing then M.trace "priv" "st: %a\n" BaseComponents.pretty st;
    let getg x =
      let r = getg x in
      if M.tracing then M.trace "priv" "getg %a -> %a\n" V.pretty x G.pretty r;
      r
    in
    let sideg x v =
      if M.tracing then M.trace "priv" "sideg %a %a\n" V.pretty x G.pretty v;
      sideg x v
    in
    let r = enter_multithreaded ask getg sideg st in
    if M.tracing then M.traceu "priv" "-> %a\n" BaseComponents.pretty r;
    r

  let threadenter ask st =
    if M.tracing then M.traceli "priv" "threadenter\n";
    if M.tracing then M.trace "priv" "st: %a\n" BaseComponents.pretty st;
    let r = threadenter ask st in
    if M.tracing then M.traceu "priv" "-> %a\n" BaseComponents.pretty r;
    r

  let sync ask getg sideg st reason =
    if M.tracing then M.traceli "priv" "sync\n";
    if M.tracing then M.trace "priv" "st: %a\n" BaseComponents.pretty st;
    let getg x =
      let r = getg x in
      if M.tracing then M.trace "priv" "getg %a -> %a\n" V.pretty x G.pretty r;
      r
    in
    let sideg x v =
      if M.tracing then M.trace "priv" "sideg %a %a\n" V.pretty x G.pretty v;
      sideg x v
    in
    let r = sync ask getg sideg st reason in
    if M.tracing then M.traceu "priv" "-> %a\n" BaseComponents.pretty r;
    r

end

let priv_module: (module S) Lazy.t =
  lazy (
    let module Priv: S =
      (val match get_string "ana.base.privatization" with
        | "none" -> (module NonePriv: S)
        | "mutex-oplus" -> (module PerMutexOplusPriv)
        | "mutex-meet" -> (module PerMutexMeetPriv)
        | "mutex-meet-tid" -> (module PerMutexMeetTIDPriv)
        | "protection" -> (module ProtectionBasedPriv (struct let check_read_unprotected = false end))
        | "protection-read" -> (module ProtectionBasedPriv (struct let check_read_unprotected = true end))
        | "mine" -> (module MinePriv)
        | "mine-nothread" -> (module MineNoThreadPriv)
        | "mine-W" -> (module MineWPriv (struct let side_effect_global_init = true end))
        | "mine-W-noinit" -> (module MineWPriv (struct let side_effect_global_init = false end))
        | "lock" -> (module LockCenteredPriv)
        | "write" -> (module WriteCenteredPriv)
        | "write+lock" -> (module WriteAndLockCenteredPriv)
        | _ -> failwith "ana.base.privatization: illegal value"
      )
    in
    let module Priv = PrecisionDumpPriv (Priv) in
    (* let module Priv = TimedPriv (Priv) in *)
    let module Priv = TracingPriv (Priv) in
    (module Priv)
  )

let get_priv (): (module S) =
  Lazy.force priv_module<|MERGE_RESOLUTION|>--- conflicted
+++ resolved
@@ -36,10 +36,11 @@
   val enter_multithreaded: Q.ask -> (V.t -> G.t) -> (V.t -> G.t -> unit) -> BaseComponents (D).t -> BaseComponents (D).t
   val threadenter: Q.ask -> BaseComponents (D).t -> BaseComponents (D).t
   val iter_sys_vars: (V.t -> G.t) -> VarQuery.t -> V.t VarQuery.f -> unit
-  val invariant_global: (V.t -> G.t) -> V.t -> Invariant.t
 
   val thread_join: ?force:bool -> Q.ask -> (V.t -> G.t) -> Cil.exp -> BaseComponents (D).t -> BaseComponents (D).t
   val thread_return: Q.ask -> (V.t -> G.t) -> (V.t -> G.t -> unit) -> ThreadIdDomain.Thread.t -> BaseComponents (D).t -> BaseComponents (D).t
+
+  val invariant_global: (V.t -> G.t) -> V.t -> Invariant.t
 
   val init: unit -> unit
   val finalize: unit -> unit
@@ -123,13 +124,11 @@
     (* We fold over the local state, and side effect the globals *)
     CPA.fold side_var st.cpa st
 
-<<<<<<< HEAD
+  let thread_join ?(force=false) ask get e st = st
+  let thread_return ask get set tid st = st
+
   let invariant_global getg g =
     ValueDomain.invariant_global getg g
-=======
-  let thread_join ?(force=false) ask get e st = st
-  let thread_return ask get set tid st = st
->>>>>>> 85dc84e8
 end
 
 module PerMutexPrivBase =
@@ -577,6 +576,21 @@
     let _,lmust,l = st.priv in
     {st with cpa = new_cpa; priv = (W.bot (),lmust,l)}
 
+  let read_unprotected_global getg x =
+    let get_mutex_global_x = merge_all @@ G.mutex @@ getg (V.global x) in
+    let get_mutex_global_x' = CPA.find x get_mutex_global_x in
+    let get_mutex_inits = merge_all @@ G.mutex @@ getg V.mutex_inits in
+    let get_mutex_inits' = CPA.find x get_mutex_inits in
+    VD.join get_mutex_global_x' get_mutex_inits'
+
+  let invariant_global getg g =
+    match g with
+    | `Left (`Left _) -> (* mutex *)
+      Invariant.none
+    | `Left (`Right g') -> (* global *)
+      ValueDomain.invariant_global (read_unprotected_global getg) g'
+    | `Right _ -> (* thread *)
+      Invariant.none
 end
 
 
