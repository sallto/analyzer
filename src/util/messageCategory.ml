--- conflicted
+++ resolved
@@ -217,25 +217,15 @@
 let show x = String.concat " > " (path_show x)
 
 let behaviorName = function
-<<<<<<< HEAD
-  | Machine -> "Machine"
-  | Implementation -> "Implementation"
-  | Undefined u -> match u with
-    | NullPointerDereference -> "NullPointerDereference"
-    | UseAfterFree -> "UseAfterFree"
-    | DoubleFree -> "DoubleFree"
-    | Uninitialized -> "Uninitialized"
-    | Other -> "Other"
-=======
   |Machine -> "Machine";
   |Implementation -> "Implementation"
   |Undefined u -> match u with
     |NullPointerDereference -> "NullPointerDereference"
     |UseAfterFree -> "UseAfterFree"
+    |DoubleFree -> "DoubleFree"
     |Uninitialized -> "Uninitialized"
     |DoubleLocking -> "DoubleLocking"
     |Other -> "Other"
->>>>>>> d65ed54c
     | ArrayOutOfBounds aob -> match aob with
       | PastEnd -> "PastEnd"
       | BeforeStart -> "BeforeStart"
