--- conflicted
+++ resolved
@@ -213,11 +213,7 @@
       | _ -> `Top
 
   let tag_name : t -> string = function
-<<<<<<< HEAD
-    | `Top -> "Top" | `Int _ -> "Int" | `Address _ -> "Address" | `Struct _ -> "Struct" | `Union _ -> "Union" | `Array _ -> "Array" | `Blob _ -> "Blob" | `Thread _ -> "Thread" | `Mutex -> "Mutex" | `Bot -> "Bot"
-=======
-    | `Top -> "Top" | `Int _ -> "Int" | `Float _ -> "Float" | `Address _ -> "Address" | `Struct _ -> "Struct" | `Union _ -> "Union" | `Array _ -> "Array" | `Blob _ -> "Blob" | `Thread _ -> "Thread" | `Bot -> "Bot"
->>>>>>> 9fa631ed
+    | `Top -> "Top" | `Int _ -> "Int" | `Float _ -> "Float" | `Address _ -> "Address" | `Struct _ -> "Struct" | `Union _ -> "Union" | `Array _ -> "Array" | `Blob _ -> "Blob" | `Thread _ -> "Thread" | `Mutex -> "Mutex" | `Bot -> "Bot"
 
   include Printable.Std
   let name () = "compound"
