(** Value analysis.  *)

open Prelude.Ana
open Analyses
open GobConfig
open BaseUtil
module A = Analyses
module H = Hashtbl
module Q = Queries

module GU = Goblintutil
module ID = ValueDomain.ID
module FD = ValueDomain.FD
module IdxDom = ValueDomain.IndexDomain
module AD = ValueDomain.AD
module Addr = ValueDomain.Addr
module Offs = ValueDomain.Offs
module LF = LibraryFunctions
module CArrays = ValueDomain.CArrays
module BI = IntOps.BigIntOps
module PU = PrecisionUtil

module VD     = BaseDomain.VD
module CPA    = BaseDomain.CPA
module Dep    = BaseDomain.PartDeps
module WeakUpdates   = BaseDomain.WeakUpdates
module BaseComponents = BaseDomain.BaseComponents



module MainFunctor (Priv:BasePriv.S) (RVEval:BaseDomain.ExpEvaluator with type t = BaseComponents (Priv.D).t) =
struct
  include Analyses.DefaultSpec

  exception Top

  module Dom    = BaseDomain.DomFunctor (Priv.D) (RVEval)
  type t = Dom.t
  module D      = Dom
  module C      = Dom

  (* Two global invariants:
     1. Priv.V -> Priv.G  --  used for Priv
     2. thread -> VD  --  used for thread returns *)

  module V =
  struct
    include Printable.Either (Priv.V) (ThreadIdDomain.Thread)
    let priv x = `Left x
    let thread x = `Right x
    include StdV
  end

  module G =
  struct
    include Lattice.Lift2 (Priv.G) (VD) (Printable.DefaultNames)

    let priv = function
      | `Bot -> Priv.G.bot ()
      | `Lifted1 x -> x
      | _ -> failwith "Base.priv"
    let thread = function
      | `Bot -> VD.bot ()
      | `Lifted2 x -> x
      | _ -> failwith "Base.thread"
    let create_priv priv = `Lifted1 priv
    let create_thread thread = `Lifted2 thread
  end

  let priv_getg getg g = G.priv (getg (V.priv g))
  let priv_sideg sideg g d = sideg (V.priv g) (G.create_priv d)

  type extra = (varinfo * Offs.t * bool) list
  type store = D.t
  type value = VD.t
  type address = AD.t
  type glob_fun  = V.t -> G.t
  type glob_diff = (V.t * G.t) list

  let name () = "base"
  let startstate v: store = { cpa = CPA.bot (); deps = Dep.bot (); weak = WeakUpdates.bot (); priv = Priv.startstate ()}
  let exitstate  v: store = { cpa = CPA.bot (); deps = Dep.bot (); weak = WeakUpdates.bot (); priv = Priv.startstate ()}

  (**************************************************************************
   * Helpers
   **************************************************************************)

  let is_privglob v = GobConfig.get_bool "annotation.int.privglobs" && v.vglob

  let project_val p_opt value is_glob =
    match GobConfig.get_bool "annotation.int.enabled", is_glob, p_opt with
    | true, true, _ -> VD.project PU.max_int_precision value
    | true, false, Some p -> VD.project p value
    | _ -> value

  let project p_opt cpa =
    CPA.mapi (fun varinfo value -> project_val p_opt value (is_privglob varinfo)) cpa


  (**************************************************************************
   * Initializing my variables
   **************************************************************************)

  let return_varstore = ref dummyFunDec.svar
  let return_varinfo () = !return_varstore
  let return_var () = AD.from_var (return_varinfo ())
  let return_lval (): lval = (Var (return_varinfo ()), NoOffset)

  let heap_var ctx =
    let info = match (ctx.ask Q.HeapVar) with
      | `Lifted vinfo -> vinfo
      | _ -> failwith("Ran without a malloc analysis.") in
    info

  (* hack for char a[] = {"foo"} or {'f','o','o', '\000'} *)
  let char_array : (lval, bytes) Hashtbl.t = Hashtbl.create 500

  let init marshal =
    return_varstore := Goblintutil.create_var @@ makeVarinfo false "RETURN" voidType;
    Priv.init ()

  let finalize () =
    Priv.finalize ()

  (**************************************************************************
   * Abstract evaluation functions
   **************************************************************************)

  let iDtoIdx = ID.cast_to (Cilfacade.ptrdiff_ikind ())

  let unop_ID = function
    | Neg  -> ID.neg
    | BNot -> ID.bitnot
    | LNot -> ID.lognot

  let unop_FD = function
    | Neg  -> FD.neg
    (* other unary operators are not implemented on float values *)
    | _ -> (fun c -> FD.top_of (FD.get_fkind c))

  (* Evaluating Cil's unary operators. *)
  let evalunop op typ = function
    | `Int v1 -> `Int (ID.cast_to (Cilfacade.get_ikind typ) (unop_ID op v1))
    | `Float v -> `Float (unop_FD op v)
    | `Address a when op = LNot ->
      if AD.is_null a then
        `Int (ID.of_bool (Cilfacade.get_ikind typ) true)
      else if AD.is_not_null a then
        `Int (ID.of_bool (Cilfacade.get_ikind typ) false)
      else
        `Int (ID.top_of (Cilfacade.get_ikind typ))
    | `Bot -> `Bot
    | _ -> VD.top ()

  let binop_ID (result_ik: Cil.ikind) = function
    | PlusA -> ID.add
    | MinusA -> ID.sub
    | Mult -> ID.mul
    | Div -> ID.div
    | Mod -> ID.rem
    | Lt -> ID.lt
    | Gt -> ID.gt
    | Le -> ID.le
    | Ge -> ID.ge
    | Eq -> ID.eq
    (* TODO: This causes inconsistent results:
       def_exc and interval definitely in conflict:
         evalint: base eval_rv m -> (Not {0, 1}([-31,31]),[1,1])
         evalint: base eval_rv 1 -> (1,[1,1])
         evalint: base query_evalint m == 1 -> (0,[1,1]) *)
    | Ne -> ID.ne
    | BAnd -> ID.bitand
    | BOr -> ID.bitor
    | BXor -> ID.bitxor
    | Shiftlt -> ID.shift_left
    | Shiftrt -> ID.shift_right
    | LAnd -> ID.logand
    | LOr -> ID.logor
    | b -> (fun x y -> (ID.top_of result_ik))

  let binop_FD (result_fk: Cil.fkind) = function
    | PlusA -> FD.add
    | MinusA -> FD.sub
    | Mult -> FD.mul
    | Div -> FD.div
    | _ -> (fun _ _ -> FD.top_of result_fk)

  let int_returning_binop_FD = function
    | Lt -> FD.lt
    | Gt -> FD.gt
    | Le -> FD.le
    | Ge -> FD.ge
    | Eq -> FD.eq
    | Ne -> FD.ne
    | _ -> (fun _ _ -> ID.top ())

  let is_int_returning_binop_FD = function
    | Lt | Gt | Le | Ge | Eq | Ne -> true
    | _ -> false

  (* Evaluate binop for two abstract values: *)
  let evalbinop (a: Q.ask) (st: store) (op: binop) (t1:typ) (a1:value) (t2:typ) (a2:value) (t:typ) :value =
    if M.tracing then M.tracel "eval" "evalbinop %a %a %a\n" d_binop op VD.pretty a1 VD.pretty a2;
    (* We define a conversion function for the easy cases when we can just use
     * the integer domain operations. *)
    let bool_top ik = ID.(join (of_int ik BI.zero) (of_int ik BI.one)) in
    (* An auxiliary function for ptr arithmetic on array values. *)
    let addToAddr n (addr:Addr.t) =
      let typeOffsetOpt o t =
        try
          Some (Cilfacade.typeOffset t o)
        with Cilfacade.TypeOfError _ ->
          None
      in
      (* adds n to the last offset *)
      let rec addToOffset n (t:typ option) = function
        | `Index (i, `NoOffset) ->
          (* If we have arrived at the last Offset and it is an Index, we add our integer to it *)
          `Index(IdxDom.add i (iDtoIdx n), `NoOffset)
        | `Field (f, `NoOffset) ->
          (* If we have arrived at the last Offset and it is a Field,
           * then check if we're subtracting exactly its offsetof.
           * If so, n cancels out f exactly.
           * This is to better handle container_of hacks. *)
          let n_offset = iDtoIdx n in
          begin match t with
            | Some t ->
              let (f_offset_bits, _) = bitsOffset t (Field (f, NoOffset)) in
              let f_offset = IdxDom.of_int (Cilfacade.ptrdiff_ikind ()) (BI.of_int (f_offset_bits / 8)) in
              begin match IdxDom.(to_bool (eq f_offset (neg n_offset))) with
                | Some true -> `NoOffset
                | _ -> `Field (f, `Index (n_offset, `NoOffset))
              end
            | None -> `Field (f, `Index (n_offset, `NoOffset))
          end
        | `Index (i, o) ->
          let t' = BatOption.bind t (typeOffsetOpt (Index (integer 0, NoOffset))) in (* actual index value doesn't matter for typeOffset *)
          `Index(i, addToOffset n t' o)
        | `Field (f, o) ->
          let t' = BatOption.bind t (typeOffsetOpt (Field (f, NoOffset))) in
          `Field(f, addToOffset n t' o)
        | `NoOffset -> `Index(iDtoIdx n, `NoOffset)
      in
      let default = function
        | Addr.NullPtr when GobOption.exists (BI.equal BI.zero) (ID.to_int n) -> Addr.NullPtr
        | _ -> Addr.UnknownPtr
      in
      match Addr.to_var_offset addr with
      | Some (x, o) -> Addr.from_var_offset (x, addToOffset n (Some x.vtype) o)
      | None -> default addr
    in
    let addToAddrOp p n =
      match op with
      (* For array indexing e[i] and pointer addition e + i we have: *)
      | IndexPI | PlusPI ->
        `Address (AD.map (addToAddr n) p)
      (* Pointer subtracted by a value (e-i) is very similar *)
      (* Cast n to the (signed) ptrdiff_ikind, then add the its negated value. *)
      | MinusPI ->
        let n = ID.neg (ID.cast_to (Cilfacade.ptrdiff_ikind ()) n) in
        `Address (AD.map (addToAddr n) p)
      | Mod -> `Int (ID.top_of (Cilfacade.ptrdiff_ikind ())) (* we assume that address is actually casted to int first*)
      | _ -> `Address AD.top_ptr
    in
    (* The main function! *)
    match a1,a2 with
    (* For the integer values, we apply the int domain operator *)
    | `Int v1, `Int v2 ->
      let result_ik = Cilfacade.get_ikind t in
      `Int (ID.cast_to result_ik (binop_ID result_ik op v1 v2))
    (* For the float values, we apply the float domain operators *)
    | `Float v1, `Float v2 when is_int_returning_binop_FD op ->
      let result_ik = Cilfacade.get_ikind t in
      `Int (ID.cast_to result_ik (int_returning_binop_FD op v1 v2))
    | `Float v1, `Float v2 -> `Float (binop_FD (Cilfacade.get_fkind t) op v1 v2)
    (* For address +/- value, we try to do some elementary ptr arithmetic *)
    | `Address p, `Int n
    | `Int n, `Address p when op=Eq || op=Ne ->
      let ik = Cilfacade.get_ikind t in
      `Int (match ID.to_bool n, AD.to_bool p with
          | Some a, Some b -> ID.of_bool ik (op=Eq && a=b || op=Ne && a<>b)
          | _ -> bool_top ik)
    | `Address p, `Int n  ->
      addToAddrOp p n
    | `Address p, `Top ->
      (* same as previous, but with Unknown instead of int *)
      (* TODO: why does this even happen in zstd-thread-pool-add? *)
      let n = ID.top_of (Cilfacade.ptrdiff_ikind ()) in (* pretend to have unknown ptrdiff int instead *)
      addToAddrOp p n
    (* If both are pointer values, we can subtract them and well, we don't
     * bother to find the result in most cases, but it's an integer. *)
    | `Address p1, `Address p2 -> begin
        let ik = Cilfacade.get_ikind t in
        let eq x y =
          if AD.is_definite x && AD.is_definite y then
            let ax = AD.choose x in
            let ay = AD.choose y in
            if AD.Addr.equal ax ay then
              match AD.Addr.to_var ax with
              | Some v when a.f (Q.IsMultiple v) ->
                None
              | _ ->
                Some true
            else
              (* If they are unequal, it does not matter if the underlying var represents multiple concrete vars or not *)
              Some false
          else
            None
        in
        match op with
        (* TODO use ID.of_incl_list [0; 1] for all comparisons *)
        | MinusPP ->
          (* when subtracting pointers to arrays, per 6.5.6 of C-standard if we subtract two pointers to the same array, the difference *)
          (* between them is the difference in subscript *)
          begin
            let rec calculateDiffFromOffset x y =
              match x, y with
              | `Field ((xf:Cil.fieldinfo), xo), `Field((yf:Cil.fieldinfo), yo)
                when CilType.Fieldinfo.equal xf yf ->
                calculateDiffFromOffset xo yo
              | `Index (i, `NoOffset), `Index(j, `NoOffset) ->
                begin
                  let diff = ValueDomain.IndexDomain.sub i j in
                  match ValueDomain.IndexDomain.to_int diff with
                  | Some z -> `Int(ID.of_int ik z)
                  | _ -> `Int (ID.top_of ik)
                end
              | `Index (xi, xo), `Index(yi, yo) when xi = yi -> (* TODO: ID.equal? *)
                calculateDiffFromOffset xo yo
              | _ -> `Int (ID.top_of ik)
            in
            if AD.is_definite p1 && AD.is_definite p2 then
              match Addr.to_var_offset (AD.choose p1), Addr.to_var_offset (AD.choose p2) with
              | Some (x, xo), Some (y, yo) when CilType.Varinfo.equal x y ->
                calculateDiffFromOffset xo yo
              | _, _ ->
                `Int (ID.top_of ik)
            else
              `Int (ID.top_of ik)
          end
        | Eq ->
          `Int (if AD.is_bot (AD.meet p1 p2) then ID.of_int ik BI.zero else match eq p1 p2 with Some x when x -> ID.of_int ik BI.one | _ -> bool_top ik)
        | Ne ->
          `Int (if AD.is_bot (AD.meet p1 p2) then ID.of_int ik BI.one else match eq p1 p2 with Some x when x -> ID.of_int ik BI.zero | _ -> bool_top ik)
        | _ -> VD.top ()
      end
    (* For other values, we just give up! *)
    | `Bot, _ -> `Bot
    | _, `Bot -> `Bot
    | _ -> VD.top ()

  (* Auxiliary function to append an additional offset to a given offset. *)
  let rec add_offset ofs add =
    match ofs with
    | `NoOffset -> add
    | `Field (fld, `NoOffset) -> `Field (fld, add)
    | `Field (fld, ofs) -> `Field (fld, add_offset ofs add)
    | `Index (exp, `NoOffset) -> `Index (exp, add)
    | `Index (exp, ofs) -> `Index (exp, add_offset ofs add)

  (* We need the previous function with the varinfo carried along, so we can
   * map it on the address sets. *)
  let add_offset_varinfo add ad =
    match Addr.to_var_offset ad with
    | Some (x,ofs) -> Addr.from_var_offset (x, add_offset ofs add)
    | None -> ad


  (**************************************************************************
   * State functions
   **************************************************************************)

  let sync' reason ctx: D.t =
    let multi =
      match reason with
      | `Init
      | `Thread ->
        true
      | _ ->
        ThreadFlag.is_multi (Analyses.ask_of_ctx ctx)
    in
    if M.tracing then M.tracel "sync" "sync multi=%B earlyglobs=%B\n" multi !GU.earlyglobs;
    if !GU.earlyglobs || multi then
      WideningTokens.with_local_side_tokens (fun () ->
          Priv.sync (Analyses.ask_of_ctx ctx) (priv_getg ctx.global) (priv_sideg ctx.sideg) ctx.local reason
        )
    else
      ctx.local

  let sync ctx reason = sync' (reason :> [`Normal | `Join | `Return | `Init | `Thread]) ctx

  let publish_all ctx reason =
    ignore (sync' reason ctx)

  let get_var (a: Q.ask) (gs: glob_fun) (st: store) (x: varinfo): value =
    if (!GU.earlyglobs || ThreadFlag.is_multi a) && is_global a x then
      Priv.read_global a (priv_getg gs) st x
    else begin
      if M.tracing then M.tracec "get" "Singlethreaded mode.\n";
      CPA.find x st.cpa
    end

  (** [get st addr] returns the value corresponding to [addr] in [st]
   *  adding proper dependencies.
   *  For the exp argument it is always ok to put None. This means not using precise information about
   *  which part of an array is involved.  *)
  let rec get ?(top=VD.top ()) ?(full=false) a (gs: glob_fun) (st: store) (addrs:address) (exp:exp option): value =
    let at = AD.get_type addrs in
    let firstvar = if M.tracing then match AD.to_var_may addrs with [] -> "" | x :: _ -> x.vname else "" in
    if M.tracing then M.traceli "get" ~var:firstvar "Address: %a\nState: %a\n" AD.pretty addrs CPA.pretty st.cpa;
    (* Finding a single varinfo*offset pair *)
    let res =
      let f_addr (x, offs) =
        (* get hold of the variable value, either from local or global state *)
        let var = get_var a gs st x in
        let v = VD.eval_offset a (fun x -> get a gs st x exp) var offs exp (Some (Var x, Offs.to_cil_offset offs)) x.vtype in
        if M.tracing then M.tracec "get" "var = %a, %a = %a\n" VD.pretty var AD.pretty (AD.from_var_offset (x, offs)) VD.pretty v;
        if full then v else match v with
          | `Blob (c,s,_) -> c
          | x -> x
      in
      let f = function
        | Addr.Addr (x, o) -> f_addr (x, o)
        | Addr.NullPtr ->
          begin match get_string "sem.null-pointer.dereference" with
            | "assume_none" -> VD.bot ()
            | "assume_top" -> top
            | _ -> assert false
          end
        | Addr.UnknownPtr -> top (* top may be more precise than VD.top, e.g. for address sets, such that known addresses are kept for soundness *)
        | Addr.StrPtr _ -> `Int (ID.top_of IChar)
      in
      (* We form the collecting function by joining *)
      let c x = match x with (* If address type is arithmetic, and our value is an int, we cast to the correct ik *)
        | `Int _ when Cil.isArithmeticType at -> VD.cast at x
        | _ -> x
      in
      let f x a = VD.join (c @@ f x) a in      (* Finally we join over all the addresses in the set. *)
      AD.fold f addrs (VD.bot ())
    in
    if M.tracing then M.traceu "get" "Result: %a\n" VD.pretty res;
    res


  (**************************************************************************
   * Auxiliary functions for function calls
   **************************************************************************)

  (* From a list of values, presumably arguments to a function, simply extract
   * the pointer arguments. *)
  let get_ptrs (vals: value list): address list =
    let f x acc = match x with
      | `Address adrs when AD.is_top adrs ->
        M.info ~category:Unsound "Unknown address given as function argument"; acc
      | `Address adrs when AD.to_var_may adrs = [] -> acc
      | `Address adrs ->
        let typ = AD.get_type adrs in
        if isFunctionType typ then acc else adrs :: acc
      | `Top -> M.info ~category:Unsound "Unknown value type given as function argument"; acc
      | _ -> acc
    in
    List.fold_right f vals []

  let rec reachable_from_value (ask: Q.ask) (gs:glob_fun) st (value: value) (t: typ) (description: string)  =
    let empty = AD.empty () in
    if M.tracing then M.trace "reachability" "Checking value %a\n" VD.pretty value;
    match value with
    | `Top ->
      if VD.is_immediate_type t then () else M.info ~category:Unsound "Unknown value in %s could be an escaped pointer address!" description; empty
    | `Bot -> (*M.debug ~category:Analyzer "A bottom value when computing reachable addresses!";*) empty
    | `Address adrs when AD.is_top adrs ->
      M.info ~category:Unsound "Unknown address in %s has escaped." description; AD.remove Addr.NullPtr adrs (* return known addresses still to be a bit more sane (but still unsound) *)
    (* The main thing is to track where pointers go: *)
    | `Address adrs -> AD.remove Addr.NullPtr adrs
    (* Unions are easy, I just ingore the type info. *)
    | `Union (f,e) -> reachable_from_value ask gs st e t description
    (* For arrays, we ask to read from an unknown index, this will cause it
     * join all its values. *)
    | `Array a -> reachable_from_value ask gs st (ValueDomain.CArrays.get ask a (ExpDomain.top (), ValueDomain.ArrIdxDomain.top ())) t description
    | `Blob (e,_,_) -> reachable_from_value ask gs st e t description
    | `Struct s -> ValueDomain.Structs.fold (fun k v acc -> AD.join (reachable_from_value ask gs st v t description) acc) s empty
    | `Int _ -> empty
    | `Float _ -> empty
    | `Thread _ -> empty (* thread IDs are abstract and nothing known can be reached from them *)
    | `Mutex -> empty (* mutexes are abstract and nothing known can be reached from them *)

  (* Get the list of addresses accessable immediately from a given address, thus
   * all pointers within a structure should be considered, but we don't follow
   * pointers. We return a flattend representation, thus simply an address (set). *)
  let reachable_from_address (ask: Q.ask) (gs:glob_fun) st (adr: address): address =
    if M.tracing then M.tracei "reachability" "Checking for %a\n" AD.pretty adr;
    let res = reachable_from_value ask gs st (get ask gs st adr None) (AD.get_type adr) (AD.show adr) in
    if M.tracing then M.traceu "reachability" "Reachable addresses: %a\n" AD.pretty res;
    res

  (* The code for getting the variables reachable from the list of parameters.
   * This section is very confusing, because I use the same construct, a set of
   * addresses, as both AD elements abstracting individual (ambiguous) addresses
   * and the workset of visited addresses. *)
  let reachable_vars (ask: Q.ask) (args: address list) (gs:glob_fun) (st: store): address list =
    if M.tracing then M.traceli "reachability" "Checking reachable arguments from [%a]!\n" (d_list ", " AD.pretty) args;
    let empty = AD.empty () in
    (* We begin looking at the parameters: *)
    let argset = List.fold_right (AD.join) args empty in
    let workset = ref argset in
    (* And we keep a set of already visited variables *)
    let visited = ref empty in
    while not (AD.is_empty !workset) do
      visited := AD.union !visited !workset;
      (* ok, let's visit all the variables in the workset and collect the new variables *)
      let visit_and_collect var (acc: address): address =
        let var = AD.singleton var in (* Very bad hack! Pathetic really! *)
        AD.union (reachable_from_address ask gs st var) acc in
      let collected = AD.fold visit_and_collect !workset empty in
      (* And here we remove the already visited variables *)
      workset := AD.diff collected !visited
    done;
    (* Return the list of elements that have been visited. *)
    if M.tracing then M.traceu "reachability" "All reachable vars: %a\n" AD.pretty !visited;
    List.map AD.singleton (AD.elements !visited)

  let drop_non_ptrs (st:CPA.t) : CPA.t =
    if CPA.is_top st then st else
      let rec replace_val = function
        | `Address _ as v -> v
        | `Blob (v,s,o) ->
          begin match replace_val v with
            | `Blob (`Top,_,_)
            | `Top -> `Top
            | t -> `Blob (t,s,o)
          end
        | `Struct s -> `Struct (ValueDomain.Structs.map replace_val s)
        | _ -> `Top
      in
      CPA.map replace_val st

  let drop_ints (st:CPA.t) : CPA.t =
    if CPA.is_top st then st else
      let rec replace_val = function
        | `Int _       -> `Top
        | `Array n     -> `Array (ValueDomain.CArrays.map replace_val n)
        | `Struct n    -> `Struct (ValueDomain.Structs.map replace_val n)
        | `Union (f,v) -> `Union (f,replace_val v)
        | `Blob (n,s,o)  -> `Blob (replace_val n,s,o)
        | `Address x -> `Address (ValueDomain.AD.map ValueDomain.Addr.drop_ints x)
        | x -> x
      in
      CPA.map replace_val st

  let drop_interval = CPA.map (function `Int x -> `Int (ID.no_interval x) | x -> x)

  let context (fd: fundec) (st: store): store =
    let f keep drop_fn (st: store) = if keep then st else { st with cpa = drop_fn st.cpa} in
    st |>
    (* Here earlyglobs only drops syntactic globals from the context and does not consider e.g. escaped globals. *)
    (* This is equivalent to having escaped globals excluded from earlyglobs for contexts *)
    f (not !GU.earlyglobs) (CPA.filter (fun k v -> (not k.vglob) || is_excluded_from_earlyglobs k))
    %> f (ContextUtil.should_keep ~isAttr:GobContext ~keepOption:"ana.base.context.non-ptr" ~removeAttr:"base.no-non-ptr" ~keepAttr:"base.non-ptr" fd) drop_non_ptrs
    %> f (ContextUtil.should_keep ~isAttr:GobContext ~keepOption:"ana.base.context.int" ~removeAttr:"base.no-int" ~keepAttr:"base.int" fd) drop_ints
    %> f (ContextUtil.should_keep ~isAttr:GobContext ~keepOption:"ana.base.context.interval" ~removeAttr:"base.no-interval" ~keepAttr:"base.interval" fd) drop_interval

  let context_cpa fd (st: store) = (context fd st).cpa

  let convertToQueryLval x =
    let rec offsNormal o =
      let ik = Cilfacade.ptrdiff_ikind () in
      let toInt i =
        match IdxDom.to_int @@ ID.cast_to ik i with
        | Some x -> Const (CInt (x,ik, None))
        | _ -> Cilfacade.mkCast ~e:(Const (CStr ("unknown",No_encoding))) ~newt:intType

      in
      match o with
      | `NoOffset -> `NoOffset
      | `Field (f,o) -> `Field (f,offsNormal o)
      | `Index (i,o) -> `Index (toInt i,offsNormal o)
    in
    match x with
    | ValueDomain.AD.Addr.Addr (v,o) ->[v,offsNormal o]
    | _ -> []

  let addrToLvalSet a =
    let add x y = Q.LS.add y x in
    try
      AD.fold (fun e c -> List.fold_left add c (convertToQueryLval e)) a (Q.LS.empty ())
    with SetDomain.Unsupported _ -> Q.LS.top ()

  let reachable_top_pointers_types ctx (ps: AD.t) : Queries.TS.t =
    let module TS = Queries.TS in
    let empty = AD.empty () in
    let reachable_from_address (adr: address) =
      let with_type t = function
        | (ad,ts,true) ->
          begin match unrollType t with
            | TPtr (p,_) ->
              (ad, TS.add (unrollType p) ts, false)
            | _ ->
              (ad, ts, false)
          end
        | x -> x
      in
      let with_field (a,t,b) = function
        | `Top -> (AD.empty (), TS.top (), false)
        | `Bot -> (a,t,false)
        | `Lifted f -> with_type f.ftype (a,t,b)
      in
      let rec reachable_from_value (value: value) =
        match value with
        | `Top -> (empty, TS.top (), true)
        | `Bot -> (empty, TS.bot (), false)
        | `Address adrs when AD.is_top adrs -> (empty,TS.bot (), true)
        | `Address adrs -> (adrs,TS.bot (), AD.has_unknown adrs)
        | `Union (t,e) -> with_field (reachable_from_value e) t
        | `Array a -> reachable_from_value (ValueDomain.CArrays.get (Analyses.ask_of_ctx ctx) a (ExpDomain.top(), ValueDomain.ArrIdxDomain.top ()))
        | `Blob (e,_,_) -> reachable_from_value e
        | `Struct s ->
          let join_tr (a1,t1,_) (a2,t2,_) = AD.join a1 a2, TS.join t1 t2, false in
          let f k v =
            join_tr (with_type k.ftype (reachable_from_value v))
          in
          ValueDomain.Structs.fold f s (empty, TS.bot (), false)
        | `Int _ -> (empty, TS.bot (), false)
        | `Float _ -> (empty, TS.bot (), false)
        | `Thread _ -> (empty, TS.bot (), false) (* TODO: is this right? *)
        | `Mutex -> (empty, TS.bot (), false) (* TODO: is this right? *)
      in
      reachable_from_value (get (Analyses.ask_of_ctx ctx) ctx.global ctx.local adr None)
    in
    let visited = ref empty in
    let work = ref ps in
    let collected = ref (TS.empty ()) in
    while not (AD.is_empty !work) do
      let next = ref empty in
      let do_one a =
        let (x,y,_) = reachable_from_address (AD.singleton a) in
        collected := TS.union !collected y;
        next := AD.union !next x
      in
      if not (AD.is_top !work) then
        AD.iter do_one !work;
      visited := AD.union !visited !work;
      work := AD.diff !next !visited
    done;
    !collected

  (* The evaluation function as mutually recursive eval_lv & eval_rv *)
  let rec eval_rv (a: Q.ask) (gs:glob_fun) (st: store) (exp:exp): value =
    if M.tracing then M.traceli "evalint" "base eval_rv %a\n" d_exp exp;
    let r =
      (* we have a special expression that should evaluate to top ... *)
      if exp = MyCFG.unknown_exp then
        VD.top ()
      else
        eval_rv_ask_evalint a gs st exp
    in
    if M.tracing then M.traceu "evalint" "base eval_rv %a -> %a\n" d_exp exp VD.pretty r;
    r

  (** Evaluate expression using EvalInt query.
      Base itself also answers EvalInt, so recursion goes indirectly through queries.
      This allows every subexpression to also meet more precise value from other analyses.
      Non-integer expression just delegate to next eval_rv function. *)
  and eval_rv_ask_evalint a gs st exp =
    let eval_next () = eval_rv_no_ask_evalint a gs st exp in
    if M.tracing then M.traceli "evalint" "base eval_rv_ask_evalint %a\n" d_exp exp;
    let r =
      match Cilfacade.typeOf exp with
      | typ when Cil.isIntegralType typ && not (Cil.isConstant exp) -> (* don't EvalInt integer constants, base can do them precisely itself *)
        if M.tracing then M.traceli "evalint" "base ask EvalInt %a\n" d_exp exp;
        let a = a.f (Q.EvalInt exp) in (* through queries includes eval_next, so no (exponential) branching is necessary *)
        if M.tracing then M.traceu "evalint" "base ask EvalInt %a -> %a\n" d_exp exp Queries.ID.pretty a;
        begin match a with
          | `Bot -> eval_next () (* Base EvalInt returns bot on incorrect type (e.g. pthread_t); ignore and continue. *)
          (* | x -> Some (`Int x) *)
          | `Lifted x -> `Int x (* cast should be unnecessary, EvalInt should guarantee right ikind already *)
          | `Top -> `Int (ID.top_of (Cilfacade.get_ikind typ)) (* query cycle *)
        end
      | exception Cilfacade.TypeOfError _ (* Bug: typeOffset: Field on a non-compound *)
      | _ -> eval_next ()
    in
    if M.tracing then M.traceu "evalint" "base eval_rv_ask_evalint %a -> %a\n" d_exp exp VD.pretty r;
    r

  (** Evaluate expression without EvalInt query on outermost expression.
      This is used by base responding to EvalInt to immediately directly avoid EvalInt query cycle, which would return top.
      Recursive [eval_rv] calls on subexpressions still go through [eval_rv_ask_evalint]. *)
  and eval_rv_no_ask_evalint a gs st exp =
    eval_rv_ask_mustbeequal a gs st exp (* just as alias, so query doesn't weirdly have to call eval_rv_ask_mustbeequal *)

  (** Evaluate expression using MustBeEqual query.
      Otherwise just delegate to next eval_rv function. *)
  and eval_rv_ask_mustbeequal a gs st exp =
    let eval_next () = eval_rv_base a gs st exp in
    if M.tracing then M.traceli "evalint" "base eval_rv_ask_mustbeequal %a\n" d_exp exp;
    let binop op e1 e2 =
      let must_be_equal () =
        let r = Q.must_be_equal a e1 e2 in
        if M.tracing then M.tracel "query" "MustBeEqual (%a, %a) = %b\n" d_exp e1 d_exp e2 r;
        r
      in
      match op with
      | MinusA when must_be_equal () ->
        let ik = Cilfacade.get_ikind_exp exp in
        `Int (ID.of_int ik BI.zero)
      | MinusPI (* TODO: untested *)
      | MinusPP when must_be_equal () ->
        let ik = Cilfacade.ptrdiff_ikind () in
        `Int (ID.of_int ik BI.zero)
      (* Eq case is unnecessary: Q.must_be_equal reconstructs BinOp (Eq, _, _, _) and repeats EvalInt query for that, yielding a top from query cycle and never being must equal *)
      | Le
      | Ge when must_be_equal () ->
        let ik = Cilfacade.get_ikind_exp exp in
        `Int (ID.of_bool ik true)
      | Ne
      | Lt
      | Gt when must_be_equal () ->
        let ik = Cilfacade.get_ikind_exp exp in
        `Int (ID.of_bool ik false)
      | _ -> eval_next ()
    in
    let r =
      match exp with
      | BinOp (op,arg1,arg2,_) when Cil.isIntegralType (Cilfacade.typeOf exp) -> binop op arg1 arg2
      | _ -> eval_next ()
    in
    if M.tracing then M.traceu "evalint" "base eval_rv_ask_mustbeequal %a -> %a\n" d_exp exp VD.pretty r;
    r

  and eval_rv_back_up a gs st exp =
    if get_bool "ana.base.eval.deep-query" then
      eval_rv a gs st exp
    else (
      (* duplicate unknown_exp check from eval_rv since we're bypassing it now *)
      if exp = MyCFG.unknown_exp then
        VD.top ()
      else
        eval_rv_base a gs st exp (* bypass all queries *)
    )

  (** Evaluate expression structurally by base.
      This handles constants directly and variables using CPA.
      Subexpressions delegate to [eval_rv], which may use queries on them. *)
  and eval_rv_base (a: Q.ask) (gs:glob_fun) (st: store) (exp:exp): value =
    let eval_rv = eval_rv_back_up in
    if M.tracing then M.traceli "evalint" "base eval_rv_base %a\n" d_exp exp;
    let rec do_offs def = function (* for types that only have one value *)
      | Field (fd, offs) -> begin
          match Goblintutil.is_blessed (TComp (fd.fcomp, [])) with
          | Some v -> do_offs (`Address (AD.singleton (Addr.from_var_offset (v,convert_offset a gs st (Field (fd, offs)))))) offs
          | None -> do_offs def offs
        end
      | Index (_, offs) -> do_offs def offs
      | NoOffset -> def
    in
    let binop_remove_same_casts ~extra_is_safe ~e1 ~e2 ~t1 ~t2 ~c1 ~c2 =
      let te1 = Cilfacade.typeOf e1 in
      let te2 = Cilfacade.typeOf e2 in
      let both_arith_type = isArithmeticType te1 && isArithmeticType te2 in
      let is_safe = (extra_is_safe || VD.is_safe_cast t1 te1 && VD.is_safe_cast t2 te2) && not both_arith_type in
      M.tracel "cast" "remove cast on both sides for %a? -> %b\n" d_exp exp is_safe;
      if is_safe then ( (* we can ignore the casts if the casts can't change the value *)
        let e1 = if isArithmeticType te1 then c1 else e1 in
        let e2 = if isArithmeticType te2 then c2 else e2 in
        (e1, e2)
      )
      else
        (c1, c2)
    in
    let binop_case ~arg1 ~arg2 ~op ~typ =
      let a1 = eval_rv a gs st arg1 in
      let a2 = eval_rv a gs st arg2 in
      let t1 = Cilfacade.typeOf arg1 in
      let t2 = Cilfacade.typeOf arg2 in
      evalbinop a st op t1 a1 t2 a2 typ
    in
    let r =
      (* query functions were no help ... now try with values*)
      match constFold true exp with
      (* Integer literals *)
      (* seems like constFold already converts CChr to CInt *)
      | Const (CChr x) -> eval_rv a gs st (Const (charConstToInt x)) (* char becomes int, see Cil doc/ISO C 6.4.4.4.10 *)
      | Const (CInt (num,ikind,str)) ->
        (match str with Some x -> M.tracel "casto" "CInt (%s, %a, %s)\n" (Cilint.string_of_cilint num) d_ikind ikind x | None -> ());
        `Int (ID.cast_to ikind (IntDomain.of_const (num,ikind,str)))
      | Const (CReal (_, (FFloat | FDouble | FLongDouble as fkind), Some str)) -> `Float (FD.of_string fkind str) (* prefer parsing from string due to higher precision *)
      | Const (CReal (num, (FFloat | FDouble | FLongDouble as fkind), None)) -> `Float (FD.of_const fkind num)
      (* String literals *)
      | Const (CStr (x,_)) -> `Address (AD.from_string x) (* normal 8-bit strings, type: char* *)
      | Const (CWStr (xs,_) as c) -> (* wide character strings, type: wchar_t* *)
        let x = Pretty.sprint ~width:80 (d_const () c) in (* escapes, see impl. of d_const in cil.ml *)
        let x = String.sub x 2 (String.length x - 3) in (* remove surrounding quotes: L"foo" -> foo *)
        `Address (AD.from_string x) (* `Address (AD.str_ptr ()) *)
      | Const _ -> VD.top ()
      (* Variables and address expressions *)
      | Lval (Var v, ofs) -> do_offs (get a gs st (eval_lv a gs st (Var v, ofs)) (Some exp)) ofs
      (*| Lval (Mem e, ofs) -> do_offs (get a gs st (eval_lv a gs st (Mem e, ofs))) ofs*)
      | Lval (Mem e, ofs) ->
        (*M.tracel "cast" "Deref: lval: %a\n" d_plainlval lv;*)
        let rec contains_vla (t:typ) = match t with
          | TPtr (t, _) -> contains_vla t
          | TArray(t, None, args) -> true
          | TArray(t, Some exp, args) when isConstant exp -> contains_vla t
          | TArray(t, Some exp, args) -> true
          | _ -> false
        in
        let b = Mem e, NoOffset in (* base pointer *)
        let t = Cilfacade.typeOfLval b in (* static type of base *)
        let p = eval_lv a gs st b in (* abstract base addresses *)
        let v = (* abstract base value *)
          let open Addr in
          (* pre VLA: *)
          (* let cast_ok = function Addr a -> sizeOf t <= sizeOf (get_type_addr a) | _ -> false in *)
          let cast_ok = function
            | Addr (x, o) ->
              begin
                let at = get_type_addr (x, o) in
                if M.tracing then M.tracel "evalint" "cast_ok %a %a %a\n" Addr.pretty (Addr (x, o)) CilType.Typ.pretty (Cil.unrollType x.vtype) CilType.Typ.pretty at;
                if at = TVoid [] then (* HACK: cast from alloc variable is always fine *)
                  true
                else
                  match Cil.getInteger (sizeOf t), Cil.getInteger (sizeOf at) with
                  | Some i1, Some i2 -> Cilint.compare_cilint i1 i2 <= 0
                  | _ ->
                    if contains_vla t || contains_vla (get_type_addr (x, o)) then
                      begin
                        (* TODO: Is this ok? *)
                        M.info ~category:Unsound "Casting involving a VLA is assumed to work";
                        true
                      end
                    else
                      false
              end
            | NullPtr | UnknownPtr -> true (* TODO: are these sound? *)
            | _ -> false
          in
          if AD.for_all cast_ok p then
            get ~top:(VD.top_value t) a gs st p (Some exp)  (* downcasts are safe *)
          else
            VD.top () (* upcasts not! *)
        in
        let v' = VD.cast t v in (* cast to the expected type (the abstract type might be something other than t since we don't change addresses upon casts!) *)
        if M.tracing then M.tracel "cast" "Ptr-Deref: cast %a to %a = %a!\n" VD.pretty v d_type t VD.pretty v';
        let v' = VD.eval_offset a (fun x -> get a gs st x (Some exp)) v' (convert_offset a gs st ofs) (Some exp) None t in (* handle offset *)
        let v' = do_offs v' ofs in (* handle blessed fields? *)
        v'
      (* Binary operators *)
      (* Eq/Ne when both values are equal and casted to the same type *)
      | BinOp (op, (CastE (t1, e1) as c1), (CastE (t2, e2) as c2), typ) when typeSig t1 = typeSig t2 && (op = Eq || op = Ne) ->
        let a1 = eval_rv a gs st e1 in
        let a2 = eval_rv a gs st e2 in
        let (e1, e2) = binop_remove_same_casts ~extra_is_safe:(VD.equal a1 a2) ~e1 ~e2 ~t1 ~t2 ~c1 ~c2 in
        let a1 = eval_rv a gs st e1 in (* re-evaluate because might be with cast *)
        let a2 = eval_rv a gs st e2 in
        evalbinop a st op t1 a1 t2 a2 typ
      | BinOp (LOr, arg1, arg2, typ) as exp ->
        let (let*) = Option.bind in
        (* split nested LOr Eqs to equality pairs, if possible *)
        let rec split = function
          (* copied from above to support pointer equalities with implicit casts inserted *)
          | BinOp (op, (CastE (t1, e1) as c1), (CastE (t2, e2) as c2), typ) when typeSig t1 = typeSig t2 && (op = Eq || op = Ne) ->
            Some [binop_remove_same_casts ~extra_is_safe:false ~e1 ~e2 ~t1 ~t2 ~c1 ~c2]
          | BinOp (Eq, arg1, arg2, _) ->
            Some [(arg1, arg2)]
          | BinOp (LOr, arg1, arg2, _) ->
            let* s1 = split arg1 in
            let* s2 = split arg2 in
            Some (s1 @ s2)
          | _ ->
            None
        in
        (* find common exp from all equality pairs and list of other sides, if possible *)
        let find_common = function
          | [] -> assert false
          | (e1, e2) :: eqs ->
            let eqs_for_all_mem e = List.for_all (fun (e1, e2) -> CilType.Exp.(equal e1 e || equal e2 e)) eqs in
            let eqs_map_remove e = List.map (fun (e1, e2) -> if CilType.Exp.equal e1 e then e2 else e1) eqs in
            if eqs_for_all_mem e1 then
              Some (e1, e2 :: eqs_map_remove e1)
            else if eqs_for_all_mem e2 then
              Some (e2, e1 :: eqs_map_remove e2)
            else
              None
        in
        let eqs_value =
          let* eqs = split exp in
          let* (e, es) = find_common eqs in
          let v = eval_rv a gs st e in (* value of common exp *)
          let vs = List.map (eval_rv a gs st) es in (* values of other sides *)
          let ik = Cilfacade.get_ikind typ in
          match v with
          | `Address a ->
            (* get definite addrs from vs *)
            let rec to_definite_ad = function
              | [] -> AD.empty ()
              | `Address a :: vs when AD.is_definite a ->
                AD.union a (to_definite_ad vs)
              | _ :: vs ->
                to_definite_ad vs
            in
            let definite_ad = to_definite_ad vs in
            if AD.leq a definite_ad then (* other sides cover common address *)
              Some (`Int (ID.of_bool ik true))
            else (* TODO: detect disjoint cases using may: https://github.com/goblint/analyzer/pull/757#discussion_r898105918 *)
              None
          | `Int i ->
            let module BISet = IntDomain.BISet in
            (* get definite ints from vs *)
            let rec to_int_set = function
              | [] -> BISet.empty ()
              | `Int i :: vs ->
                begin match ID.to_int i with
                  | Some i' -> BISet.add i' (to_int_set vs)
                  | None -> to_int_set vs
                end
              | _ :: vs ->
                to_int_set vs
            in
            let* incl_list = ID.to_incl_list i in
            let incl_set = BISet.of_list incl_list in
            let int_set = to_int_set vs in
            if BISet.leq incl_set int_set then (* other sides cover common int *)
              Some (`Int (ID.of_bool ik true))
            else (* TODO: detect disjoint cases using may: https://github.com/goblint/analyzer/pull/757#discussion_r898105918 *)
              None
          | _ ->
            None
        in
        begin match eqs_value with
          | Some x -> x
          | None -> binop_case ~arg1 ~arg2 ~op:LOr ~typ (* fallback to general case *)
        end
      | BinOp (op,arg1,arg2,typ) ->
        binop_case ~arg1 ~arg2 ~op ~typ
      (* Unary operators *)
      | UnOp (op,arg1,typ) ->
        let a1 = eval_rv a gs st arg1 in
        evalunop op typ a1
      (* The &-operator: we create the address abstract element *)
      | AddrOf lval -> `Address (eval_lv a gs st lval)
      (* CIL's very nice implicit conversion of an array name [a] to a pointer
        * to its first element [&a[0]]. *)
      | StartOf lval ->
        let array_ofs = `Index (IdxDom.of_int (Cilfacade.ptrdiff_ikind ()) BI.zero, `NoOffset) in
        let array_start ad =
          match Addr.to_var_offset ad with
          | Some (x, offs) -> Addr.from_var_offset (x, add_offset offs array_ofs)
          | None -> ad
        in
        `Address (AD.map array_start (eval_lv a gs st lval))
      | CastE (t, Const (CStr (x,e))) -> (* VD.top () *) eval_rv a gs st (Const (CStr (x,e))) (* TODO safe? *)
      | CastE  (t, exp) ->
        let v = eval_rv a gs st exp in
        VD.cast ~torg:(Cilfacade.typeOf exp) t v
      | SizeOf _
      | Real _
      | Imag _
      | SizeOfE _
      | SizeOfStr _
      | AlignOf _
      | AlignOfE _
      | Question _
      | AddrOfLabel _ ->
        VD.top ()
    in
    if M.tracing then M.traceu "evalint" "base eval_rv_base %a -> %a\n" d_exp exp VD.pretty r;
    r
  (* A hackish evaluation of expressions that should immediately yield an
   * address, e.g. when calling functions. *)
  and eval_fv a (gs:glob_fun) st (exp:exp): AD.t =
    match exp with
    | Lval lval -> eval_lv a gs st lval
    | _ -> eval_tv a gs st exp
  (* Used also for thread creation: *)
  and eval_tv a (gs:glob_fun) st (exp:exp): AD.t =
    match (eval_rv a gs st exp) with
    | `Address x -> x
    | _          -> failwith "Problems evaluating expression to function calls!"
  and eval_int a gs st exp =
    match eval_rv a gs st exp with
    | `Int x -> x
    | _ -> ID.top_of (Cilfacade.get_ikind_exp exp)
  (* A function to convert the offset to our abstract representation of
   * offsets, i.e.  evaluate the index expression to the integer domain. *)
  and convert_offset a (gs:glob_fun) (st: store) (ofs: offset) =
    let eval_rv = eval_rv_back_up in
    match ofs with
    | NoOffset -> `NoOffset
    | Field (fld, ofs) -> `Field (fld, convert_offset a gs st ofs)
    | Index (CastE (TInt(IInt,[]), Const (CStr ("unknown",No_encoding))), ofs) -> (* special offset added by convertToQueryLval *)
      `Index (IdxDom.top (), convert_offset a gs st ofs)
    | Index (exp, ofs) ->
      match eval_rv a gs st exp with
      | `Int i -> `Index (iDtoIdx i, convert_offset a gs st ofs)
      | `Address add -> `Index (AD.to_int (module IdxDom) add, convert_offset a gs st ofs)
      | `Top   -> `Index (IdxDom.top (), convert_offset a gs st ofs)
      | `Bot -> `Index (IdxDom.bot (), convert_offset a gs st ofs)
      | _ -> failwith "Index not an integer value"
  (* Evaluation of lvalues to our abstract address domain. *)
  and eval_lv (a: Q.ask) (gs:glob_fun) st (lval:lval): AD.t =
    let eval_rv = eval_rv_back_up in
    let rec do_offs def = function
      | Field (fd, offs) -> begin
          match Goblintutil.is_blessed (TComp (fd.fcomp, [])) with
          | Some v -> do_offs (AD.singleton (Addr.from_var_offset (v,convert_offset a gs st (Field (fd, offs))))) offs
          | None -> do_offs def offs
        end
      | Index (_, offs) -> do_offs def offs
      | NoOffset -> def
    in
    match lval with
    | Var x, NoOffset when (not x.vglob) && Goblintutil.is_blessed x.vtype<> None ->
      begin match Goblintutil.is_blessed x.vtype with
        | Some v -> AD.singleton (Addr.from_var v)
        | _ ->  AD.singleton (Addr.from_var_offset (x, convert_offset a gs st NoOffset))
      end
    (* The simpler case with an explicit variable, e.g. for [x.field] we just
     * create the address { (x,field) } *)
    | Var x, ofs ->
      if x.vglob
      then AD.singleton (Addr.from_var_offset (x, convert_offset a gs st ofs))
      else do_offs (AD.singleton (Addr.from_var_offset (x, convert_offset a gs st ofs))) ofs
    (* The more complicated case when [exp = & x.field] and we are asked to
     * evaluate [(\*exp).subfield]. We first evaluate [exp] to { (x,field) }
     * and then add the subfield to it: { (x,field.subfield) }. *)
    | Mem n, ofs -> begin
        match (eval_rv a gs st n) with
        | `Address adr ->
          (if AD.is_null adr
           then M.error ~category:M.Category.Behavior.Undefined.nullpointer_dereference ~tags:[CWE 476] "Must dereference NULL pointer"
           else if AD.may_be_null adr
           then M.warn ~category:M.Category.Behavior.Undefined.nullpointer_dereference ~tags:[CWE 476] "May dereference NULL pointer");
          do_offs (AD.map (add_offset_varinfo (convert_offset a gs st ofs)) adr) ofs
        | `Bot -> AD.bot ()
        | _ ->
          M.debug ~category:Analyzer "Failed evaluating %a to lvalue" d_lval lval; do_offs AD.unknown_ptr ofs
      end

  (* run eval_rv from above and keep a result that is bottom *)
  (* this is needed for global variables *)
  let eval_rv_keep_bot = eval_rv

  (* run eval_rv from above, but change bot to top to be sound for programs with undefined behavior. *)
  (* Previously we only gave sound results for programs without undefined behavior, so yielding bot for accessing an uninitialized array was considered ok. Now only [invariant] can yield bot/Deadcode if the condition is known to be false but evaluating an expression should not be bot. *)
  let eval_rv (a: Q.ask) (gs:glob_fun) (st: store) (exp:exp): value =
    try
      let r = eval_rv a gs st exp in
      if M.tracing then M.tracel "eval" "eval_rv %a = %a\n" d_exp exp VD.pretty r;
      if VD.is_bot r then VD.top_value (Cilfacade.typeOf exp) else r
    with IntDomain.ArithmeticOnIntegerBot _ ->
      ValueDomain.Compound.top_value (Cilfacade.typeOf exp)

  let query_evalint ask gs st e =
    if M.tracing then M.traceli "evalint" "base query_evalint %a\n" d_exp e;
    let r = match eval_rv_no_ask_evalint ask gs st e with
      | `Int i -> `Lifted i (* cast should be unnecessary, eval_rv should guarantee right ikind already *)
      | `Bot   -> Queries.ID.top () (* out-of-scope variables cause bot, but query result should then be unknown *)
      | `Top   -> Queries.ID.top () (* some float computations cause top (57-float/01-base), but query result should then be unknown *)
      | v      -> M.debug ~category:Analyzer "Base EvalInt %a query answering bot instead of %a" d_exp e VD.pretty v; Queries.ID.bot ()
    in
    if M.tracing then M.traceu "evalint" "base query_evalint %a -> %a\n" d_exp e Queries.ID.pretty r;
    r

  (* Evaluate an expression containing only locals. This is needed for smart joining the partitioned arrays where ctx is not accessible. *)
  (* This will yield `Top for expressions containing any access to globals, and does not make use of the query system. *)
  (* Wherever possible, don't use this but the query system or normal eval_rv instead. *)
  let eval_exp st (exp:exp) =
    (* Since ctx is not available here, we need to make some adjustments *)
    let rec query: type a. Queries.Set.t -> a Queries.t -> a Queries.result = fun asked q ->
      let anyq = Queries.Any q in
      if Queries.Set.mem anyq asked then
        Queries.Result.top q (* query cycle *)
      else (
        let asked' = Queries.Set.add anyq asked in
        match q with
        | EvalInt e -> query_evalint (ask asked') gs st e (* mimic EvalInt query since eval_rv needs it *)
        | _ -> Queries.Result.top q
      )
    and ask asked = { Queries.f = fun (type a) (q: a Queries.t) -> query asked q } (* our version of ask *)
    and gs = function `Left _ -> `Lifted1 (Priv.G.top ()) | `Right _ -> `Lifted2 (VD.top ()) in (* the expression is guaranteed to not contain globals *)
    match (eval_rv (ask Queries.Set.empty) gs st exp) with
    | `Int x -> ValueDomain.ID.to_int x
    | _ -> None

  let eval_funvar ctx fval: varinfo list =
    let exception OnlyUnknown in
    try
      let fp = eval_fv (Analyses.ask_of_ctx ctx) ctx.global ctx.local fval in
      if AD.mem Addr.UnknownPtr fp then begin
        let others = AD.to_var_may fp in
        if others = [] then raise OnlyUnknown;
        M.warn ~category:Imprecise "Function pointer %a may contain unknown functions." d_exp fval;
        dummyFunDec.svar :: others
      end else
        AD.to_var_may fp
    with SetDomain.Unsupported _ | OnlyUnknown ->
      M.warn ~category:Unsound "Unknown call to function %a." d_exp fval;
      [dummyFunDec.svar]

  (** Evaluate expression as address.
      Avoids expensive Apron EvalInt if the `Int result would be useless to us anyway. *)
  let eval_rv_address ask gs st e =
    (* no way to do eval_rv with expected type, so filter expression beforehand *)
    match Cilfacade.typeOf e with
    | t when Cil.isArithmeticType t -> (* definitely not address *)
      VD.top_value t
    | exception Cilfacade.TypeOfError _ (* something weird, might be address *)
    | _ ->
      eval_rv ask gs st e

  (* interpreter end *)

  let query_invariant ctx context =
    let cpa = ctx.local.BaseDomain.cpa in
    let ask = Analyses.ask_of_ctx ctx in

    let module Arg =
    struct
      let context = context
      let scope = Node.find_fundec ctx.node
      let find v = get_var ask ctx.global ctx.local v
    end
    in
    let module I = ValueDomain.ValueInvariant (Arg) in

    let var_invariant ?offset v =
      if not (InvariantCil.var_is_heap v) then
        I.key_invariant v ?offset (Arg.find v)
      else
        Invariant.none
    in

    if CilLval.Set.is_top context.Invariant.lvals then (
      if !GU.earlyglobs || ThreadFlag.is_multi ask then (
        let cpa_invariant =
          CPA.fold (fun k v a ->
              if not (is_global ask k) then
                Invariant.(a && var_invariant k)
              else
                a
            ) cpa Invariant.none
        in
        let priv_vars = Priv.invariant_vars ask (priv_getg ctx.global) ctx.local in
        let priv_invariant =
          List.fold_left (fun acc v ->
              Invariant.(var_invariant v && acc)
            ) Invariant.none priv_vars
        in
        Invariant.(cpa_invariant && priv_invariant)
      )
      else (
        CPA.fold (fun k v a ->
            Invariant.(a && var_invariant k)
          ) cpa Invariant.none
      )
    )
    else (
      CilLval.Set.fold (fun k a ->
          let i =
            match k with
            | (Var k, offset) ->
              (try var_invariant ~offset k with Not_found -> Invariant.none)
            | _ -> Invariant.none
          in
          Invariant.(a && i)
        ) context.lvals Invariant.none
    )

  let query_invariant ctx context =
    if GobConfig.get_bool "ana.base.invariant.enabled" then
      query_invariant ctx context
    else
      Invariant.none

  let query_invariant_global ctx g =
    if GobConfig.get_bool "ana.base.invariant.enabled" && get_bool "exp.earlyglobs" then (
      (* Currently these global invariants are only sound with earlyglobs enabled for both single- and multi-threaded programs.
         Otherwise, the values of globals in single-threaded mode are not accounted for. *)
      (* TODO: account for single-threaded values without earlyglobs. *)
      match g with
      | `Left g' -> (* priv *)
        Priv.invariant_global (priv_getg ctx.global) g'
      | `Right _ -> (* thread return *)
        Invariant.none
    )
    else
      Invariant.none

  let query ctx (type a) (q: a Q.t): a Q.result =
    match q with
    | Q.EvalFunvar e ->
      begin
        let fs = eval_funvar ctx e in
        List.fold_left (fun xs v -> Q.LS.add (v,`NoOffset) xs) (Q.LS.empty ()) fs
      end
    | Q.EvalInt e ->
      query_evalint (Analyses.ask_of_ctx ctx) ctx.global ctx.local e
    | Q.EvalLength e -> begin
        match eval_rv_address (Analyses.ask_of_ctx ctx) ctx.global ctx.local e with
        | `Address a ->
          let slen = List.map String.length (AD.to_string a) in
          let lenOf = function
            | TArray (_, l, _) -> (try Some (lenOfArray l) with LenOfArray -> None)
            | _ -> None
          in
          let alen = List.filter_map (fun v -> lenOf v.vtype) (AD.to_var_may a) in
          let d = List.fold_left ID.join (ID.bot_of (Cilfacade.ptrdiff_ikind ())) (List.map (ID.of_int (Cilfacade.ptrdiff_ikind ()) %BI.of_int) (slen @ alen)) in
          (* ignore @@ printf "EvalLength %a = %a\n" d_exp e ID.pretty d; *)
          `Lifted d
        | `Bot -> Queries.Result.bot q (* TODO: remove *)
        | _ -> Queries.Result.top q
      end
    | Q.BlobSize e -> begin
        let p = eval_rv_address (Analyses.ask_of_ctx ctx) ctx.global ctx.local e in
        (* ignore @@ printf "BlobSize %a MayPointTo %a\n" d_plainexp e VD.pretty p; *)
        match p with
        | `Address a ->
          let r = get ~full:true (Analyses.ask_of_ctx ctx) ctx.global ctx.local a  None in
          (* ignore @@ printf "BlobSize %a = %a\n" d_plainexp e VD.pretty r; *)
          (match r with
           | `Blob (_,s,_) -> `Lifted s
           | _ -> Queries.Result.top q)
        | _ -> Queries.Result.top q
      end
    | Q.MayPointTo e -> begin
        match eval_rv_address (Analyses.ask_of_ctx ctx) ctx.global ctx.local e with
        | `Address a ->
          let s = addrToLvalSet a in
          if AD.mem Addr.UnknownPtr a
          then Q.LS.add (dummyFunDec.svar, `NoOffset) s
          else s
        | `Bot -> Queries.Result.bot q (* TODO: remove *)
        | _ -> Queries.Result.top q
      end
    | Q.EvalThread e -> begin
        let v = eval_rv (Analyses.ask_of_ctx ctx) ctx.global ctx.local e in
        (* ignore (Pretty.eprintf "evalthread %a (%a): %a" d_exp e d_plainexp e VD.pretty v); *)
        match v with
        | `Thread a -> a
        | `Bot -> Queries.Result.bot q (* TODO: remove *)
        | _ -> Queries.Result.top q
      end
    | Q.ReachableFrom e -> begin
        match eval_rv_address (Analyses.ask_of_ctx ctx) ctx.global ctx.local e with
        | `Top -> Queries.Result.top q
        | `Bot -> Queries.Result.bot q (* TODO: remove *)
        | `Address a ->
          let a' = AD.remove Addr.UnknownPtr a in (* run reachable_vars without unknown just to be safe *)
          let xs = List.map addrToLvalSet (reachable_vars (Analyses.ask_of_ctx ctx) [a'] ctx.global ctx.local) in
          let addrs = List.fold_left (Q.LS.join) (Q.LS.empty ()) xs in
          if AD.mem Addr.UnknownPtr a then
            Q.LS.add (dummyFunDec.svar, `NoOffset) addrs (* add unknown back *)
          else
            addrs
        | _ -> Q.LS.empty ()
      end
    | Q.ReachableUkTypes e -> begin
        match eval_rv_address (Analyses.ask_of_ctx ctx) ctx.global ctx.local e with
        | `Top -> Queries.Result.top q
        | `Bot -> Queries.Result.bot q (* TODO: remove *)
        | `Address a when AD.is_top a || AD.mem Addr.UnknownPtr a ->
          Q.TS.top ()
        | `Address a ->
          reachable_top_pointers_types ctx a
        | _ -> Q.TS.empty ()
      end
    | Q.EvalStr e -> begin
        match eval_rv_address (Analyses.ask_of_ctx ctx) ctx.global ctx.local e with
        (* exactly one string in the set (works for assignments of string constants) *)
        | `Address a when List.compare_length_with (AD.to_string a) 1 = 0 -> (* exactly one string *)
          `Lifted (List.hd (AD.to_string a))
        (* check if we have an array of chars that form a string *)
        (* TODO return may-points-to-set of strings *)
        | `Address a when List.compare_length_with (AD.to_string a) 1 > 0 -> (* oh oh *)
          M.debug "EvalStr (%a) returned %a" d_exp e AD.pretty a;
          Queries.Result.top q
        | `Address a when List.compare_length_with (AD.to_var_may a) 1 = 0 -> (* some other address *)
          (* Cil.varinfo * (AD.Addr.field, AD.Addr.idx) Lval.offs *)
          (* ignore @@ printf "EvalStr `Address: %a -> %s (must %i, may %i)\n" d_plainexp e (VD.short 80 (`Address a)) (List.length @@ AD.to_var_must a) (List.length @@ AD.to_var_may a); *)
          begin match unrollType (Cilfacade.typeOf e) with
            | TPtr(TInt(IChar, _), _) ->
              let v, offs = Q.LS.choose @@ addrToLvalSet a in
              let ciloffs = Lval.CilLval.to_ciloffs offs in
              let lval = Var v, ciloffs in
              (try `Lifted (Bytes.to_string (Hashtbl.find char_array lval))
               with Not_found -> Queries.Result.top q)
            | _ -> (* what about ISChar and IUChar? *)
              (* ignore @@ printf "Type %a\n" d_plaintype t; *)
              Queries.Result.top q
          end
        | x ->
          (* ignore @@ printf "EvalStr Unknown: %a -> %s\n" d_plainexp e (VD.short 80 x); *)
          Queries.Result.top q
      end
    | Q.IsMultiple v -> WeakUpdates.mem v ctx.local.weak
    | Q.IterSysVars (vq, vf) ->
      let vf' x = vf (Obj.repr (V.priv x)) in
      Priv.iter_sys_vars (priv_getg ctx.global) vq vf'
    | Q.Invariant context -> query_invariant ctx context
    | Q.InvariantGlobal g ->
      let g: V.t = Obj.obj g in
      query_invariant_global ctx g
    | _ -> Q.Result.top q

  let update_variable variable typ value cpa =
    if ((get_bool "exp.volatiles_are_top") && (is_always_unknown variable)) then
      CPA.add variable (VD.top_value typ) cpa
    else
      CPA.add variable value cpa

  (** Add dependencies between a value and the expression it (or any of its contents) are partitioned by *)
  let add_partitioning_dependencies (x:varinfo) (value:VD.t) (st:store):store =
    let add_one_dep (array:varinfo) (var:varinfo) dep =
      let vMap = Dep.find_opt var dep |? Dep.VarSet.empty () in
      let vMapNew = Dep.VarSet.add array vMap in
      Dep.add var vMapNew dep
    in
    match value with
    | `Array _
    | `Struct _
    | `Union _ ->
      begin
        let vars_in_partitioning = VD.affecting_vars value in
        let dep_new = List.fold_left (fun dep var -> add_one_dep x var dep) st.deps vars_in_partitioning in
        { st with deps = dep_new }
      end
    (* `Blob cannot contain arrays *)
    | _ ->  st

  (** [set st addr val] returns a state where [addr] is set to [val]
   * it is always ok to put None for lval_raw and rval_raw, this amounts to not using/maintaining
   * precise information about arrays. *)
  let set (a: Q.ask) ~(ctx: _ ctx) ?(invariant=false) ?lval_raw ?rval_raw ?t_override (gs:glob_fun) (st: store) (lval: AD.t) (lval_type: Cil.typ) (value: value) : store =
    let update_variable x t y z =
      if M.tracing then M.tracel "set" ~var:x.vname "update_variable: start '%s' '%a'\nto\n%a\n\n" x.vname VD.pretty y CPA.pretty z;
      let r = update_variable x t y z in (* refers to defintion that is outside of set *)
      if M.tracing then M.tracel "set" ~var:x.vname "update_variable: start '%s' '%a'\nto\n%a\nresults in\n%a\n" x.vname VD.pretty y CPA.pretty z CPA.pretty r;
      r
    in
    let firstvar = if M.tracing then match AD.to_var_may lval with [] -> "" | x :: _ -> x.vname else "" in
    let lval_raw = (Option.map (fun x -> Lval x) lval_raw) in
    if M.tracing then M.tracel "set" ~var:firstvar "lval: %a\nvalue: %a\nstate: %a\n" AD.pretty lval VD.pretty value CPA.pretty st.cpa;
    (* Updating a single varinfo*offset pair. NB! This function's type does
     * not include the flag. *)
    let update_one_addr (x, offs) (st: store): store =
      let cil_offset = Offs.to_cil_offset offs in
      let t = match t_override with
        | Some t -> t
        | None ->
          if a.f (Q.IsHeapVar x) then
            (* the vtype of heap vars will be TVoid, so we need to trust the pointer we got to this to be of the right type *)
            (* i.e. use the static type of the pointer here *)
            lval_type
          else
            try
              Cilfacade.typeOfLval (Var x, cil_offset)
            with Cilfacade.TypeOfError _ ->
              (* If we cannot determine the correct type here, we go with the one of the LVal *)
              (* This will usually lead to a type mismatch in the ValueDomain (and hence supertop) *)
              M.debug ~category:Analyzer "Cilfacade.typeOfLval failed Could not obtain the type of %a" d_lval (Var x, cil_offset);
              lval_type
      in
      let update_offset old_value =
        (* Projection to highest Precision *)
        let projected_value = project_val None value (is_global a x) in
        let new_value = VD.update_offset a old_value offs projected_value lval_raw ((Var x), cil_offset) t in
        if WeakUpdates.mem x st.weak then
          VD.join old_value new_value
        else if invariant then
          (* without this, invariant for ambiguous pointer might worsen precision for each individual address to their join *)
          VD.meet old_value new_value
        else
          new_value
      in
      if M.tracing then M.tracel "set" ~var:firstvar "update_one_addr: start with '%a' (type '%a') \nstate:%a\n\n" AD.pretty (AD.from_var_offset (x,offs)) d_type x.vtype D.pretty st;
      if isFunctionType x.vtype then begin
        if M.tracing then M.tracel "set" ~var:firstvar "update_one_addr: returning: '%a' is a function type \n" d_type x.vtype;
        st
      end else
      if get_bool "exp.globs_are_top" then begin
        if M.tracing then M.tracel "set" ~var:firstvar "update_one_addr: BAD? exp.globs_are_top is set \n";
        { st with cpa = CPA.add x `Top st.cpa }
      end else
        (* Check if we need to side-effect this one. We no longer generate
         * side-effects here, but the code still distinguishes these cases. *)
      if (!GU.earlyglobs || ThreadFlag.is_multi a) && is_global a x then begin
        if M.tracing then M.tracel "set" ~var:x.vname "update_one_addr: update a global var '%s' ...\n" x.vname;
        let priv_getg = priv_getg gs in
        (* Optimization to avoid evaluating integer values when setting them.
           The case when invariant = true requires the old_value to be sound for the meet.
           Allocated blocks are representend by Blobs with additional information, so they need to be looked-up. *)
        let old_value = if not invariant && Cil.isIntegralType x.vtype && not (a.f (IsHeapVar x)) && offs = `NoOffset then begin
            VD.bot_value lval_type
          end else
            Priv.read_global a priv_getg st x
        in
        let new_value = update_offset old_value in
        let r = Priv.write_global ~invariant a priv_getg (priv_sideg ctx.sideg) st x new_value in
        if M.tracing then M.tracel "set" ~var:x.vname "update_one_addr: updated a global var '%s' \nstate:%a\n\n" x.vname D.pretty r;
        r
      end else begin
        if M.tracing then M.tracel "set" ~var:x.vname "update_one_addr: update a local var '%s' ...\n" x.vname;
        (* Normal update of the local state *)
        let new_value = update_offset (CPA.find x st.cpa) in
        (* what effect does changing this local variable have on arrays -
           we only need to do this here since globals are not allowed in the
           expressions for partitioning *)
        let effect_on_arrays (a: Q.ask) (st: store) =
          let affected_arrays =
            let set = Dep.find_opt x st.deps |? Dep.VarSet.empty () in
            Dep.VarSet.elements set
          in
          let movement_for_expr l' r' currentE' =
            let are_equal = Q.must_be_equal a in
            let t = Cilfacade.typeOf currentE' in
            let ik = Cilfacade.get_ikind t in
            let newE = Basetype.CilExp.replace l' r' currentE' in
            let currentEPlusOne = BinOp (PlusA, currentE', Cil.kinteger ik 1, t) in
            if are_equal newE currentEPlusOne then
              Some 1
            else
              let currentEMinusOne = BinOp (MinusA, currentE', Cil.kinteger ik 1, t) in
              if are_equal newE currentEMinusOne then
                Some (-1)
              else
                None
          in
          let effect_on_array actually_moved arr (st: store):store =
            let v = CPA.find arr st.cpa in
            let nval =
              if actually_moved then
                match lval_raw, rval_raw with
                | Some (Lval(Var l',NoOffset)), Some r' ->
                  begin
                    let moved_by = movement_for_expr l' r' in
                    VD.affect_move a v x moved_by
                  end
                | _  ->
                  VD.affect_move a v x (fun x -> None)
              else
                let patched_ask =
                  (* The usual recursion trick for ctx. *)
                  (* Must change ctx used by ask to also use new st (not ctx.local), otherwise recursive EvalInt queries use outdated state. *)
                  (* Note: query is just called on base, but not any other analyses. Potentially imprecise, but seems to be sufficient for now. *)
                  let rec ctx' asked =
                    { ctx with
                      ask = (fun (type a) (q: a Queries.t) -> query' asked q)
                    ; local = st
                    }
                  and query': type a. Queries.Set.t -> a Queries.t -> a Queries.result = fun asked q ->
                    let anyq = Queries.Any q in
                    if Queries.Set.mem anyq asked then
                      Queries.Result.top q (* query cycle *)
                    else (
                      let asked' = Queries.Set.add anyq asked in
                      query (ctx' asked') q
                    )
                  in
                  Analyses.ask_of_ctx (ctx' Queries.Set.empty)
                in
                let moved_by = fun x -> Some 0 in (* this is ok, the information is not provided if it *)
                (* TODO: why does affect_move need general ask (of any query) instead of eval_exp? *)
                VD.affect_move patched_ask v x moved_by     (* was a set call caused e.g. by a guard *)
            in
            { st with cpa = update_variable arr arr.vtype nval st.cpa }
          in
          (* within invariant, a change to the way arrays are partitioned is not necessary *)
          List.fold_left (fun x y -> effect_on_array (not invariant) y x) st affected_arrays
        in
        let x_updated = update_variable x t new_value st.cpa in
        let with_dep = add_partitioning_dependencies x new_value {st with cpa = x_updated } in
        effect_on_arrays a with_dep
      end
    in
    let update_one x store =
      match Addr.to_var_offset x with
      | Some x -> update_one_addr x store
      | None -> store
    in try
      (* We start from the current state and an empty list of global deltas,
       * and we assign to all the the different possible places: *)
      let nst = AD.fold update_one lval st in
      (* if M.tracing then M.tracel "set" ~var:firstvar "new state1 %a\n" CPA.pretty nst; *)
      (* If the address was definite, then we just return it. If the address
       * was ambiguous, we have to join it with the initial state. *)
      let nst = if AD.cardinal lval > 1 then { nst with cpa = CPA.join st.cpa nst.cpa } else nst in
      (* if M.tracing then M.tracel "set" ~var:firstvar "new state2 %a\n" CPA.pretty nst; *)
      nst
    with
    (* If any of the addresses are unknown, we ignore it!?! *)
    | SetDomain.Unsupported x ->
      (* if M.tracing then M.tracel "set" ~var:firstvar "set got an exception '%s'\n" x; *)
      M.info ~category:Unsound "Assignment to unknown address, assuming no write happened."; st

  let set_many ~ctx a (gs:glob_fun) (st: store) lval_value_list: store =
    (* Maybe this can be done with a simple fold *)
    let f (acc: store) ((lval:AD.t),(typ:Cil.typ),(value:value)): store =
      set ~ctx a gs acc lval typ value
    in
    (* And fold over the list starting from the store turned wstore: *)
    List.fold_left f st lval_value_list

  let rem_many a (st: store) (v_list: varinfo list): store =
    let f acc v = CPA.remove v acc in
    let g dep v = Dep.remove v dep in
    { st with cpa = List.fold_left f st.cpa v_list; deps = List.fold_left g st.deps v_list }

  (* Removes all partitionings done according to this variable *)
  let rem_many_partitioning a (st:store) (v_list: varinfo list):store =
    (* Removes the partitioning information from all affected arrays, call before removing locals *)
    let rem_partitioning a (st:store) (x:varinfo):store =
      let affected_arrays =
        let set = Dep.find_opt x st.deps |? Dep.VarSet.empty () in
        Dep.VarSet.elements set
      in
      let effect_on_array arr st =
        let v = CPA.find arr st in
        let nval = VD.affect_move ~replace_with_const:(get_bool ("ana.base.partition-arrays.partition-by-const-on-return")) a v x (fun _ -> None) in (* Having the function for movement return None here is equivalent to forcing the partitioning to be dropped *)
        update_variable arr arr.vtype nval st
      in
      { st with cpa = List.fold_left (fun x y -> effect_on_array y x) st.cpa affected_arrays }
    in
    let f s v = rem_partitioning a s v in
    List.fold_left f st v_list

  (**************************************************************************
    * Auxillary functions
    **************************************************************************)

  let is_some_bot x =
    match x with
    | `Bot -> false (* HACK: bot is here due to typing conflict (we do not cast appropriately) *)
    | _ -> VD.is_bot_value x

  module InvariantEval =
  struct
    module D = D
    module V = V
    module G = G

    let eval_rv = eval_rv
    let eval_rv_address = eval_rv_address
    let eval_lv = eval_lv

    let apply_invariant oldv newv =
      match oldv, newv with
      (* | `Address o, `Address n when AD.mem (Addr.unknown_ptr ()) o && AD.mem (Addr.unknown_ptr ()) n -> *)
      (*   `Address (AD.join o n) *)
      (* | `Address o, `Address n when AD.mem (Addr.unknown_ptr ()) o -> `Address n *)
      (* | `Address o, `Address n when AD.mem (Addr.unknown_ptr ()) n -> `Address o *)
      | _ -> VD.meet oldv newv

    let refine_lv_fallback ctx a gs st lval value tv =
      if M.tracing then M.tracec "invariant" "Restricting %a with %a\n" d_lval lval VD.pretty value;
      let addr = eval_lv a gs st lval in
      if (AD.is_top addr) then st
      else
        let oldval = get a gs st addr None in (* None is ok here, we could try to get more precise, but this is ok (reading at unknown position in array) *)
        let oldval = if is_some_bot oldval then (M.tracec "invariant" "%a is bot! This should not happen. Will continue with top!" d_lval lval; VD.top ()) else oldval in
        let t_lval = Cilfacade.typeOfLval lval in
        let state_with_excluded = set a gs st addr t_lval value ~invariant:true ~ctx in
        let value =  get a gs state_with_excluded addr None in
        let new_val = apply_invariant oldval value in
        if M.tracing then M.traceu "invariant" "New value is %a\n" VD.pretty new_val;
        (* make that address meet the invariant, i.e exclusion sets will be joined *)
        if is_some_bot new_val then (
          if M.tracing then M.tracel "branch" "C The branch %B is dead!\n" tv;
          raise Analyses.Deadcode
        )
        else if VD.is_bot new_val
        then set a gs st addr t_lval value ~invariant:true ~ctx (* no *_raw because this is not a real assignment *)
        else set a gs st addr t_lval new_val ~invariant:true ~ctx (* no *_raw because this is not a real assignment *)
<<<<<<< HEAD

    let refine_lv ctx a gs st c x c' pretty exp =
      let eval e st = eval_rv a gs st e in
      let set' lval v st = set a gs st (eval_lv a gs st lval) (Cilfacade.typeOfLval lval) v ~invariant:true ~ctx in
      match x with
      | Var var, o ->
        (* For variables, this is done at to the level of entire variables to benefit e.g. from disjunctive struct domains *)
        let oldv = get_var a gs st var in
        let offs = convert_offset a gs st o in
        let newv = VD.update_offset a oldv offs c' (Some exp) x (var.vtype) in
        let v = VD.meet oldv newv in
        if is_some_bot v then raise Deadcode
        else (
          if M.tracing then M.tracel "inv" "improve variable %a from %a to %a (c = %a, c' = %a)\n" d_varinfo var VD.pretty oldv VD.pretty v pretty c VD.pretty c';
          let r = set' (Var var,NoOffset) v st in
          if M.tracing then M.tracel "inv" "st from %a to %a\n" D.pretty st D.pretty r;
          r
        )
      | Mem _, _ ->
        (* For accesses via pointers, not yet *)
        let oldv = eval (Lval x) st in
        let v = VD.meet oldv c' in
        if is_some_bot v then raise Deadcode
        else (
          if M.tracing then M.tracel "inv" "improve lval %a from %a to %a (c = %a, c' = %a)\n" d_lval x VD.pretty oldv VD.pretty v pretty c VD.pretty c';
          set' x v st
        )

    let id_meet_down ~old ~c = ID.meet old c
    let fd_meet_down ~old ~c = FD.meet old c
  end

  module Invariant = BaseInvariant.Make (InvariantEval)

  let invariant = Invariant.invariant
=======
    | None ->
      if M.tracing then M.traceu "invariant" "Doing nothing.\n";
      M.debug ~category:Analyzer "Invariant failed: expression \"%a\" not understood." d_plainexp exp;
      st

  let invariant ctx a gs st exp tv: store =
    let fallback reason st =
      if M.tracing then M.tracel "inv" "Can't handle %a.\n%s\n" d_plainexp exp reason;
      invariant_fallback ctx a gs st exp tv
    in
    (* inverse values for binary operation a `op` b == c *)
    (* ikind is the type of a for limiting ranges of the operands a, b. The only binops which can have different types for a, b are Shiftlt, Shiftrt (not handled below; don't use ikind to limit b there). *)
    let inv_bin_int (a, b) ikind c op =
      let warn_and_top_on_zero x =
        if GobOption.exists (BI.equal BI.zero) (ID.to_int x) then
          (M.error ~category:M.Category.Integer.div_by_zero ~tags:[CWE 369] "Must Undefined Behavior: Second argument of div or mod is 0, continuing with top";
           ID.top_of ikind)
        else
          x
      in
      let meet_bin a' b'  = ID.meet a a', ID.meet b b' in
      let meet_com oi = (* commutative *)
        try
          meet_bin (oi c b) (oi c a)
        with
          IntDomain.ArithmeticOnIntegerBot _ -> raise Deadcode in
      let meet_non oi oo = (* non-commutative *)
        try
          meet_bin (oi c b) (oo a c)
        with IntDomain.ArithmeticOnIntegerBot _ -> raise Deadcode in
      match op with
      | PlusA  -> meet_com ID.sub
      | Mult   ->
        (* Only multiplication with odd numbers is an invertible operation in (mod 2^n) *)
        (* refine x by information about y, using x * y == c *)
        let refine_by x y = (match ID.to_int y with
            | None -> x
            | Some v when BI.equal (BI.rem v (BI.of_int 2)) BI.zero (* v % 2 = 0 *) -> x (* A refinement would still be possible here, but has to take non-injectivity into account. *)
            | Some v (* when Int64.rem v 2L = 1L *) -> ID.meet x (ID.div c y)) (* Div is ok here, c must be divisible by a and b *)
        in
        (refine_by a b, refine_by b a)
      | MinusA -> meet_non ID.add ID.sub
      | Div    ->
        (* If b must be zero, we have must UB *)
        let b = warn_and_top_on_zero b in
        (* Integer division means we need to add the remainder, so instead of just `a = c*b` we have `a = c*b + a%b`.
         * However, a%b will give [-b+1, b-1] for a=top, but we only want the positive/negative side depending on the sign of c*b.
         * If c*b = 0 or it can be positive or negative, we need the full range for the remainder. *)
        let rem =
          let is_pos = ID.to_bool @@ ID.gt (ID.mul b c) (ID.of_int ikind BI.zero) = Some true in
          let is_neg = ID.to_bool @@ ID.lt (ID.mul b c) (ID.of_int ikind BI.zero) = Some true in
          let full = ID.rem a b in
          if is_pos then ID.meet (ID.starting ikind BI.zero) full
          else if is_neg then ID.meet (ID.ending ikind BI.zero) full
          else full
        in
        meet_bin (ID.add (ID.mul b c) rem) (ID.div (ID.sub a rem) c)
      | Mod    -> (* a % b == c *)
        (* If b must be zero, we have must UB *)
        let b = warn_and_top_on_zero b in
        (* a' = a/b*b + c and derived from it b' = (a-c)/(a/b)
         * The idea is to formulate a' as quotient * divisor + remainder. *)
        let a' = ID.add (ID.mul (ID.div a b) b) c in
        let b' = ID.div (ID.sub a c) (ID.div a b) in
        (* However, for [2,4]%2 == 1 this only gives [3,4].
         * If the upper bound of a is divisible by b, we can also meet with the result of a/b*b - c to get the precise [3,3].
         * If b is negative we have to look at the lower bound. *)
        let is_divisible bound =
          match bound a with
          | Some ba -> ID.rem (ID.of_int ikind ba) b |> ID.to_int = Some BI.zero
          | None -> false
        in
        let max_pos = match ID.maximal b with None -> true | Some x -> BI.compare x BI.zero >= 0 in
        let min_neg = match ID.minimal b with None -> true | Some x -> BI.compare x BI.zero < 0 in
        let implies a b = not a || b in
        let a'' =
          if implies max_pos (is_divisible ID.maximal) && implies min_neg (is_divisible ID.minimal) then
            ID.meet a' (ID.sub (ID.mul (ID.div a b) b) c)
          else a'
        in
        let a''' =
          (* if both b and c are definite, we can get a precise value in the congruence domain *)
          match ID.to_int b, ID.to_int c with
          | Some b, Some c ->
            (* a%b == c  -> a: c+bℤ *)
            let t = ID.of_congruence ikind (c, b) in
            ID.meet a'' t
          | _, _ -> a''
        in
        meet_bin a''' b'
      | Eq | Ne as op ->
        let both x = x, x in
        let m = ID.meet a b in
        (match op, ID.to_bool c with
         | Eq, Some true
         | Ne, Some false -> both m (* def. equal: if they compare equal, both values must be from the meet *)
         | Eq, Some false
         | Ne, Some true -> (* def. unequal *)
           (* Both values can not be in the meet together, but it's not sound to exclude the meet from both.
            * e.g. a=[0,1], b=[1,2], meet a b = [1,1], but (a != b) does not imply a=[0,0], b=[2,2] since others are possible: a=[1,1], b=[2,2]
            * Only if a is a definite value, we can exclude it from b: *)
           (* TODO: This causes inconsistent results:
              interval not sufficiently refined:
                inv_bin_int: unequal: (Unknown int([-31,31]),[0,1]) and (0,[0,0]); ikind: int; a': (Not {0}([-31,31]),[-2147483648,2147483647]), b': (0,[0,0])
                binop: m == 0, a': (Not {0}([-31,31]),[0,1]), b': (0,[0,0]) *)
           let excl a b = match ID.to_int a with Some x -> ID.of_excl_list ikind [x] | None -> b in
           let a' = excl b a in
           let b' = excl a b in
           if M.tracing then M.tracel "inv" "inv_bin_int: unequal: %a and %a; ikind: %a; a': %a, b': %a\n" ID.pretty a ID.pretty b d_ikind ikind ID.pretty a' ID.pretty b';
           meet_bin a' b'
         | _, _ -> a, b
        )
      | Lt | Le | Ge | Gt as op ->
        let pred x = BI.sub x BI.one in
        let succ x = BI.add x BI.one in
        (match ID.minimal a, ID.maximal a, ID.minimal b, ID.maximal b with
         | Some l1, Some u1, Some l2, Some u2 ->
           (* if M.tracing then M.tracel "inv" "Op: %s, l1: %Ld, u1: %Ld, l2: %Ld, u2: %Ld\n" (show_binop op) l1 u1 l2 u2; *)
           (* TODO: This causes inconsistent results:
              def_exc and interval in conflict:
                binop m < 0 with (Not {-1}([-31,31]),[-1,0]) < (0,[0,0]) == (1,[1,1])
                binop: m < 0, a': (Not {-1, 0}([-31,31]),[-1,-1]), b': (0,[0,0]) *)
           (match op, ID.to_bool c with
            | Le, Some true
            | Gt, Some false -> meet_bin (ID.ending ikind u2) (ID.starting ikind l1)
            | Ge, Some true
            | Lt, Some false -> meet_bin (ID.starting ikind l2) (ID.ending ikind u1)
            | Lt, Some true
            | Ge, Some false -> meet_bin (ID.ending ikind (pred u2)) (ID.starting ikind (succ l1))
            | Gt, Some true
            | Le, Some false -> meet_bin (ID.starting ikind (succ l2)) (ID.ending ikind (pred u1))
            | _, _ -> a, b)
         | _ -> a, b)
      | BOr | BXor as op->
        if M.tracing then M.tracel "inv" "Unhandled operator %a\n" d_binop op;
        (* Be careful: inv_exp performs a meet on both arguments of the BOr / BXor. *)
        a, b
      | op ->
        if M.tracing then M.tracel "inv" "Unhandled operator %a\n" d_binop op;
        a, b
    in
    let inv_bin_float (a, b) c op =
      let open Stdlib in
      let meet_bin a' b'  = FD.meet a a', FD.meet b b' in
      (* Refining the abstract values based on branching is roughly based on the idea in [Symbolic execution of floating-point computations](https://hal.inria.fr/inria-00540299/document)
         However, their approach is only applicable to the "nearest" rounding mode. Here we use a more general approach covering all possible rounding modes and therefore
         use the actual `pred c_min`/`succ c_max` for the outer-bounds instead of the middles between `c_min` and `pred c_min`/`c_max` and `succ c_max` as suggested in the paper.
         This also removes the necessity of computing those expressions with higher precise than in the concrete.
      *)
      try
        match op with
        | PlusA  ->
          (* A + B = C, \forall a \in A. a + b_min > pred c_min \land a + b_max < succ c_max
              \land a + b_max > pred c_min \land a + b_min < succ c_max
             \rightarrow A = [min(pred c_min - b_min, pred c_min - b_max), max(succ c_max - b_max, succ c_max - b_min)]
             \rightarrow A = [pred c_min - b_max, succ c_max - b_min]
          *)
          let reverse_add v v' = (match FD.minimal c, FD.maximal c, FD.minimal v, FD.maximal v with
              | Some c_min, Some c_max, Some v_min, Some v_max when Float.is_finite (Float.pred c_min) && Float.is_finite (Float.succ c_max) ->
                let l = Float.pred c_min -. v_max in
                let h =  Float.succ c_max -. v_min in
                FD.of_interval (FD.get_fkind c) (l, h)
              | _ -> v') in
          meet_bin (reverse_add b a) (reverse_add a b)
        | MinusA ->
          (* A - B = C \ forall a \in A. a - b_max > pred c_min \land a - b_min < succ c_max
              \land a - b_min > pred c_min \land a - b_max < succ c_max
             \rightarrow A = [min(pred c_min + b_max, pred c_min + b_min), max(succ c_max + b_max, succ c_max + b_max)]
             \rightarrow A = [pred c_min + b_min, succ c_max + b_max]
          *)
          let a' = (match FD.minimal c, FD.maximal c, FD.minimal b, FD.maximal b with
              | Some c_min, Some c_max, Some b_min, Some b_max when Float.is_finite (Float.pred c_min) && Float.is_finite (Float.succ c_max) ->
                let l = Float.pred c_min +. b_min in
                let h =  Float.succ c_max +. b_max in
                FD.of_interval (FD.get_fkind c) (l, h)
              | _ -> a) in
          (* A - B = C \ forall b \in B. a_min - b > pred c_min \land a_max - b < succ c_max
              \land a_max - b > pred c_min \land a_min - b < succ c_max
             \rightarrow B = [min(a_max - succ c_max, a_min - succ c_max), max(a_min - pred c_min, a_max - pred c_min)]
             \rightarrow B = [a_min - succ c_max, a_max - pred c_min]
          *)
          let b' = (match FD.minimal c, FD.maximal c, FD.minimal a, FD.maximal a with
              | Some c_min, Some c_max, Some a_min, Some a_max when Float.is_finite (Float.pred c_min) && Float.is_finite (Float.succ c_max) ->
                let l = a_min -. Float.succ c_max in
                let h =  a_max -. Float.pred c_min in
                FD.of_interval (FD.get_fkind c) (l, h)
              | _ -> b) in
          meet_bin a'  b'
        | Mult   ->
          (* A * B = C \forall a \in A, a > 0. a * b_min > pred c_min \land a * b_max < succ c_max
             A * B = C \forall a \in A, a < 0. a * b_max > pred c_min \land a * b_min < succ c_max
             (with negative b reversed <>)
             \rightarrow A = [min(pred c_min / b_min, pred c_min / b_max, succ c_max / b_min, succ c_max /b_max),
                              max(succ c_max / b_min, succ c_max /b_max, pred c_min / b_min, pred c_min / b_max)]
          *)
          let reverse_mul v v' = (match FD.minimal c, FD.maximal c, FD.minimal v, FD.maximal v with
              | Some c_min, Some c_max, Some v_min, Some v_max when Float.is_finite (Float.pred c_min) && Float.is_finite (Float.succ c_max) ->
                let v1, v2, v3, v4 = (Float.pred c_min /. v_min), (Float.pred c_min /. v_max), (Float.succ c_max /. v_min), (Float.succ c_max /. v_max) in
                let l = Float.min (Float.min v1 v2) (Float.min v3 v4) in
                let h =  Float.max (Float.max v1 v2) (Float.max v3 v4) in
                FD.of_interval (FD.get_fkind c) (l, h)
              | _ -> v') in
          meet_bin (reverse_mul b a) (reverse_mul a b)
        | Div ->
          (* A / B = C \forall a \in A, a > 0, b_min > 1. a / b_max > pred c_min \land a / b_min < succ c_max
             A / B = C \forall a \in A, a < 0, b_min > 1. a / b_min > pred c_min \land a / b_max < succ c_max
             A / B = C \forall a \in A, a > 0, 0 < b_min, b_max < 1. a / b_max > pred c_min \land a / b_min < succ c_max
             A / B = C \forall a \in A, a < 0, 0 < b_min, b_max < 1. a / b_min > pred c_min \land a / b_max < succ c_max
             ... same for negative b
             \rightarrow A = [min(b_max * pred c_min, b_min * pred c_min, b_min * succ c_max, b_max * succ c_max),
                              max(b_max * succ c_max, b_min * succ c_max, b_max * pred c_min, b_min * pred c_min)]
          *)
          let a' = (match FD.minimal c, FD.maximal c, FD.minimal b, FD.maximal b with
              | Some c_min, Some c_max, Some b_min, Some b_max when Float.is_finite (Float.pred c_min) && Float.is_finite (Float.succ c_max) ->
                let v1, v2, v3, v4 = (Float.pred c_min *. b_max), (Float.pred c_min *. b_min), (Float.succ c_max *. b_max), (Float.succ c_max *. b_min) in
                let l = Float.min (Float.min v1 v2) (Float.min v3 v4) in
                let h =  Float.max (Float.max v1 v2) (Float.max v3 v4) in
                FD.of_interval (FD.get_fkind c) (l, h)
              | _ -> a) in
          (* A / B = C \forall b \in B, b > 0, a_min / b > pred c_min \land a_min / b < succ c_max
              \land a_max / b > pred c_min \land a_max / b < succ c_max
             A / B = C \forall b \in B, b < 0, a_min / b > pred c_min \land a_min / b < succ c_max
              \land a_max / b > pred c_min \land a_max / b < succ c_max
             \rightarrow (b != 0) B = [min(a_min / succ c_max, a_max / succ c_max, a_min / pred c_min, a_max / pred c_min),
                                      max(a_min / pred c_min, a_max / pred c_min, a_min / succ c_max, a_max / succ c_max)]
          *)
          let b' = (match FD.minimal c, FD.maximal c, FD.minimal a, FD.maximal a with
              | Some c_min, Some c_max, Some a_min, Some a_max when Float.is_finite (Float.pred c_min) && Float.is_finite (Float.succ c_max) ->
                let v1, v2, v3, v4 = (a_min /. Float.pred c_min), (a_max /. Float.pred c_min), (a_min /. Float.succ c_max), (a_max /. Float.succ c_max) in
                let l = Float.min (Float.min v1 v2) (Float.min v3 v4) in
                let h =  Float.max (Float.max v1 v2) (Float.max v3 v4) in
                FD.of_interval (FD.get_fkind c) (l, h)
              | _ -> b) in
          meet_bin a' b'
        | Eq | Ne as op ->
          let both x = x, x in
          (match op, ID.to_bool (FD.to_int IBool c) with
           | Eq, Some true
           | Ne, Some false -> both (FD.meet a b) (* def. equal: if they compare equal, both values must be from the meet *)
           | Eq, Some false
           | Ne, Some true -> (* def. unequal *)
             (* M.debug ~category:Analyzer "Can't use unequal information about float value in expression \"%a\"." d_plainexp exp; *)
             a, b
           | _, _ -> a, b
          )
        | Lt | Le | Ge | Gt as op ->
          (match FD.minimal a, FD.maximal a, FD.minimal b, FD.maximal b with
           | Some l1, Some u1, Some l2, Some u2 ->
             (match op, ID.to_bool (FD.to_int IBool c) with
              | Le, Some true
              | Gt, Some false -> meet_bin (FD.ending (FD.get_fkind a) u2) (FD.starting (FD.get_fkind b) l1)
              | Ge, Some true
              | Lt, Some false -> meet_bin (FD.starting (FD.get_fkind a) l2) (FD.ending (FD.get_fkind b) u1)
              | Lt, Some true
              | Ge, Some false -> meet_bin (FD.ending_before (FD.get_fkind a) u2) (FD.starting_after (FD.get_fkind b) l1)
              | Gt, Some true
              | Le, Some false -> meet_bin (FD.starting_after (FD.get_fkind a) l2) (FD.ending_before (FD.get_fkind b) u1)
              | _, _ -> a, b)
           | _ -> a, b)
        | op ->
          if M.tracing then M.tracel "inv" "Unhandled operator %a\n" d_binop op;
          a, b
      with FloatDomain.ArithmeticOnFloatBot _ -> raise Deadcode
    in
    let eval e st = eval_rv a gs st e in
    let eval_bool e st = match eval e st with `Int i -> ID.to_bool i | _ -> None in
    let set' lval v st = set a gs st (eval_lv a gs st lval) (Cilfacade.typeOfLval lval) v ~invariant:true ~ctx in
    let rec inv_exp c_typed exp (st:store): store =
      (* trying to improve variables in an expression so it is bottom means dead code *)
      if VD.is_bot_value c_typed then raise Deadcode;
      match exp, c_typed with
      | UnOp (LNot, e, _), `Int c ->
        let ikind = Cilfacade.get_ikind_exp e in
        let c' =
          match ID.to_bool (unop_ID LNot c) with
          | Some true ->
            (* i.e. e should evaluate to [1,1] *)
            (* LNot x is 0 for any x != 0 *)
            ID.of_excl_list ikind [BI.zero]
          | Some false -> ID.of_bool ikind false
          | _ -> ID.top_of ikind
        in
        inv_exp (`Int c') e st
      | UnOp (Neg, e, _), `Float c -> inv_exp (`Float (unop_FD Neg c)) e st
      | UnOp ((BNot|Neg) as op, e, _), `Int c -> inv_exp (`Int (unop_ID op c)) e st
      (* no equivalent for `Float, as VD.is_safe_cast fails for all float types anyways *)
      | BinOp(op, CastE (t1, c1), CastE (t2, c2), t), `Int c when (op = Eq || op = Ne) && typeSig (Cilfacade.typeOf c1) = typeSig (Cilfacade.typeOf c2) && VD.is_safe_cast t1 (Cilfacade.typeOf c1) && VD.is_safe_cast t2 (Cilfacade.typeOf c2) ->
        inv_exp (`Int c) (BinOp (op, c1, c2, t)) st
      | (BinOp (op, e1, e2, _) as e, `Float _)
      | (BinOp (op, e1, e2, _) as e, `Int _) ->
        let invert_binary_op c pretty c_int c_float =
          if M.tracing then M.tracel "inv" "binop %a with %a %a %a == %a\n" d_exp e VD.pretty (eval e1 st) d_binop op VD.pretty (eval e2 st) pretty c;
          (match eval e1 st, eval e2 st with
           | `Int a, `Int b ->
             let ikind = Cilfacade.get_ikind_exp e1 in (* both operands have the same type (except for Shiftlt, Shiftrt)! *)
             let a', b' = inv_bin_int (a, b) ikind (c_int ikind) op in
             if M.tracing then M.tracel "inv" "binop: %a, a': %a, b': %a\n" d_exp e ID.pretty a' ID.pretty b';
             let st' = inv_exp (`Int a') e1 st in
             let st'' = inv_exp (`Int b') e2 st' in
             st''
           | `Float a, `Float b ->
             let fkind = Cilfacade.get_fkind_exp e1 in (* both operands have the same type *)
             let a', b' = inv_bin_float (a, b) (c_float fkind) op in
             if M.tracing then M.tracel "inv" "binop: %a, a': %a, b': %a\n" d_exp e FD.pretty a' FD.pretty b';
             let st' = inv_exp (`Float a') e1 st in
             let st'' = inv_exp (`Float b') e2 st' in
             st''
           (* Mixed `Float and `Int cases should never happen, as there are no binary operators with one float and one int parameter ?!*)
           | `Int _, `Float _ | `Float _, `Int _ -> failwith "ill-typed program";
             (* | `Address a, `Address b -> ... *)
           | a1, a2 -> fallback ("binop: got abstract values that are not `Int: " ^ sprint VD.pretty a1 ^ " and " ^ sprint VD.pretty a2) st)
          (* use closures to avoid unused casts *)
        in (match c_typed with
            | `Int c -> invert_binary_op c ID.pretty (fun ik -> ID.cast_to ik c) (fun fk -> FD.of_int fk c)
            | `Float c -> invert_binary_op c FD.pretty (fun ik -> FD.to_int ik c) (fun fk -> FD.cast_to fk c)
            | _ -> failwith "unreachable")
      | Lval x, `Int _(* meet x with c *)
      | Lval x, `Float _ -> (* meet x with c *)
        let update_lval c x c' pretty = (match x with
            | Var var, o ->
              (* For variables, this is done at to the level of entire variables to benefit e.g. from disjunctive struct domains *)
              let oldv = get_var a gs st var in
              let offs = convert_offset a gs st o in
              let newv = VD.update_offset a oldv offs c' (Some exp) x (var.vtype) in
              let v = VD.meet oldv newv in
              if is_some_bot v then raise Deadcode
              else (
                if M.tracing then M.tracel "inv" "improve variable %a from %a to %a (c = %a, c' = %a)\n" d_varinfo var VD.pretty oldv VD.pretty v pretty c VD.pretty c';
                set' (Var var,NoOffset) v st
              )
            | Mem _, _ ->
              (* For accesses via pointers, not yet *)
              let oldv = eval (Lval x) st in
              let v = VD.meet oldv c' in
              if is_some_bot v then raise Deadcode
              else (
                if M.tracing then M.tracel "inv" "improve lval %a from %a to %a (c = %a, c' = %a)\n" d_lval x VD.pretty oldv VD.pretty v pretty c VD.pretty c';
                set' x v st
              )) in
        let t = Cil.unrollType (Cilfacade.typeOfLval x) in  (* unroll type to deal with TNamed *)
        (match c_typed with
         | `Int c -> update_lval c x (match t with
             | TPtr _ -> `Address (AD.of_int (module ID) c)
             | TInt (ik, _)
             | TEnum ({ekind = ik; _}, _) -> `Int (ID.cast_to ik c)
             | TFloat (fk, _) -> `Float (FD.of_int fk c)
             | _ -> `Int c) ID.pretty
         | `Float c -> update_lval c x (match t with
             (* | TPtr _ -> ..., pointer conversion from/to float is not supported *)
             | TInt (ik, _) -> `Int (FD.to_int ik c)
             (* this is theoretically possible and should be handled correctly, however i can't imagine an actual piece of c code producing this?! *)
             | TEnum ({ekind = ik; _}, _) -> `Int (FD.to_int ik c)
             | TFloat (fk, _) -> `Float (FD.cast_to fk c)
             | _ -> `Float c) FD.pretty
         | _ -> failwith "unreachable")
      | Const _ , _ -> st (* nothing to do *)
      | CastE ((TFloat (_, _)), e), `Float c ->
        (match Cilfacade.typeOf e, FD.get_fkind c with
         | TFloat (FLongDouble as fk, _), FFloat
         | TFloat (FDouble as fk, _), FFloat
         | TFloat (FLongDouble as fk, _), FDouble
         | TFloat (fk, _), FLongDouble
         | TFloat (FDouble as fk, _), FDouble
         | TFloat (FFloat as fk, _), FFloat -> inv_exp (`Float (FD.cast_to fk c)) e st
         | _ -> fallback ("CastE: incompatible types") st)
      | CastE ((TInt (ik, _)) as t, e), `Int c
      | CastE ((TEnum ({ekind = ik; _ }, _)) as t, e), `Int c -> (* Can only meet the t part of an Lval in e with c (unless we meet with all overflow possibilities)! Since there is no good way to do this, we only continue if e has no values outside of t. *)
        (match eval e st with
         | `Int i ->
           if ID.leq i (ID.cast_to ik i) then
             match Cilfacade.typeOf e with
             | TInt(ik_e, _)
             | TEnum ({ekind = ik_e; _ }, _) ->
               let c' = ID.cast_to ik_e c in
               if M.tracing then M.tracel "inv" "cast: %a from %a to %a: i = %a; cast c = %a to %a = %a\n" d_exp e d_ikind ik_e d_ikind ik ID.pretty i ID.pretty c d_ikind ik_e ID.pretty c';
               inv_exp (`Int c') e st
             | x -> fallback ("CastE: e did evaluate to `Int, but the type did not match" ^ sprint d_type t) st
           else
             fallback ("CastE: " ^ sprint d_plainexp e ^ " evaluates to " ^ sprint ID.pretty i ^ " which is bigger than the type it is cast to which is " ^ sprint d_type t) st
         | v -> fallback ("CastE: e did not evaluate to `Int, but " ^ sprint VD.pretty v) st)
      | e, _ -> fallback (sprint d_plainexp e ^ " not implemented") st
    in
    if eval_bool exp st = Some (not tv) then raise Deadcode (* we already know that the branch is dead *)
    else
      let is_cmp = function
        | BinOp ((Lt | Gt | Le | Ge | Eq | Ne), _, _, t) -> true
        | _ -> false
      in
      try
        let ik = Cilfacade.get_ikind_exp exp in
        let itv = if not tv || is_cmp exp then (* false is 0, but true can be anything that is not 0, except for comparisons which yield 1 *)
            ID.of_bool ik tv (* this will give 1 for true which is only ok for comparisons *)
          else
            ID.of_excl_list ik [BI.zero] (* Lvals, Casts, arithmetic operations etc. should work with true = non_zero *)
        in
        inv_exp (`Int itv) exp st
      with Invalid_argument _ ->
        let fk = Cilfacade.get_fkind_exp exp in
        let ftv = if not tv then (* false is 0, but true can be anything that is not 0, except for comparisons which yield 1 *)
            FD.of_const fk 0.
          else
            FD.top_of fk
        in
        inv_exp (`Float ftv) exp st
>>>>>>> 8f4dd50e


  let set_savetop ~ctx ?lval_raw ?rval_raw ask (gs:glob_fun) st adr lval_t v : store =
    if M.tracing then M.tracel "set" "savetop %a %a %a\n" AD.pretty adr d_type lval_t VD.pretty v;
    match v with
    | `Top -> set ~ctx ask gs st adr lval_t (VD.top_value (AD.get_type adr)) ?lval_raw ?rval_raw
    | v -> set ~ctx ask gs st adr lval_t v ?lval_raw ?rval_raw


  (**************************************************************************
   * Simple defs for the transfer functions
   **************************************************************************)
  let assign ctx (lval:lval) (rval:exp):store  =
    let lval_t = Cilfacade.typeOfLval lval in
    let char_array_hack () =
      let rec split_offset = function
        | Index(Const(CInt(i, _, _)), NoOffset) -> (* ...[i] *)
          Index(zero, NoOffset), Some i (* all i point to StartOf(string) *)
        | NoOffset -> NoOffset, None
        | Index(exp, offs) ->
          let offs', r = split_offset offs in
          Index(exp, offs'), r
        | Field(fi, offs) ->
          let offs', r = split_offset offs in
          Field(fi, offs'), r
      in
      let last_index (lhost, offs) =
        match split_offset offs with
        | offs', Some i -> Some ((lhost, offs'), i)
        | _ -> None
      in
      match last_index lval, stripCasts rval with
      | Some (lv, i), Const(CChr c) when c<>'\000' -> (* "abc" <> "abc\000" in OCaml! *)
        let i = Cilint.int_of_cilint i in
        (* ignore @@ printf "%a[%i] = %c\n" d_lval lv i c; *)
        let s = try Hashtbl.find char_array lv with Not_found -> Bytes.empty in (* current string for lv or empty string *)
        if i >= Bytes.length s then ((* optimized b/c Out_of_memory *)
          let dst = Bytes.make (i+1) '\000' in
          Bytes.blit s 0 dst 0 (Bytes.length s); (* dst[0:len(s)] = s *)
          Bytes.set dst i c; (* set character i to c inplace *)
          Hashtbl.replace char_array lv dst
        ) else (
          Bytes.set s i c; (* set character i to c inplace *)
          Hashtbl.replace char_array lv s
        )
      (*BatHashtbl.modify_def "" lv (fun s -> Bytes.set s i c) char_array*)
      | _ -> ()
    in
    char_array_hack ();
    let rval_val = eval_rv (Analyses.ask_of_ctx ctx) ctx.global ctx.local rval in
    let lval_val = eval_lv (Analyses.ask_of_ctx ctx) ctx.global ctx.local lval in
    (* let sofa = AD.short 80 lval_val^" = "^VD.short 80 rval_val in *)
    (* M.debug ~category:Analyzer @@ sprint ~width:80 @@ dprintf "%a = %a\n%s" d_plainlval lval d_plainexp rval sofa; *)
    let not_local xs =
      let not_local x =
        match Addr.to_var_may x with
        | Some x -> is_global (Analyses.ask_of_ctx ctx) x
        | None -> x = Addr.UnknownPtr
      in
      AD.is_top xs || AD.exists not_local xs
    in
    (match rval_val, lval_val with
     | `Address adrs, lval
       when (not !GU.global_initialization) && get_bool "kernel" && not_local lval && not (AD.is_top adrs) ->
       let find_fps e xs = match Addr.to_var_must e with
         | Some x -> x :: xs
         | None -> xs
       in
       let vars = AD.fold find_fps adrs [] in (* filter_map from AD to list *)
       let funs = List.filter (fun x -> isFunctionType x.vtype) vars in
       List.iter (fun x -> ctx.spawn None x []) funs
     | _ -> ()
    );
    match lval with (* this section ensure global variables contain bottom values of the proper type before setting them  *)
    | (Var v, offs) when AD.is_definite lval_val && v.vglob ->
      (* Optimization: In case of simple integral types, we not need to evaluate the old value.
          v is not an allocated block, as v directly appears as a variable in the program;
          so no explicit check is required here (unlike in set) *)
      let current_val = if Cil.isIntegralType v.vtype then begin
          assert (offs = NoOffset);
          `Bot
        end else
          eval_rv_keep_bot (Analyses.ask_of_ctx ctx) ctx.global ctx.local (Lval (Var v, NoOffset))
      in
      begin match current_val with
        | `Bot -> (* current value is VD `Bot *)
          begin match Addr.to_var_offset (AD.choose lval_val) with
            | Some (x,offs) ->
              let t = v.vtype in
              let iv = VD.bot_value t in (* correct bottom value for top level variable *)
              if M.tracing then M.tracel "set" "init bot value: %a\n" VD.pretty iv;
              let nv = VD.update_offset (Analyses.ask_of_ctx ctx) iv offs rval_val (Some  (Lval lval)) lval t in (* do desired update to value *)
              set_savetop ~ctx (Analyses.ask_of_ctx ctx) ctx.global ctx.local (AD.from_var v) lval_t nv ~lval_raw:lval ~rval_raw:rval (* set top-level variable to updated value *)
            | None ->
              set_savetop ~ctx (Analyses.ask_of_ctx ctx) ctx.global ctx.local lval_val lval_t rval_val ~lval_raw:lval ~rval_raw:rval
          end
        | _ ->
          set_savetop ~ctx (Analyses.ask_of_ctx ctx) ctx.global ctx.local lval_val lval_t rval_val ~lval_raw:lval ~rval_raw:rval
      end
    | _ ->
      set_savetop ~ctx (Analyses.ask_of_ctx ctx) ctx.global ctx.local lval_val lval_t rval_val ~lval_raw:lval ~rval_raw:rval


  let branch ctx (exp:exp) (tv:bool) : store =
    let valu = eval_rv (Analyses.ask_of_ctx ctx) ctx.global ctx.local exp in
    let refine () =
      let res = invariant ctx (Analyses.ask_of_ctx ctx) ctx.global ctx.local exp tv in
      if M.tracing then M.tracec "branch" "EqualSet result for expression %a is %a\n" d_exp exp Queries.ES.pretty (ctx.ask (Queries.EqualSet exp));
      if M.tracing then M.tracec "branch" "CondVars result for expression %a is %a\n" d_exp exp Queries.ES.pretty (ctx.ask (Queries.CondVars exp));
      if M.tracing then M.traceu "branch" "Invariant enforced!\n";
      match ctx.ask (Queries.CondVars exp) with
      | s when Queries.ES.cardinal s = 1 ->
        let e = Queries.ES.choose s in
        invariant ctx (Analyses.ask_of_ctx ctx) ctx.global res e tv
      | _ -> res
    in
    if M.tracing then M.traceli "branch" ~subsys:["invariant"] "Evaluating branch for expression %a with value %a\n" d_exp exp VD.pretty valu;
    (* First we want to see, if we can determine a dead branch: *)
    match valu with
    (* For a boolean value: *)
    | `Int value ->
      if M.tracing then M.traceu "branch" "Expression %a evaluated to %a\n" d_exp exp ID.pretty value;
      begin match ID.to_bool value with
        | Some v ->
          (* Eliminate the dead branch and just propagate to the true branch *)
          if v = tv then
            refine ()
          else (
            if M.tracing then M.tracel "branch" "A The branch %B is dead!\n" tv;
            raise Deadcode
          )
        | None ->
          refine () (* like fallback below *)
      end
    (* for some reason refine () can refine these, but not raise Deadcode in struct *)
    | `Address ad when tv && AD.is_null ad ->
      raise Deadcode
    | `Address ad when not tv && AD.is_not_null ad ->
      raise Deadcode
    | `Bot ->
      if M.tracing then M.traceu "branch" "The branch %B is dead!\n" tv;
      raise Deadcode
    (* Otherwise we try to impose an invariant: *)
    | _ ->
      (* Sometimes invariant may be more precise than eval_rv and also raise Deadcode, making the branch dead.
         For example, 50-juliet/08-CWE570_Expression_Always_False__02. *)
      refine ()

  let body ctx f =
    (* First we create a variable-initvalue pair for each variable *)
    let init_var v = (AD.from_var v, v.vtype, VD.init_value v.vtype) in
    (* Apply it to all the locals and then assign them all *)
    let inits = List.map init_var f.slocals in
    set_many ~ctx (Analyses.ask_of_ctx ctx) ctx.global ctx.local inits

  let return ctx exp fundec: store =
    let st: store = ctx.local in
    match fundec.svar.vname with
    | "__goblint_dummy_init" ->
      if M.tracing then M.trace "init" "dummy init: %a\n" D.pretty st;
      publish_all ctx `Init;
      (* otherfun uses __goblint_dummy_init, where we can properly side effect global initialization *)
      (* TODO: move into sync `Init *)
      Priv.enter_multithreaded (Analyses.ask_of_ctx ctx) (priv_getg ctx.global) (priv_sideg ctx.sideg) st
    | _ ->
      let locals = List.filter (fun v -> not (WeakUpdates.mem v st.weak)) (fundec.sformals @ fundec.slocals) in
      let nst_part = rem_many_partitioning (Analyses.ask_of_ctx ctx) ctx.local locals in
      let nst: store = rem_many (Analyses.ask_of_ctx ctx) nst_part locals in
      match exp with
      | None -> nst
      | Some exp ->
        let t_override = match Cilfacade.fundec_return_type fundec with
          | TVoid _ -> M.warn ~category:M.Category.Program "Returning a value from a void function"; assert false
          | ret -> ret
        in
        let rv = eval_rv (Analyses.ask_of_ctx ctx) ctx.global ctx.local exp in
        let st' = set ~ctx ~t_override (Analyses.ask_of_ctx ctx) ctx.global nst (return_var ()) t_override rv in
        match ThreadId.get_current (Analyses.ask_of_ctx ctx) with
        | `Lifted tid when ThreadReturn.is_current (Analyses.ask_of_ctx ctx) ->
          (* Evaluate exp and cast the resulting value to the void-pointer-type.
              Casting to the right type here avoids precision loss on joins. *)
          let rv = VD.cast ~torg:(Cilfacade.typeOf exp) Cil.voidPtrType rv in
          ctx.sideg (V.thread tid) (G.create_thread rv);
          Priv.thread_return (Analyses.ask_of_ctx ctx) (priv_getg ctx.global) (priv_sideg ctx.sideg) tid st'
        | _ -> st'

  let vdecl ctx (v:varinfo) =
    if not (Cil.isArrayType v.vtype) then
      ctx.local
    else
      let lval = eval_lv (Analyses.ask_of_ctx ctx) ctx.global ctx.local (Var v, NoOffset) in
      let current_value = eval_rv (Analyses.ask_of_ctx ctx) ctx.global ctx.local (Lval (Var v, NoOffset)) in
      let new_value = VD.update_array_lengths (eval_rv (Analyses.ask_of_ctx ctx) ctx.global ctx.local) current_value v.vtype in
      set ~ctx (Analyses.ask_of_ctx ctx) ctx.global ctx.local lval v.vtype new_value

  (**************************************************************************
   * Function calls
   **************************************************************************)

  (** From a list of expressions, collect a list of addresses that they might point to, or contain pointers to. *)
  let collect_funargs ask ?(warn=false) (gs:glob_fun) (st:store) (exps: exp list) =
    let do_exp e =
      let immediately_reachable = reachable_from_value ask gs st (eval_rv ask gs st e) (Cilfacade.typeOf e) (CilType.Exp.show e) in
      reachable_vars ask [immediately_reachable] gs st
    in
    List.concat_map do_exp exps

  let collect_invalidate ~deep ask ?(warn=false) (gs:glob_fun) (st:store) (exps: exp list) =
    if deep then
      collect_funargs ask ~warn gs st exps
    else (
      let mpt e = match eval_rv_address ask gs st e with
        | `Address a -> AD.remove NullPtr a
        | _ -> AD.empty ()
      in
      List.map mpt exps
    )

  let invalidate ?(deep=true) ~ctx ask (gs:glob_fun) (st:store) (exps: exp list): store =
    if M.tracing && exps <> [] then M.tracel "invalidate" "Will invalidate expressions [%a]\n" (d_list ", " d_plainexp) exps;
    if exps <> [] then M.info ~category:Imprecise "Invalidating expressions: %a" (d_list ", " d_plainexp) exps;
    (* To invalidate a single address, we create a pair with its corresponding
     * top value. *)
    let invalidate_address st a =
      let t = AD.get_type a in
      let v = get ask gs st a None in (* None here is ok, just causes us to be a bit less precise *)
      let nv =  VD.invalidate_value ask t v in
      (a, t, nv)
    in
    (* We define the function that invalidates all the values that an address
     * expression e may point to *)
    let invalidate_exp exps =
      let args = collect_invalidate ~deep ~warn:true ask gs st exps in
      List.map (invalidate_address st) args
    in
    let invalids = invalidate_exp exps in
    let is_fav_addr x =
      List.exists BaseUtil.is_excluded_from_invalidation (AD.to_var_may x)
    in
    let invalids' = List.filter (fun (x,_,_) -> not (is_fav_addr x)) invalids in
    if M.tracing && exps <> [] then (
      let addrs = List.map (Tuple3.first) invalids' in
      let vs = List.map (Tuple3.third) invalids' in
      M.tracel "invalidate" "Setting addresses [%a] to values [%a]\n" (d_list ", " AD.pretty) addrs (d_list ", " VD.pretty) vs
    );
    set_many ~ctx ask gs st invalids'


  let make_entry ?(thread=false) (ctx:(D.t, G.t, C.t, V.t) Analyses.ctx) fundec args: D.t =
    let st: store = ctx.local in
    (* Evaluate the arguments. *)
    let vals = List.map (eval_rv (Analyses.ask_of_ctx ctx) ctx.global st) args in
    (* generate the entry states *)
    (* If we need the globals, add them *)
    (* TODO: make this is_private PrivParam dependent? PerMutexOplusPriv should keep *)
    let st' =
      if thread then (
        (* TODO: HACK: Simulate enter_multithreaded for first entering thread to publish global inits before analyzing thread.
           Otherwise thread is analyzed with no global inits, reading globals gives bot, which turns into top, which might get published...
           sync `Thread doesn't help us here, it's not specific to entering multithreaded mode.
           EnterMultithreaded events only execute after threadenter and threadspawn. *)
        if not (ThreadFlag.is_multi (Analyses.ask_of_ctx ctx)) then
          ignore (Priv.enter_multithreaded (Analyses.ask_of_ctx ctx) (priv_getg ctx.global) (priv_sideg ctx.sideg) st);
        Priv.threadenter (Analyses.ask_of_ctx ctx) st
      ) else
        (* use is_global to account for values that became globals because they were saved into global variables *)
        let globals = CPA.filter (fun k v -> is_global (Analyses.ask_of_ctx ctx) k) st.cpa in
        (* let new_cpa = if !GU.earlyglobs || ThreadFlag.is_multi ctx.ask then CPA.filter (fun k v -> is_private ctx.ask ctx.local k) globals else globals in *)
        let new_cpa = globals in
        {st with cpa = new_cpa}
    in
    (* Assign parameters to arguments *)
    let pa = GobList.combine_short fundec.sformals vals in (* TODO: is it right to ignore missing formals/args? *)
    let new_cpa = CPA.add_list pa st'.cpa in
    (* List of reachable variables *)
    let reachable = List.concat_map AD.to_var_may (reachable_vars (Analyses.ask_of_ctx ctx) (get_ptrs vals) ctx.global st) in
    let reachable = List.filter (fun v -> CPA.mem v st.cpa) reachable in
    let new_cpa = CPA.add_list_fun reachable (fun v -> CPA.find v st.cpa) new_cpa in

    (* Projection to Precision of the Callee *)
    let p = PU.int_precision_from_fundec fundec in
    let new_cpa = project (Some p) new_cpa in

    (* Identify locals of this fundec for which an outer copy (from a call down the callstack) is reachable *)
    let reachable_other_copies = List.filter (fun v -> match Cilfacade.find_scope_fundec v with Some scope -> CilType.Fundec.equal scope fundec | None -> false) reachable in
    (* Add to the set of weakly updated variables *)
    let new_weak = WeakUpdates.join st.weak (WeakUpdates.of_list reachable_other_copies) in
    {st' with cpa = new_cpa; weak = new_weak}

  let enter ctx lval fn args : (D.t * D.t) list =
    [ctx.local, make_entry ctx fn args]



  let forkfun (ctx:(D.t, G.t, C.t, V.t) Analyses.ctx) (lv: lval option) (f: varinfo) (args: exp list) : (lval option * varinfo * exp list) list =
    let create_thread lval arg v =
      try
        (* try to get function declaration *)
        let fd = Cilfacade.find_varinfo_fundec v in
        let args =
          match arg with
          | Some x -> [x]
          | None -> List.map (fun x -> MyCFG.unknown_exp) fd.sformals
        in
        Some (lval, v, args)
      with Not_found ->
        if LF.use_special f.vname then None (* we handle this function *)
        else if isFunctionType v.vtype then
          (* FromSpec warns about unknown thread creation, so we don't do it here any more *)
          let args = match arg with
            | Some x -> [x]
            | None -> []
          in
          Some (lval, v, args)
        else (
          M.debug ~category:Analyzer "Not creating a thread from %s because its type is %a" v.vname d_type v.vtype;
          None
        )
    in
    let desc = LF.find f in
    match desc.special args, f.vname with
    (* handling thread creations *)
    | ThreadCreate { thread = id; start_routine = start; arg = ptc_arg }, _ -> begin
        (* extra sync so that we do not analyze new threads with bottom global invariant *)
        publish_all ctx `Thread;
        (* Collect the threads. *)
        let start_addr = eval_tv (Analyses.ask_of_ctx ctx) ctx.global ctx.local start in
        let start_funvars = AD.to_var_may start_addr in
        let start_funvars_with_unknown =
          if AD.mem Addr.UnknownPtr start_addr then
            dummyFunDec.svar :: start_funvars
          else
            start_funvars
        in
        List.filter_map (create_thread (Some (Mem id, NoOffset)) (Some ptc_arg)) start_funvars_with_unknown
      end
    | _, _ when get_bool "sem.unknown_function.spawn" ->
      (* TODO: Remove sem.unknown_function.spawn check because it is (and should be) really done in LibraryFunctions.
         But here we consider all non-ThreadCrate functions also unknown, so old-style LibraryFunctions access
         definitions using `Write would still spawn because they are not truly unknown functions (missing from LibraryFunctions).
         Need this to not have memmove spawn in SV-COMP. *)
      let shallow_args = LibraryDesc.Accesses.find desc.accs { kind = Spawn; deep = false } args in
      let deep_args = LibraryDesc.Accesses.find desc.accs { kind = Spawn; deep = true } args in
      let shallow_flist = collect_invalidate ~deep:false (Analyses.ask_of_ctx ctx) ctx.global ctx.local shallow_args in
      let deep_flist = collect_invalidate ~deep:true (Analyses.ask_of_ctx ctx) ctx.global ctx.local deep_args in
      let flist = shallow_flist @ deep_flist in
      let addrs = List.concat_map AD.to_var_may flist in
      if addrs <> [] then M.debug ~category:Analyzer "Spawning functions from unknown function: %a" (d_list ", " d_varinfo) addrs;
      List.filter_map (create_thread None None) addrs
    | _, _ -> []

  let assert_fn ctx e refine =
    (* make the state meet the assertion in the rest of the code *)
    if not refine then ctx.local else begin
      let newst = invariant ctx (Analyses.ask_of_ctx ctx) ctx.global ctx.local e true in
      (* if check_assert e newst <> `Lifted true then
          M.warn ~category:Assert ~msg:("Invariant \"" ^ expr ^ "\" does not stick.") (); *)
      newst
    end

  let special_unknown_invalidate ctx ask gs st f args =
    (if CilType.Varinfo.equal f dummyFunDec.svar then M.warn ~category:Imprecise "Unknown function ptr called");
    let desc = LF.find f in
    let shallow_addrs = LibraryDesc.Accesses.find desc.accs { kind = Write; deep = false } args in
    let deep_addrs = LibraryDesc.Accesses.find desc.accs { kind = Write; deep = true } args in
    let deep_addrs =
      if List.mem LibraryDesc.InvalidateGlobals desc.attrs then (
        M.info ~category:Imprecise "INVALIDATING ALL GLOBALS!";
        foldGlobals !Cilfacade.current_file (fun acc global ->
            match global with
            | GVar (vi, _, _) when not (is_static vi) ->
              mkAddrOf (Var vi, NoOffset) :: acc
            (* TODO: what about GVarDecl? *)
            | _ -> acc
          ) deep_addrs
      )
      else
        deep_addrs
    in
    (* TODO: what about escaped local variables? *)
    (* invalidate arguments and non-static globals for unknown functions *)
    let st' = invalidate ~deep:false ~ctx (Analyses.ask_of_ctx ctx) gs st shallow_addrs in
    invalidate ~deep:true ~ctx (Analyses.ask_of_ctx ctx) gs st' deep_addrs

  let special ctx (lv:lval option) (f: varinfo) (args: exp list) =
    let invalidate_ret_lv st = match lv with
      | Some lv ->
        if M.tracing then M.tracel "invalidate" "Invalidating lhs %a for function call %s\n" d_plainlval lv f.vname;
        invalidate ~ctx (Analyses.ask_of_ctx ctx) ctx.global st [Cil.mkAddrOrStartOf lv]
      | None -> st
    in
    let addr_type_of_exp exp =
      let lval = mkMem ~addr:(Cil.stripCasts exp) ~off:NoOffset in
      let addr = eval_lv (Analyses.ask_of_ctx ctx) ctx.global ctx.local lval in
      (addr, AD.get_type addr)
    in
    let forks = forkfun ctx lv f args in
    if M.tracing then if not (List.is_empty forks) then M.tracel "spawn" "Base.special %s: spawning functions %a\n" f.vname (d_list "," d_varinfo) (List.map BatTuple.Tuple3.second forks);
    List.iter (BatTuple.Tuple3.uncurry ctx.spawn) forks;
    let st: store = ctx.local in
    let gs = ctx.global in
    let desc = LF.find f in
    match desc.special args, f.vname with
    | Memset { dest; ch; count; }, _ ->
      (* TODO: check count *)
      let eval_ch = eval_rv (Analyses.ask_of_ctx ctx) gs st ch in
      let dest_a, dest_typ = addr_type_of_exp dest in
      let value =
        match eval_ch with
        | `Int i when ID.to_int i = Some Z.zero ->
          VD.zero_init_value dest_typ
        | _ ->
          VD.top_value dest_typ
      in
      set ~ctx (Analyses.ask_of_ctx ctx) gs st dest_a dest_typ value
    | Bzero { dest; count; }, _ ->
      (* TODO: share something with memset special case? *)
      (* TODO: check count *)
      let dest_a, dest_typ = addr_type_of_exp dest in
      let value = VD.zero_init_value dest_typ in
      set ~ctx (Analyses.ask_of_ctx ctx) gs st dest_a dest_typ value
    | Memcpy { dest = dst; src }, _
    | Strcpy { dest = dst; src }, _ ->
      (* invalidating from interactive *)
      (* let dest_a, dest_typ = addr_type_of_exp dst in
          let value = VD.top_value dest_typ in
          set ~ctx (Analyses.ask_of_ctx ctx) gs st dest_a dest_typ value *)
      (* TODO: reuse addr_type_of_exp for master *)
      (* assigning from master *)
      let get_type lval =
        let address = eval_lv (Analyses.ask_of_ctx ctx) gs st lval in
        AD.get_type address
      in
      let dst_lval = mkMem ~addr:(Cil.stripCasts dst) ~off:NoOffset in
      let src_lval = mkMem ~addr:(Cil.stripCasts src) ~off:NoOffset in

      let dest_typ = get_type dst_lval in
      let src_typ = get_type src_lval in

      (* When src and destination type coincide, take value from the source, otherwise use top *)
      let value = if typeSig dest_typ = typeSig src_typ then
          let src_cast_lval = mkMem ~addr:(Cilfacade.mkCast ~e:src ~newt:(TPtr (dest_typ, []))) ~off:NoOffset in
          eval_rv (Analyses.ask_of_ctx ctx) gs st (Lval src_cast_lval)
        else
          VD.top_value (unrollType dest_typ)
      in
      let dest_a = eval_lv (Analyses.ask_of_ctx ctx) gs st dst_lval in
      set ~ctx (Analyses.ask_of_ctx ctx) gs st dest_a dest_typ value
    | Abort, _ -> raise Deadcode
    | ThreadExit { ret_val = exp }, _ ->
      begin match ThreadId.get_current (Analyses.ask_of_ctx ctx) with
        | `Lifted tid ->
          (
            let rv = eval_rv (Analyses.ask_of_ctx ctx) ctx.global ctx.local exp in
            ctx.sideg (V.thread tid) (G.create_thread rv);
            (* TODO: emit thread return event so other analyses are aware? *)
            (* TODO: publish still needed? *)
            publish_all ctx `Return; (* like normal return *)
            match ThreadId.get_current (Analyses.ask_of_ctx ctx) with
            | `Lifted tid when ThreadReturn.is_current (Analyses.ask_of_ctx ctx) ->
              ignore @@ Priv.thread_return (Analyses.ask_of_ctx ctx) (priv_getg ctx.global) (priv_sideg ctx.sideg) tid st
            | _ -> ())
        | _ -> ()
      end;
      raise Deadcode
    | Identity e, _ ->
      begin match lv with
        | Some x -> assign ctx x e
        | None -> ctx.local
      end
    (**Floating point classification and trigonometric functions defined in c99*)
    | Math { fun_args; }, _ ->
      let apply_unary fk float_fun x =
        let eval_x = eval_rv (Analyses.ask_of_ctx ctx) gs st x in
        begin match eval_x with
          | `Float float_x -> float_fun (FD.cast_to fk float_x)
          | _ -> failwith ("non-floating-point argument in call to function "^f.vname)
        end
      in
      let apply_binary fk float_fun x y =
        let eval_x = eval_rv (Analyses.ask_of_ctx ctx) gs st x in
        let eval_y = eval_rv (Analyses.ask_of_ctx ctx) gs st y in
        begin match eval_x, eval_y with
          | `Float float_x, `Float float_y -> float_fun (FD.cast_to fk float_x) (FD.cast_to fk float_y)
          | _ -> failwith ("non-floating-point argument in call to function "^f.vname)
        end
      in
      let result =
        begin match fun_args with
          | Nan (fk, str) when Cil.isPointerType (Cilfacade.typeOf str) -> `Float (FD.top_of fk)
          | Nan _ -> failwith ("non-pointer argument in call to function "^f.vname)
          | Inf fk -> `Float (FD.top_of fk)
          | Isfinite x -> `Int (ID.cast_to IInt (apply_unary FDouble FD.isfinite x))
          | Isinf x -> `Int (ID.cast_to IInt (apply_unary FDouble FD.isinf x))
          | Isnan x -> `Int (ID.cast_to IInt (apply_unary FDouble FD.isnan x))
          | Isnormal x -> `Int (ID.cast_to IInt (apply_unary FDouble FD.isnormal x))
          | Signbit x -> `Int (ID.cast_to IInt (apply_unary FDouble FD.signbit x))
          | Fabs (fk, x) -> `Float (apply_unary fk FD.fabs x)
          | Acos (fk, x) -> `Float (apply_unary fk FD.acos x)
          | Asin (fk, x) -> `Float (apply_unary fk FD.asin x)
          | Atan (fk, x) -> `Float (apply_unary fk FD.atan x)
          | Atan2 (fk, y, x) -> `Float (apply_binary fk (fun y' x' -> FD.atan (FD.div y' x')) y x)
          | Cos (fk, x) -> `Float (apply_unary fk FD.cos x)
          | Sin (fk, x) -> `Float (apply_unary fk FD.sin x)
          | Tan (fk, x) -> `Float (apply_unary fk FD.tan x)
        end
      in
      begin match lv with
        | Some lv_val -> set ~ctx (Analyses.ask_of_ctx ctx) gs st (eval_lv (Analyses.ask_of_ctx ctx) ctx.global st lv_val) (Cilfacade.typeOfLval lv_val) result
        | None -> st
      end
    (* handling thread creations *)
    | ThreadCreate _, _ ->
      invalidate_ret_lv ctx.local (* actual results joined via threadspawn *)
    (* handling thread joins... sort of *)
    | ThreadJoin { thread = id; ret_var }, _ ->
      let st' =
        match (eval_rv (Analyses.ask_of_ctx ctx) gs st ret_var) with
        | `Int n when GobOption.exists (BI.equal BI.zero) (ID.to_int n) -> st
        | `Address ret_a ->
          begin match eval_rv (Analyses.ask_of_ctx ctx) gs st id with
            | `Thread a ->
              let v = List.fold VD.join (VD.bot ()) (List.map (fun x -> G.thread (ctx.global (V.thread x))) (ValueDomain.Threads.elements a)) in
              (* TODO: is this type right? *)
              set ~ctx (Analyses.ask_of_ctx ctx) gs st ret_a (Cilfacade.typeOf ret_var) v
            | _      -> invalidate ~ctx (Analyses.ask_of_ctx ctx) gs st [ret_var]
          end
        | _      -> invalidate ~ctx (Analyses.ask_of_ctx ctx) gs st [ret_var]
      in
      let st' = invalidate_ret_lv st' in
      Priv.thread_join (Analyses.ask_of_ctx ctx) (priv_getg ctx.global) id st'
    | Unknown, "__goblint_assume_join" ->
      let id = List.hd args in
      Priv.thread_join ~force:true (Analyses.ask_of_ctx ctx) (priv_getg ctx.global) id st
    | Malloc size, _ -> begin
        match lv with
        | Some lv ->
          let heap_var =
            if (get_bool "sem.malloc.fail")
            then AD.join (AD.from_var (heap_var ctx)) AD.null_ptr
            else AD.from_var (heap_var ctx)
          in
          (* ignore @@ printf "malloc will allocate %a bytes\n" ID.pretty (eval_int ctx.ask gs st size); *)
          set_many ~ctx (Analyses.ask_of_ctx ctx) gs st [(heap_var, TVoid [], `Blob (VD.bot (), eval_int (Analyses.ask_of_ctx ctx) gs st size, true));
                                                         (eval_lv (Analyses.ask_of_ctx ctx) gs st lv, (Cilfacade.typeOfLval lv), `Address heap_var)]
        | _ -> st
      end
    | Calloc { count = n; size }, _ ->
      begin match lv with
        | Some lv -> (* array length is set to one, as num*size is done when turning into `Calloc *)
          let heap_var = heap_var ctx in
          let add_null addr =
            if get_bool "sem.malloc.fail"
            then AD.join addr AD.null_ptr (* calloc can fail and return NULL *)
            else addr in
          let ik = Cilfacade.ptrdiff_ikind () in
          let blobsize = ID.mul (ID.cast_to ik @@ eval_int (Analyses.ask_of_ctx ctx) gs st size) (ID.cast_to ik @@ eval_int (Analyses.ask_of_ctx ctx) gs st n) in
          (* the memory that was allocated by calloc is set to bottom, but we keep track that it originated from calloc, so when bottom is read from memory allocated by calloc it is turned to zero *)
          set_many ~ctx (Analyses.ask_of_ctx ctx) gs st [(add_null (AD.from_var heap_var), TVoid [], `Array (CArrays.make (IdxDom.of_int (Cilfacade.ptrdiff_ikind ()) BI.one) (`Blob (VD.bot (), blobsize, false))));
                                                         (eval_lv (Analyses.ask_of_ctx ctx) gs st lv, (Cilfacade.typeOfLval lv), `Address (add_null (AD.from_var_offset (heap_var, `Index (IdxDom.of_int  (Cilfacade.ptrdiff_ikind ()) BI.zero, `NoOffset)))))]
        | _ -> st
      end
    | Realloc { ptr = p; size }, _ ->
      begin match lv with
        | Some lv ->
          let ask = Analyses.ask_of_ctx ctx in
          let p_rv = eval_rv ask gs st p in
          let p_addr =
            match p_rv with
            | `Address a -> a
            (* TODO: don't we already have logic for this? *)
            | `Int i when ID.to_int i = Some BI.zero -> AD.null_ptr
            | `Int i -> AD.top_ptr
            | _ -> AD.top_ptr (* TODO: why does this ever happen? *)
          in
          let p_addr' = AD.remove NullPtr p_addr in (* realloc with NULL is same as malloc, remove to avoid unknown value from NullPtr access *)
          let p_addr_get = get ask gs st p_addr' None in (* implicitly includes join of malloc value (VD.bot) *)
          let size_int = eval_int ask gs st size in
          let heap_val = `Blob (p_addr_get, size_int, true) in (* copy old contents with new size *)
          let heap_addr = AD.from_var (heap_var ctx) in
          let heap_addr' =
            if get_bool "sem.malloc.fail" then
              AD.join heap_addr AD.null_ptr
            else
              heap_addr
          in
          let lv_addr = eval_lv ask gs st lv in
          set_many ~ctx ask gs st [
            (heap_addr, TVoid [], heap_val);
            (lv_addr, Cilfacade.typeOfLval lv, `Address heap_addr');
          ] (* TODO: free (i.e. invalidate) old blob if successful? *)
        | None ->
          st
      end
    | Assert { exp; refine; _ }, _ -> assert_fn ctx exp refine
    | _, _ -> begin
        let st =
          special_unknown_invalidate ctx (Analyses.ask_of_ctx ctx) gs st f args
          (*
           *  TODO: invalidate vars reachable via args
           *  publish globals
           *  if single-threaded: *call f*, privatize globals
           *  else: spawn f
           *)
        in
        (* invalidate lhs in case of assign *)
        let st = invalidate_ret_lv st in
        (* apply all registered abstract effects from other analysis on the base value domain *)
        LibraryFunctionEffects.effects_for f.vname args
        |> List.map (fun sets ->
            List.fold_left (fun acc (lv, x) ->
                set ~ctx (Analyses.ask_of_ctx ctx) ctx.global acc (eval_lv (Analyses.ask_of_ctx ctx) ctx.global acc lv) (Cilfacade.typeOfLval lv) x
              ) st sets
          )
        |> BatList.fold_left D.meet st

        (* List.map (fun f -> f (fun lv -> (fun x -> set ~ctx:(Some ctx) ctx.ask ctx.global st (eval_lv ctx.ask ctx.global st lv) (Cilfacade.typeOfLval lv) x))) (LF.effects_for f.vname args) |> BatList.fold_left D.meet st *)
      end

  let combine ctx (lval: lval option) fexp (f: fundec) (args: exp list) fc (after: D.t) : D.t =
    let combine_one (st: D.t) (fun_st: D.t) =
      if M.tracing then M.tracel "combine" "%a\n%a\n" CPA.pretty st.cpa CPA.pretty fun_st.cpa;
      (* This function does miscellaneous things, but the main task was to give the
       * handle to the global state to the state return from the function, but now
       * the function tries to add all the context variables back to the callee.
       * Note that, the function return above has to remove all the local
       * variables of the called function from cpa_s. *)
      let add_globals (st: store) (fun_st: store) =
        (* Remove the return value as this is dealt with separately. *)
        let cpa_noreturn = CPA.remove (return_varinfo ()) fun_st.cpa in
        let cpa_local = CPA.filter (fun x _ -> not (is_global (Analyses.ask_of_ctx ctx) x)) st.cpa in
        let cpa' = CPA.fold CPA.add cpa_noreturn cpa_local in (* add cpa_noreturn to cpa_local *)
        { fun_st with cpa = cpa' }
      in
      let return_var = return_var () in
      let return_val =
        if CPA.mem (return_varinfo ()) fun_st.cpa
        then get (Analyses.ask_of_ctx ctx) ctx.global fun_st return_var None
        else VD.top ()
      in
      let nst = add_globals st fun_st in

      (* Projection to Precision of the Caller *)
      let p = PrecisionUtil.int_precision_from_node () in (* Since f is the fundec of the Callee we have to get the fundec of the current Node instead *)
      let return_val = project_val (Some p) return_val (is_privglob (return_varinfo ())) in
      let cpa' = project (Some p) nst.cpa in

      let st = { nst with cpa = cpa'; weak = st.weak } in (* keep weak from caller *)
      match lval with
      | None      -> st
      | Some lval -> set_savetop ~ctx (Analyses.ask_of_ctx ctx) ctx.global st (eval_lv (Analyses.ask_of_ctx ctx) ctx.global st lval) (Cilfacade.typeOfLval lval) return_val
    in
    combine_one ctx.local after

  let threadenter ctx (lval: lval option) (f: varinfo) (args: exp list): D.t list =
    match Cilfacade.find_varinfo_fundec f with
    | fd ->
      [make_entry ~thread:true ctx fd args]
    | exception Not_found ->
      (* Unknown functions *)
      let st = ctx.local in
      let st = special_unknown_invalidate ctx (Analyses.ask_of_ctx ctx) ctx.global st f args in
      [st]

  let threadspawn ctx (lval: lval option) (f: varinfo) (args: exp list) fctx: D.t =
    begin match lval with
      | Some lval ->
        begin match ThreadId.get_current (Analyses.ask_of_ctx fctx) with
          | `Lifted tid ->
            (* Cannot set here, because ctx isn't in multithreaded mode and set wouldn't side-effect if lval is global. *)
            ctx.emit (Events.AssignSpawnedThread (lval, tid))
          | _ -> ()
        end
      | None -> ()
    end;
    (* D.join ctx.local @@ *)
    ctx.local

  let unassume (ctx: (D.t, _, _, _) ctx) e uuids =
    (* TODO: structural unassume instead of invariant hack *)
    let e_d =
      let ctx_with_local ~single local =
        (* The usual recursion trick for ctx. *)
        (* Must change ctx used by ask to also use new st (not ctx.local), otherwise recursive EvalInt queries use outdated state. *)
        (* Note: query is just called on base, but not any other analyses. Potentially imprecise, but seems to be sufficient for now. *)
        let rec ctx' asked =
          { ctx with
            ask = (fun (type a) (q: a Queries.t) -> query' asked q)
          ; local
          }
        and query': type a. Queries.Set.t -> a Queries.t -> a Queries.result = fun asked q ->
          let anyq = Queries.Any q in
          if Queries.Set.mem anyq asked then
            Queries.Result.top q (* query cycle *)
          else (
            let asked' = Queries.Set.add anyq asked in
            match q with
            | MustBeSingleThreaded when single -> true
            | MayEscape _
            | MayBePublic _
            | MayBePublicWithout _
            | MustBeProtectedBy _
            | MustLockset
            | MustBeAtomic
            | MustBeSingleThreaded
            | MustBeUniqueThread
            | CurrentThreadId
            | MayBeThreadReturn
            | PartAccess _
            | IsHeapVar _
            | IsMultiple _
            | CreatedThreads
            | MustJoinedThreads ->
              (* These queries are safe to ask from outside,
                where base doesn't have the partial top local state.
                They are also needed for sensible eval behavior via [inv_exp]
                such that everything wouldn't be may escaped. *)
              ctx.ask q
            | _ ->
              (* Other queries are not safe, because they would
                query the local value state instead of top.
                Therefore, these are answered only by base on the
                partial top local state. *)
              query (ctx' asked') q
          )
        in
        ctx' Queries.Set.empty
      in
      let f st =
        (* TODO: start with empty vars because unassume may unassume values for pointed variables not in the invariant exp *)
        let local: D.t = {ctx.local with cpa = CPA.bot ()} in
        let octx = ctx_with_local ~single:false (D.join ctx.local st) in (* original ctx with non-top values *)
        (* TODO: deduplicate with invariant *)
        let ctx = ctx_with_local ~single:true local in
        let module UnassumeEval =
        struct
          module D = D
          module V = V
          module G = G

          let oa = Analyses.ask_of_ctx octx
          let ost = octx.local

          let apply_invariant oldv newv =
            match oldv, newv with
            (* | `Address o, `Address n when AD.mem (Addr.unknown_ptr ()) o && AD.mem (Addr.unknown_ptr ()) n -> *)
            (*   `Address (AD.join o n) *)
            (* | `Address o, `Address n when AD.mem (Addr.unknown_ptr ()) o -> `Address n *)
            (* | `Address o, `Address n when AD.mem (Addr.unknown_ptr ()) n -> `Address o *)
            | _ -> VD.meet oldv newv

          (* all updates happen in ctx with top values *)

          let refine_lv_fallback ctx a gs st lval value tv =
            if M.tracing then M.tracec "invariant" "Restricting %a with %a\n" d_lval lval VD.pretty value;
            let addr = eval_lv oa gs ost lval in
            if (AD.is_top addr) then st
            else
              let oldval = get a gs st addr None in (* None is ok here, we could try to get more precise, but this is ok (reading at unknown position in array) *)
              let t_lval = Cilfacade.typeOfLval lval in
              let oldval = if VD.is_bot oldval then VD.top_value t_lval else oldval in
              let oldval = if is_some_bot oldval then (M.tracec "invariant" "%a is bot! This should not happen. Will continue with top!" d_lval lval; VD.top ()) else oldval in
              let state_with_excluded = set a gs st addr t_lval value ~invariant:false ~ctx in (* TODO: should have invariant false? doesn't work with empty cpa then, because meets *)
              let value =  get a gs state_with_excluded addr None in
              let new_val = apply_invariant oldval value in
              if M.tracing then M.traceu "invariant" "New value is %a\n" VD.pretty new_val;
              (* make that address meet the invariant, i.e exclusion sets will be joined *)
              if is_some_bot new_val then (
                if M.tracing then M.tracel "branch" "C The branch %B is dead!\n" tv;
                raise Analyses.Deadcode
              )
              else if VD.is_bot new_val
              (* TODO: should have invariant false? doesn't work with empty cpa then, because meets *)
              then set a gs st addr t_lval value ~invariant:false ~ctx (* no *_raw because this is not a real assignment *)
              else set a gs st addr t_lval new_val ~invariant:false ~ctx (* no *_raw because this is not a real assignment *)

          let refine_lv ctx a gs st c x c' pretty exp =
            let eval_rv_lval lv st =
              (* old: *)
              (* eval_rv a gs st (Lval lv) *)

              (* new, copied from eval_rv_base to use different ctx for eval_lv (for Mem): *)
              (* TODO: deduplicate *)
              let do_offs def o = def in (* HACK: no do_offs blessed here *)
              match lv with
              | (Var v, ofs) -> do_offs (get a gs st (eval_lv oa gs ost (Var v, ofs)) (Some exp)) ofs
              (*| Lval (Mem e, ofs) -> do_offs (get a gs st (eval_lv a gs st (Mem e, ofs))) ofs*)
              | (Mem e, ofs) ->
                (*M.tracel "cast" "Deref: lval: %a\n" d_plainlval lv;*)
                let rec contains_vla (t:typ) = match t with
                  | TPtr (t, _) -> contains_vla t
                  | TArray(t, None, args) -> true
                  | TArray(t, Some exp, args) when isConstant exp -> contains_vla t
                  | TArray(t, Some exp, args) -> true
                  | _ -> false
                in
                let b = Mem e, NoOffset in (* base pointer *)
                let t = Cilfacade.typeOfLval b in (* static type of base *)
                let p = eval_lv oa gs ost b in (* abstract base addresses *)
                let v = (* abstract base value *)
                  let open Addr in
                  (* pre VLA: *)
                  (* let cast_ok = function Addr a -> sizeOf t <= sizeOf (get_type_addr a) | _ -> false in *)
                  let cast_ok = function
                    | Addr (x, o) ->
                      begin
                        let at = get_type_addr (x, o) in
                        if M.tracing then M.tracel "evalint" "cast_ok %a %a %a\n" Addr.pretty (Addr (x, o)) CilType.Typ.pretty (Cil.unrollType x.vtype) CilType.Typ.pretty at;
                        if at = TVoid [] then (* HACK: cast from alloc variable is always fine *)
                          true
                        else
                          match Cil.getInteger (sizeOf t), Cil.getInteger (sizeOf at) with
                          | Some i1, Some i2 -> Cilint.compare_cilint i1 i2 <= 0
                          | _ ->
                            if contains_vla t || contains_vla (get_type_addr (x, o)) then
                              begin
                                (* TODO: Is this ok? *)
                                M.info ~category:Unsound "Casting involving a VLA is assumed to work";
                                true
                              end
                            else
                              false
                      end
                    | NullPtr | UnknownPtr -> true (* TODO: are these sound? *)
                    | _ -> false
                  in
                  if AD.for_all cast_ok p then
                    get ~top:(VD.top_value t) a gs st p (Some exp)  (* downcasts are safe *)
                  else
                    VD.top () (* upcasts not! *)
                in
                let v' = VD.cast t v in (* cast to the expected type (the abstract type might be something other than t since we don't change addresses upon casts!) *)
                if M.tracing then M.tracel "cast" "Ptr-Deref: cast %a to %a = %a!\n" VD.pretty v d_type t VD.pretty v';
                let v' = VD.eval_offset a (fun x -> get a gs st x (Some exp)) v' (convert_offset a gs st ofs) (Some exp) None t in (* handle offset *)
                let v' = do_offs v' ofs in (* handle blessed fields? *)
                v'
            in
            let set' lval v st = set a gs st (eval_lv oa gs ost lval) (Cilfacade.typeOfLval lval) v ~invariant:false ~ctx in (* TODO: should have invariant false? doesn't work with empty cpa then, because meets *)
            match x with
            | Var var, o ->
              (* For variables, this is done at to the level of entire variables to benefit e.g. from disjunctive struct domains *)
              let oldv = get_var a gs st var in
              let oldv = if VD.is_bot oldv then VD.top_value var.vtype else oldv in
              let offs = convert_offset oa gs ost o in
              let newv = VD.update_offset a oldv offs c' (Some exp) x (var.vtype) in
              let v = VD.meet oldv newv in
              if is_some_bot v then raise Deadcode
              else (
                if M.tracing then M.tracel "inv" "improve variable %a from %a to %a (c = %a, c' = %a)\n" d_varinfo var VD.pretty oldv VD.pretty v pretty c VD.pretty c';
                let r = set' (Var var,NoOffset) v st in
                if M.tracing then M.tracel "inv" "st from %a to %a\n" D.pretty st D.pretty r;
                r
              )
            | Mem _, _ ->
              (* For accesses via pointers, not yet *)
              let oldv = eval_rv_lval x st in
              let oldv = if VD.is_bot oldv then VD.top_value (Cilfacade.typeOfLval x) else oldv in
              let v = VD.meet oldv c' in
              if is_some_bot v then raise Deadcode
              else (
                if M.tracing then M.tracel "inv" "improve lval %a from %a to %a (c = %a, c' = %a)\n" d_lval x VD.pretty oldv VD.pretty v pretty c VD.pretty c';
                set' x v st
              )

          (* all evals happen in octx with non-top values *)
          (* must be down here to make evals in refines call the real ones *)

          let eval_rv a gs st e = eval_rv oa gs ost e
          let eval_rv_address a gs st e = eval_rv_address oa gs ost e
          let eval_lv a gs st lv = eval_lv oa gs ost lv

          (* don't meet with current octx values when propagating inverse operands down *)
          let id_meet_down ~old ~c = c
          let fd_meet_down ~old ~c = c
        end
        in
        let module Unassume = BaseInvariant.Make (UnassumeEval) in
        try
          Unassume.invariant ctx (Analyses.ask_of_ctx ctx) ctx.global ctx.local e true
        with Deadcode -> (* contradiction in unassume *)
          D.bot ()
      in
      let module DFP = LocalFixpoint.Make (D) in
      if M.tracing then M.traceli "unassume" "base unassuming\n";
      let r = DFP.lfp f in
      if M.tracing then M.traceu "unassume" "base unassumed\n";
      r
    in
    M.info ~category:Witness "base unassumed invariant: %a" d_exp e;
    M.debug ~category:Witness "base unassumed state: %a" D.pretty e_d;
    (* Perform actual [set]-s with final unassumed values.
       This invokes [Priv.write_global], which was suppressed above. *)
    let e_d' =
      WideningTokens.with_side_tokens' (WideningTokens.TS.of_list uuids) (fun () ->
          CPA.fold (fun x v acc ->
              let addr: AD.t = AD.from_var_offset (x, `NoOffset) in
              set (Analyses.ask_of_ctx ctx) ~ctx ~invariant:false ctx.global acc addr x.vtype v
            ) e_d.cpa ctx.local
        )
    in
    D.join ctx.local e_d'

  let event ctx e octx =
    let st: store = ctx.local in
    match e with
    | Events.Lock (addr, _) when ThreadFlag.is_multi (Analyses.ask_of_ctx ctx) -> (* TODO: is this condition sound? *)
      if M.tracing then M.tracel "priv" "LOCK EVENT %a\n" LockDomain.Addr.pretty addr;
      Priv.lock (Analyses.ask_of_ctx ctx) (priv_getg ctx.global) st addr
    | Events.Unlock addr when ThreadFlag.is_multi (Analyses.ask_of_ctx ctx) -> (* TODO: is this condition sound? *)
      if addr = UnknownPtr then
        M.info ~category:Unsound "Unknown mutex unlocked, base privatization unsound"; (* TODO: something more sound *)
      WideningTokens.with_local_side_tokens (fun () ->
          Priv.unlock (Analyses.ask_of_ctx ctx) (priv_getg ctx.global) (priv_sideg ctx.sideg) st addr
        )
    | Events.Escape escaped ->
      Priv.escape (Analyses.ask_of_ctx ctx) (priv_getg ctx.global) (priv_sideg ctx.sideg) st escaped
    | Events.EnterMultiThreaded ->
      Priv.enter_multithreaded (Analyses.ask_of_ctx ctx) (priv_getg ctx.global) (priv_sideg ctx.sideg) st
    | Events.AssignSpawnedThread (lval, tid) ->
      (* TODO: is this type right? *)
      set ~ctx (Analyses.ask_of_ctx ctx) ctx.global ctx.local (eval_lv (Analyses.ask_of_ctx ctx) ctx.global ctx.local lval) (Cilfacade.typeOfLval lval) (`Thread (ValueDomain.Threads.singleton tid))
    | Events.Unassume {exp; uuids} ->
      unassume ctx exp uuids
    | _ ->
      ctx.local
end

module type MainSpec = sig
  include MCPSpec
  include BaseDomain.ExpEvaluator
  val return_lval: unit -> Cil.lval
  val return_varinfo: unit -> Cil.varinfo
  type extra = (varinfo * Offs.t * bool) list
  val context_cpa: fundec -> D.t -> BaseDomain.CPA.t
end

let main_module: (module MainSpec) Lazy.t =
  lazy (
    let module Priv = (val BasePriv.get_priv ()) in
    let module Main =
    struct
      (* Only way to locally define a recursive module. *)
      module rec Main:MainSpec with type t = BaseComponents (Priv.D).t = MainFunctor (Priv) (Main)
      include Main
    end
    in
    (module Main)
  )

let get_main (): (module MainSpec) =
  Lazy.force main_module

let after_config () =
  let module Main = (val get_main ()) in
  (* add ~dep:["expRelation"] after modifying test cases accordingly *)
  MCP.register_analysis ~dep:["mallocWrapper"] (module Main : MCPSpec)

let _ =
  AfterConfig.register after_config<|MERGE_RESOLUTION|>--- conflicted
+++ resolved
@@ -1569,7 +1569,6 @@
         else if VD.is_bot new_val
         then set a gs st addr t_lval value ~invariant:true ~ctx (* no *_raw because this is not a real assignment *)
         else set a gs st addr t_lval new_val ~invariant:true ~ctx (* no *_raw because this is not a real assignment *)
-<<<<<<< HEAD
 
     let refine_lv ctx a gs st c x c' pretty exp =
       let eval e st = eval_rv a gs st e in
@@ -1605,412 +1604,6 @@
   module Invariant = BaseInvariant.Make (InvariantEval)
 
   let invariant = Invariant.invariant
-=======
-    | None ->
-      if M.tracing then M.traceu "invariant" "Doing nothing.\n";
-      M.debug ~category:Analyzer "Invariant failed: expression \"%a\" not understood." d_plainexp exp;
-      st
-
-  let invariant ctx a gs st exp tv: store =
-    let fallback reason st =
-      if M.tracing then M.tracel "inv" "Can't handle %a.\n%s\n" d_plainexp exp reason;
-      invariant_fallback ctx a gs st exp tv
-    in
-    (* inverse values for binary operation a `op` b == c *)
-    (* ikind is the type of a for limiting ranges of the operands a, b. The only binops which can have different types for a, b are Shiftlt, Shiftrt (not handled below; don't use ikind to limit b there). *)
-    let inv_bin_int (a, b) ikind c op =
-      let warn_and_top_on_zero x =
-        if GobOption.exists (BI.equal BI.zero) (ID.to_int x) then
-          (M.error ~category:M.Category.Integer.div_by_zero ~tags:[CWE 369] "Must Undefined Behavior: Second argument of div or mod is 0, continuing with top";
-           ID.top_of ikind)
-        else
-          x
-      in
-      let meet_bin a' b'  = ID.meet a a', ID.meet b b' in
-      let meet_com oi = (* commutative *)
-        try
-          meet_bin (oi c b) (oi c a)
-        with
-          IntDomain.ArithmeticOnIntegerBot _ -> raise Deadcode in
-      let meet_non oi oo = (* non-commutative *)
-        try
-          meet_bin (oi c b) (oo a c)
-        with IntDomain.ArithmeticOnIntegerBot _ -> raise Deadcode in
-      match op with
-      | PlusA  -> meet_com ID.sub
-      | Mult   ->
-        (* Only multiplication with odd numbers is an invertible operation in (mod 2^n) *)
-        (* refine x by information about y, using x * y == c *)
-        let refine_by x y = (match ID.to_int y with
-            | None -> x
-            | Some v when BI.equal (BI.rem v (BI.of_int 2)) BI.zero (* v % 2 = 0 *) -> x (* A refinement would still be possible here, but has to take non-injectivity into account. *)
-            | Some v (* when Int64.rem v 2L = 1L *) -> ID.meet x (ID.div c y)) (* Div is ok here, c must be divisible by a and b *)
-        in
-        (refine_by a b, refine_by b a)
-      | MinusA -> meet_non ID.add ID.sub
-      | Div    ->
-        (* If b must be zero, we have must UB *)
-        let b = warn_and_top_on_zero b in
-        (* Integer division means we need to add the remainder, so instead of just `a = c*b` we have `a = c*b + a%b`.
-         * However, a%b will give [-b+1, b-1] for a=top, but we only want the positive/negative side depending on the sign of c*b.
-         * If c*b = 0 or it can be positive or negative, we need the full range for the remainder. *)
-        let rem =
-          let is_pos = ID.to_bool @@ ID.gt (ID.mul b c) (ID.of_int ikind BI.zero) = Some true in
-          let is_neg = ID.to_bool @@ ID.lt (ID.mul b c) (ID.of_int ikind BI.zero) = Some true in
-          let full = ID.rem a b in
-          if is_pos then ID.meet (ID.starting ikind BI.zero) full
-          else if is_neg then ID.meet (ID.ending ikind BI.zero) full
-          else full
-        in
-        meet_bin (ID.add (ID.mul b c) rem) (ID.div (ID.sub a rem) c)
-      | Mod    -> (* a % b == c *)
-        (* If b must be zero, we have must UB *)
-        let b = warn_and_top_on_zero b in
-        (* a' = a/b*b + c and derived from it b' = (a-c)/(a/b)
-         * The idea is to formulate a' as quotient * divisor + remainder. *)
-        let a' = ID.add (ID.mul (ID.div a b) b) c in
-        let b' = ID.div (ID.sub a c) (ID.div a b) in
-        (* However, for [2,4]%2 == 1 this only gives [3,4].
-         * If the upper bound of a is divisible by b, we can also meet with the result of a/b*b - c to get the precise [3,3].
-         * If b is negative we have to look at the lower bound. *)
-        let is_divisible bound =
-          match bound a with
-          | Some ba -> ID.rem (ID.of_int ikind ba) b |> ID.to_int = Some BI.zero
-          | None -> false
-        in
-        let max_pos = match ID.maximal b with None -> true | Some x -> BI.compare x BI.zero >= 0 in
-        let min_neg = match ID.minimal b with None -> true | Some x -> BI.compare x BI.zero < 0 in
-        let implies a b = not a || b in
-        let a'' =
-          if implies max_pos (is_divisible ID.maximal) && implies min_neg (is_divisible ID.minimal) then
-            ID.meet a' (ID.sub (ID.mul (ID.div a b) b) c)
-          else a'
-        in
-        let a''' =
-          (* if both b and c are definite, we can get a precise value in the congruence domain *)
-          match ID.to_int b, ID.to_int c with
-          | Some b, Some c ->
-            (* a%b == c  -> a: c+bℤ *)
-            let t = ID.of_congruence ikind (c, b) in
-            ID.meet a'' t
-          | _, _ -> a''
-        in
-        meet_bin a''' b'
-      | Eq | Ne as op ->
-        let both x = x, x in
-        let m = ID.meet a b in
-        (match op, ID.to_bool c with
-         | Eq, Some true
-         | Ne, Some false -> both m (* def. equal: if they compare equal, both values must be from the meet *)
-         | Eq, Some false
-         | Ne, Some true -> (* def. unequal *)
-           (* Both values can not be in the meet together, but it's not sound to exclude the meet from both.
-            * e.g. a=[0,1], b=[1,2], meet a b = [1,1], but (a != b) does not imply a=[0,0], b=[2,2] since others are possible: a=[1,1], b=[2,2]
-            * Only if a is a definite value, we can exclude it from b: *)
-           (* TODO: This causes inconsistent results:
-              interval not sufficiently refined:
-                inv_bin_int: unequal: (Unknown int([-31,31]),[0,1]) and (0,[0,0]); ikind: int; a': (Not {0}([-31,31]),[-2147483648,2147483647]), b': (0,[0,0])
-                binop: m == 0, a': (Not {0}([-31,31]),[0,1]), b': (0,[0,0]) *)
-           let excl a b = match ID.to_int a with Some x -> ID.of_excl_list ikind [x] | None -> b in
-           let a' = excl b a in
-           let b' = excl a b in
-           if M.tracing then M.tracel "inv" "inv_bin_int: unequal: %a and %a; ikind: %a; a': %a, b': %a\n" ID.pretty a ID.pretty b d_ikind ikind ID.pretty a' ID.pretty b';
-           meet_bin a' b'
-         | _, _ -> a, b
-        )
-      | Lt | Le | Ge | Gt as op ->
-        let pred x = BI.sub x BI.one in
-        let succ x = BI.add x BI.one in
-        (match ID.minimal a, ID.maximal a, ID.minimal b, ID.maximal b with
-         | Some l1, Some u1, Some l2, Some u2 ->
-           (* if M.tracing then M.tracel "inv" "Op: %s, l1: %Ld, u1: %Ld, l2: %Ld, u2: %Ld\n" (show_binop op) l1 u1 l2 u2; *)
-           (* TODO: This causes inconsistent results:
-              def_exc and interval in conflict:
-                binop m < 0 with (Not {-1}([-31,31]),[-1,0]) < (0,[0,0]) == (1,[1,1])
-                binop: m < 0, a': (Not {-1, 0}([-31,31]),[-1,-1]), b': (0,[0,0]) *)
-           (match op, ID.to_bool c with
-            | Le, Some true
-            | Gt, Some false -> meet_bin (ID.ending ikind u2) (ID.starting ikind l1)
-            | Ge, Some true
-            | Lt, Some false -> meet_bin (ID.starting ikind l2) (ID.ending ikind u1)
-            | Lt, Some true
-            | Ge, Some false -> meet_bin (ID.ending ikind (pred u2)) (ID.starting ikind (succ l1))
-            | Gt, Some true
-            | Le, Some false -> meet_bin (ID.starting ikind (succ l2)) (ID.ending ikind (pred u1))
-            | _, _ -> a, b)
-         | _ -> a, b)
-      | BOr | BXor as op->
-        if M.tracing then M.tracel "inv" "Unhandled operator %a\n" d_binop op;
-        (* Be careful: inv_exp performs a meet on both arguments of the BOr / BXor. *)
-        a, b
-      | op ->
-        if M.tracing then M.tracel "inv" "Unhandled operator %a\n" d_binop op;
-        a, b
-    in
-    let inv_bin_float (a, b) c op =
-      let open Stdlib in
-      let meet_bin a' b'  = FD.meet a a', FD.meet b b' in
-      (* Refining the abstract values based on branching is roughly based on the idea in [Symbolic execution of floating-point computations](https://hal.inria.fr/inria-00540299/document)
-         However, their approach is only applicable to the "nearest" rounding mode. Here we use a more general approach covering all possible rounding modes and therefore
-         use the actual `pred c_min`/`succ c_max` for the outer-bounds instead of the middles between `c_min` and `pred c_min`/`c_max` and `succ c_max` as suggested in the paper.
-         This also removes the necessity of computing those expressions with higher precise than in the concrete.
-      *)
-      try
-        match op with
-        | PlusA  ->
-          (* A + B = C, \forall a \in A. a + b_min > pred c_min \land a + b_max < succ c_max
-              \land a + b_max > pred c_min \land a + b_min < succ c_max
-             \rightarrow A = [min(pred c_min - b_min, pred c_min - b_max), max(succ c_max - b_max, succ c_max - b_min)]
-             \rightarrow A = [pred c_min - b_max, succ c_max - b_min]
-          *)
-          let reverse_add v v' = (match FD.minimal c, FD.maximal c, FD.minimal v, FD.maximal v with
-              | Some c_min, Some c_max, Some v_min, Some v_max when Float.is_finite (Float.pred c_min) && Float.is_finite (Float.succ c_max) ->
-                let l = Float.pred c_min -. v_max in
-                let h =  Float.succ c_max -. v_min in
-                FD.of_interval (FD.get_fkind c) (l, h)
-              | _ -> v') in
-          meet_bin (reverse_add b a) (reverse_add a b)
-        | MinusA ->
-          (* A - B = C \ forall a \in A. a - b_max > pred c_min \land a - b_min < succ c_max
-              \land a - b_min > pred c_min \land a - b_max < succ c_max
-             \rightarrow A = [min(pred c_min + b_max, pred c_min + b_min), max(succ c_max + b_max, succ c_max + b_max)]
-             \rightarrow A = [pred c_min + b_min, succ c_max + b_max]
-          *)
-          let a' = (match FD.minimal c, FD.maximal c, FD.minimal b, FD.maximal b with
-              | Some c_min, Some c_max, Some b_min, Some b_max when Float.is_finite (Float.pred c_min) && Float.is_finite (Float.succ c_max) ->
-                let l = Float.pred c_min +. b_min in
-                let h =  Float.succ c_max +. b_max in
-                FD.of_interval (FD.get_fkind c) (l, h)
-              | _ -> a) in
-          (* A - B = C \ forall b \in B. a_min - b > pred c_min \land a_max - b < succ c_max
-              \land a_max - b > pred c_min \land a_min - b < succ c_max
-             \rightarrow B = [min(a_max - succ c_max, a_min - succ c_max), max(a_min - pred c_min, a_max - pred c_min)]
-             \rightarrow B = [a_min - succ c_max, a_max - pred c_min]
-          *)
-          let b' = (match FD.minimal c, FD.maximal c, FD.minimal a, FD.maximal a with
-              | Some c_min, Some c_max, Some a_min, Some a_max when Float.is_finite (Float.pred c_min) && Float.is_finite (Float.succ c_max) ->
-                let l = a_min -. Float.succ c_max in
-                let h =  a_max -. Float.pred c_min in
-                FD.of_interval (FD.get_fkind c) (l, h)
-              | _ -> b) in
-          meet_bin a'  b'
-        | Mult   ->
-          (* A * B = C \forall a \in A, a > 0. a * b_min > pred c_min \land a * b_max < succ c_max
-             A * B = C \forall a \in A, a < 0. a * b_max > pred c_min \land a * b_min < succ c_max
-             (with negative b reversed <>)
-             \rightarrow A = [min(pred c_min / b_min, pred c_min / b_max, succ c_max / b_min, succ c_max /b_max),
-                              max(succ c_max / b_min, succ c_max /b_max, pred c_min / b_min, pred c_min / b_max)]
-          *)
-          let reverse_mul v v' = (match FD.minimal c, FD.maximal c, FD.minimal v, FD.maximal v with
-              | Some c_min, Some c_max, Some v_min, Some v_max when Float.is_finite (Float.pred c_min) && Float.is_finite (Float.succ c_max) ->
-                let v1, v2, v3, v4 = (Float.pred c_min /. v_min), (Float.pred c_min /. v_max), (Float.succ c_max /. v_min), (Float.succ c_max /. v_max) in
-                let l = Float.min (Float.min v1 v2) (Float.min v3 v4) in
-                let h =  Float.max (Float.max v1 v2) (Float.max v3 v4) in
-                FD.of_interval (FD.get_fkind c) (l, h)
-              | _ -> v') in
-          meet_bin (reverse_mul b a) (reverse_mul a b)
-        | Div ->
-          (* A / B = C \forall a \in A, a > 0, b_min > 1. a / b_max > pred c_min \land a / b_min < succ c_max
-             A / B = C \forall a \in A, a < 0, b_min > 1. a / b_min > pred c_min \land a / b_max < succ c_max
-             A / B = C \forall a \in A, a > 0, 0 < b_min, b_max < 1. a / b_max > pred c_min \land a / b_min < succ c_max
-             A / B = C \forall a \in A, a < 0, 0 < b_min, b_max < 1. a / b_min > pred c_min \land a / b_max < succ c_max
-             ... same for negative b
-             \rightarrow A = [min(b_max * pred c_min, b_min * pred c_min, b_min * succ c_max, b_max * succ c_max),
-                              max(b_max * succ c_max, b_min * succ c_max, b_max * pred c_min, b_min * pred c_min)]
-          *)
-          let a' = (match FD.minimal c, FD.maximal c, FD.minimal b, FD.maximal b with
-              | Some c_min, Some c_max, Some b_min, Some b_max when Float.is_finite (Float.pred c_min) && Float.is_finite (Float.succ c_max) ->
-                let v1, v2, v3, v4 = (Float.pred c_min *. b_max), (Float.pred c_min *. b_min), (Float.succ c_max *. b_max), (Float.succ c_max *. b_min) in
-                let l = Float.min (Float.min v1 v2) (Float.min v3 v4) in
-                let h =  Float.max (Float.max v1 v2) (Float.max v3 v4) in
-                FD.of_interval (FD.get_fkind c) (l, h)
-              | _ -> a) in
-          (* A / B = C \forall b \in B, b > 0, a_min / b > pred c_min \land a_min / b < succ c_max
-              \land a_max / b > pred c_min \land a_max / b < succ c_max
-             A / B = C \forall b \in B, b < 0, a_min / b > pred c_min \land a_min / b < succ c_max
-              \land a_max / b > pred c_min \land a_max / b < succ c_max
-             \rightarrow (b != 0) B = [min(a_min / succ c_max, a_max / succ c_max, a_min / pred c_min, a_max / pred c_min),
-                                      max(a_min / pred c_min, a_max / pred c_min, a_min / succ c_max, a_max / succ c_max)]
-          *)
-          let b' = (match FD.minimal c, FD.maximal c, FD.minimal a, FD.maximal a with
-              | Some c_min, Some c_max, Some a_min, Some a_max when Float.is_finite (Float.pred c_min) && Float.is_finite (Float.succ c_max) ->
-                let v1, v2, v3, v4 = (a_min /. Float.pred c_min), (a_max /. Float.pred c_min), (a_min /. Float.succ c_max), (a_max /. Float.succ c_max) in
-                let l = Float.min (Float.min v1 v2) (Float.min v3 v4) in
-                let h =  Float.max (Float.max v1 v2) (Float.max v3 v4) in
-                FD.of_interval (FD.get_fkind c) (l, h)
-              | _ -> b) in
-          meet_bin a' b'
-        | Eq | Ne as op ->
-          let both x = x, x in
-          (match op, ID.to_bool (FD.to_int IBool c) with
-           | Eq, Some true
-           | Ne, Some false -> both (FD.meet a b) (* def. equal: if they compare equal, both values must be from the meet *)
-           | Eq, Some false
-           | Ne, Some true -> (* def. unequal *)
-             (* M.debug ~category:Analyzer "Can't use unequal information about float value in expression \"%a\"." d_plainexp exp; *)
-             a, b
-           | _, _ -> a, b
-          )
-        | Lt | Le | Ge | Gt as op ->
-          (match FD.minimal a, FD.maximal a, FD.minimal b, FD.maximal b with
-           | Some l1, Some u1, Some l2, Some u2 ->
-             (match op, ID.to_bool (FD.to_int IBool c) with
-              | Le, Some true
-              | Gt, Some false -> meet_bin (FD.ending (FD.get_fkind a) u2) (FD.starting (FD.get_fkind b) l1)
-              | Ge, Some true
-              | Lt, Some false -> meet_bin (FD.starting (FD.get_fkind a) l2) (FD.ending (FD.get_fkind b) u1)
-              | Lt, Some true
-              | Ge, Some false -> meet_bin (FD.ending_before (FD.get_fkind a) u2) (FD.starting_after (FD.get_fkind b) l1)
-              | Gt, Some true
-              | Le, Some false -> meet_bin (FD.starting_after (FD.get_fkind a) l2) (FD.ending_before (FD.get_fkind b) u1)
-              | _, _ -> a, b)
-           | _ -> a, b)
-        | op ->
-          if M.tracing then M.tracel "inv" "Unhandled operator %a\n" d_binop op;
-          a, b
-      with FloatDomain.ArithmeticOnFloatBot _ -> raise Deadcode
-    in
-    let eval e st = eval_rv a gs st e in
-    let eval_bool e st = match eval e st with `Int i -> ID.to_bool i | _ -> None in
-    let set' lval v st = set a gs st (eval_lv a gs st lval) (Cilfacade.typeOfLval lval) v ~invariant:true ~ctx in
-    let rec inv_exp c_typed exp (st:store): store =
-      (* trying to improve variables in an expression so it is bottom means dead code *)
-      if VD.is_bot_value c_typed then raise Deadcode;
-      match exp, c_typed with
-      | UnOp (LNot, e, _), `Int c ->
-        let ikind = Cilfacade.get_ikind_exp e in
-        let c' =
-          match ID.to_bool (unop_ID LNot c) with
-          | Some true ->
-            (* i.e. e should evaluate to [1,1] *)
-            (* LNot x is 0 for any x != 0 *)
-            ID.of_excl_list ikind [BI.zero]
-          | Some false -> ID.of_bool ikind false
-          | _ -> ID.top_of ikind
-        in
-        inv_exp (`Int c') e st
-      | UnOp (Neg, e, _), `Float c -> inv_exp (`Float (unop_FD Neg c)) e st
-      | UnOp ((BNot|Neg) as op, e, _), `Int c -> inv_exp (`Int (unop_ID op c)) e st
-      (* no equivalent for `Float, as VD.is_safe_cast fails for all float types anyways *)
-      | BinOp(op, CastE (t1, c1), CastE (t2, c2), t), `Int c when (op = Eq || op = Ne) && typeSig (Cilfacade.typeOf c1) = typeSig (Cilfacade.typeOf c2) && VD.is_safe_cast t1 (Cilfacade.typeOf c1) && VD.is_safe_cast t2 (Cilfacade.typeOf c2) ->
-        inv_exp (`Int c) (BinOp (op, c1, c2, t)) st
-      | (BinOp (op, e1, e2, _) as e, `Float _)
-      | (BinOp (op, e1, e2, _) as e, `Int _) ->
-        let invert_binary_op c pretty c_int c_float =
-          if M.tracing then M.tracel "inv" "binop %a with %a %a %a == %a\n" d_exp e VD.pretty (eval e1 st) d_binop op VD.pretty (eval e2 st) pretty c;
-          (match eval e1 st, eval e2 st with
-           | `Int a, `Int b ->
-             let ikind = Cilfacade.get_ikind_exp e1 in (* both operands have the same type (except for Shiftlt, Shiftrt)! *)
-             let a', b' = inv_bin_int (a, b) ikind (c_int ikind) op in
-             if M.tracing then M.tracel "inv" "binop: %a, a': %a, b': %a\n" d_exp e ID.pretty a' ID.pretty b';
-             let st' = inv_exp (`Int a') e1 st in
-             let st'' = inv_exp (`Int b') e2 st' in
-             st''
-           | `Float a, `Float b ->
-             let fkind = Cilfacade.get_fkind_exp e1 in (* both operands have the same type *)
-             let a', b' = inv_bin_float (a, b) (c_float fkind) op in
-             if M.tracing then M.tracel "inv" "binop: %a, a': %a, b': %a\n" d_exp e FD.pretty a' FD.pretty b';
-             let st' = inv_exp (`Float a') e1 st in
-             let st'' = inv_exp (`Float b') e2 st' in
-             st''
-           (* Mixed `Float and `Int cases should never happen, as there are no binary operators with one float and one int parameter ?!*)
-           | `Int _, `Float _ | `Float _, `Int _ -> failwith "ill-typed program";
-             (* | `Address a, `Address b -> ... *)
-           | a1, a2 -> fallback ("binop: got abstract values that are not `Int: " ^ sprint VD.pretty a1 ^ " and " ^ sprint VD.pretty a2) st)
-          (* use closures to avoid unused casts *)
-        in (match c_typed with
-            | `Int c -> invert_binary_op c ID.pretty (fun ik -> ID.cast_to ik c) (fun fk -> FD.of_int fk c)
-            | `Float c -> invert_binary_op c FD.pretty (fun ik -> FD.to_int ik c) (fun fk -> FD.cast_to fk c)
-            | _ -> failwith "unreachable")
-      | Lval x, `Int _(* meet x with c *)
-      | Lval x, `Float _ -> (* meet x with c *)
-        let update_lval c x c' pretty = (match x with
-            | Var var, o ->
-              (* For variables, this is done at to the level of entire variables to benefit e.g. from disjunctive struct domains *)
-              let oldv = get_var a gs st var in
-              let offs = convert_offset a gs st o in
-              let newv = VD.update_offset a oldv offs c' (Some exp) x (var.vtype) in
-              let v = VD.meet oldv newv in
-              if is_some_bot v then raise Deadcode
-              else (
-                if M.tracing then M.tracel "inv" "improve variable %a from %a to %a (c = %a, c' = %a)\n" d_varinfo var VD.pretty oldv VD.pretty v pretty c VD.pretty c';
-                set' (Var var,NoOffset) v st
-              )
-            | Mem _, _ ->
-              (* For accesses via pointers, not yet *)
-              let oldv = eval (Lval x) st in
-              let v = VD.meet oldv c' in
-              if is_some_bot v then raise Deadcode
-              else (
-                if M.tracing then M.tracel "inv" "improve lval %a from %a to %a (c = %a, c' = %a)\n" d_lval x VD.pretty oldv VD.pretty v pretty c VD.pretty c';
-                set' x v st
-              )) in
-        let t = Cil.unrollType (Cilfacade.typeOfLval x) in  (* unroll type to deal with TNamed *)
-        (match c_typed with
-         | `Int c -> update_lval c x (match t with
-             | TPtr _ -> `Address (AD.of_int (module ID) c)
-             | TInt (ik, _)
-             | TEnum ({ekind = ik; _}, _) -> `Int (ID.cast_to ik c)
-             | TFloat (fk, _) -> `Float (FD.of_int fk c)
-             | _ -> `Int c) ID.pretty
-         | `Float c -> update_lval c x (match t with
-             (* | TPtr _ -> ..., pointer conversion from/to float is not supported *)
-             | TInt (ik, _) -> `Int (FD.to_int ik c)
-             (* this is theoretically possible and should be handled correctly, however i can't imagine an actual piece of c code producing this?! *)
-             | TEnum ({ekind = ik; _}, _) -> `Int (FD.to_int ik c)
-             | TFloat (fk, _) -> `Float (FD.cast_to fk c)
-             | _ -> `Float c) FD.pretty
-         | _ -> failwith "unreachable")
-      | Const _ , _ -> st (* nothing to do *)
-      | CastE ((TFloat (_, _)), e), `Float c ->
-        (match Cilfacade.typeOf e, FD.get_fkind c with
-         | TFloat (FLongDouble as fk, _), FFloat
-         | TFloat (FDouble as fk, _), FFloat
-         | TFloat (FLongDouble as fk, _), FDouble
-         | TFloat (fk, _), FLongDouble
-         | TFloat (FDouble as fk, _), FDouble
-         | TFloat (FFloat as fk, _), FFloat -> inv_exp (`Float (FD.cast_to fk c)) e st
-         | _ -> fallback ("CastE: incompatible types") st)
-      | CastE ((TInt (ik, _)) as t, e), `Int c
-      | CastE ((TEnum ({ekind = ik; _ }, _)) as t, e), `Int c -> (* Can only meet the t part of an Lval in e with c (unless we meet with all overflow possibilities)! Since there is no good way to do this, we only continue if e has no values outside of t. *)
-        (match eval e st with
-         | `Int i ->
-           if ID.leq i (ID.cast_to ik i) then
-             match Cilfacade.typeOf e with
-             | TInt(ik_e, _)
-             | TEnum ({ekind = ik_e; _ }, _) ->
-               let c' = ID.cast_to ik_e c in
-               if M.tracing then M.tracel "inv" "cast: %a from %a to %a: i = %a; cast c = %a to %a = %a\n" d_exp e d_ikind ik_e d_ikind ik ID.pretty i ID.pretty c d_ikind ik_e ID.pretty c';
-               inv_exp (`Int c') e st
-             | x -> fallback ("CastE: e did evaluate to `Int, but the type did not match" ^ sprint d_type t) st
-           else
-             fallback ("CastE: " ^ sprint d_plainexp e ^ " evaluates to " ^ sprint ID.pretty i ^ " which is bigger than the type it is cast to which is " ^ sprint d_type t) st
-         | v -> fallback ("CastE: e did not evaluate to `Int, but " ^ sprint VD.pretty v) st)
-      | e, _ -> fallback (sprint d_plainexp e ^ " not implemented") st
-    in
-    if eval_bool exp st = Some (not tv) then raise Deadcode (* we already know that the branch is dead *)
-    else
-      let is_cmp = function
-        | BinOp ((Lt | Gt | Le | Ge | Eq | Ne), _, _, t) -> true
-        | _ -> false
-      in
-      try
-        let ik = Cilfacade.get_ikind_exp exp in
-        let itv = if not tv || is_cmp exp then (* false is 0, but true can be anything that is not 0, except for comparisons which yield 1 *)
-            ID.of_bool ik tv (* this will give 1 for true which is only ok for comparisons *)
-          else
-            ID.of_excl_list ik [BI.zero] (* Lvals, Casts, arithmetic operations etc. should work with true = non_zero *)
-        in
-        inv_exp (`Int itv) exp st
-      with Invalid_argument _ ->
-        let fk = Cilfacade.get_fkind_exp exp in
-        let ftv = if not tv then (* false is 0, but true can be anything that is not 0, except for comparisons which yield 1 *)
-            FD.of_const fk 0.
-          else
-            FD.top_of fk
-        in
-        inv_exp (`Float ftv) exp st
->>>>>>> 8f4dd50e
 
 
   let set_savetop ~ctx ?lval_raw ?rval_raw ask (gs:glob_fun) st adr lval_t v : store =
