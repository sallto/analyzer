open Prelude
open Cil
open Pretty
(* A binding to a selection of Apron-Domains *)
open Apron

module BI = IntOps.BigIntOps

module M = Messages

(** Resources for working with Apron:
    - OCaml API docs: https://antoinemine.github.io/Apron/doc/api/ocaml/index.html
    - C API docs (better function descriptions): https://antoinemine.github.io/Apron/doc/api/c/index.html
    - CEA 2007 slides (overview, mathematical descriptions): https://antoinemine.github.io/Apron/doc/papers/expose_CEA_2007.pdf
    - C API docs PDF (alternative mathematical descriptions): https://antoinemine.github.io/Apron/doc/api/c/apron.pdf
    - heterogeneous environments: https://link.springer.com/chapter/10.1007%2F978-3-030-17184-1_26 (Section 4.1) *)

let widening_thresholds_apron = ResettableLazy.from_fun (fun () ->
  let t = WideningThresholds.thresholds_incl_mul2 () in
  let r = List.map (fun x -> Apron.Scalar.of_mpqf @@ Mpqf.of_mpz @@ Z_mlgmpidl.mpz_of_z x) t in
  Array.of_list r
)

let reset_lazy () =
  ResettableLazy.reset widening_thresholds_apron

module Var =
struct
  include Var

  let equal x y = Var.compare x y = 0
end

module type VarMetadata =
sig
  type t
  val var_name: t -> string
end

module VarMetadataTbl (VM: VarMetadata) =
struct
  module VH = Hashtbl.Make (Var)

  let vh = VH.create 113

  let make_var ?name metadata =
    let name = Option.default_delayed (fun () -> VM.var_name metadata) name in
    let var = Var.of_string name in
    VH.replace vh var metadata;
    var

  let find_metadata var =
    VH.find_option vh var
end

module VM =
struct
  type t =
    | Local (** Var for function local variable (or formal argument). *) (* No varinfo because local Var with the same name may be in multiple functions. *)
    | Arg (** Var for function formal argument entry value. *) (* No varinfo because argument Var with the same name may be in multiple functions. *)
    | Return (** Var for function return value. *)
    | Global of varinfo

  let var_name = function
    | Local -> failwith "var_name of Local"
    | Arg -> failwith "var_name of Arg"
    | Return -> "#ret"
    | Global g -> g.vname
end

module V =
struct
  include VarMetadataTbl (VM)
  open VM

  let local x = make_var ~name:x.vname Local
  let arg x = make_var ~name:(x.vname ^ "'") Arg (* TODO: better suffix, like #arg *)
  let return = make_var Return
  let global g = make_var (Global g)

  let to_cil_varinfo fundec v =
    match find_metadata v with
    | Some (Global v) -> Some v
    | Some (Local) ->
      let vname = Var.to_string v in
      List.find_opt (fun v -> v.vname = vname) (fundec.sformals @ fundec.slocals)
    | _ -> None
end

module type Manager =
sig
  type mt
  type t = mt Apron.Manager.t
  val mgr : mt Apron.Manager.t
  val name : unit -> string
end

(** Manager for the Oct domain, i.e. an octagon domain.
    For Documentation for the domain see: https://antoinemine.github.io/Apron/doc/api/ocaml/Oct.html *)
module OctagonManager =
struct
  type mt = Oct.t

  (* Type of the manager *)
  type t = mt Manager.t

  (* Create the manager *)
  let mgr =  Oct.manager_alloc ()
  let name () = "Octagon"
end

(** Manager for the Polka domain, i.e. a polyhedra domain.
    For Documentation for the domain see: https://antoinemine.github.io/Apron/doc/api/ocaml/Polka.html *)
module PolyhedraManager =
struct
  (** We chose a the loose polyhedra here, i.e. with polyhedra with no strict inequalities *)
  type mt = Polka.loose Polka.t
  type t = mt Manager.t
  (* Create manager that fits to loose polyhedra *)
  let mgr = Polka.manager_alloc_loose ()
  let name () = "Polyhedra"
end

(** Manager for the Box domain, i.e. an interval domain.
    For Documentation for the domain see: https://antoinemine.github.io/Apron/doc/api/ocaml/Box.html*)
module IntervalManager =
struct
  type mt = Box.t
  type t = mt Manager.t
  let mgr = Box.manager_alloc ()
  let name () = "Interval"
end

let manager =
  lazy (
    let options =
      ["octagon", (module OctagonManager: Manager);
       "interval", (module IntervalManager: Manager);
       "polyhedra", (module PolyhedraManager: Manager)]
    in
    let domain = (GobConfig.get_string "ana.apron.domain") in
    match List.assoc_opt domain options with
    | Some man -> man
    | None -> failwith @@ "Apron domain " ^ domain ^ " is not supported. Please check the ana.apron.domain setting."
  )

let get_manager (): (module Manager) =
  Lazy.force manager

module type Tracked =
sig
  val type_tracked: typ -> bool
  val varinfo_tracked: varinfo -> bool
end

module Lincons1 =
struct
  include Lincons1

  let show = Format.asprintf "%a" print
  let compare x y = String.compare (show x) (show y) (* HACK *)
end

module Lincons1Set =
struct
  include Set.Make (Lincons1)

  let of_earray ({lincons0_array; array_env}: Lincons1.earray): t =
    Array.enum lincons0_array
    |> Enum.map (fun (lincons0: Lincons0.t) ->
        Lincons1.{lincons0; env = array_env}
      )
    |> of_enum
end

(* Generic operations on abstract values at level 1 of interface, there is also Abstract0 *)
module A = Abstract1

let int_of_scalar ?round (scalar: Scalar.t) =
  if Scalar.is_infty scalar <> 0 then (* infinity means unbounded *)
    None
  else
    match scalar with
    | Float f -> (* octD, boxD *)
      (* bound_texpr on bottom also gives Float even with MPQ *)
      let f_opt = match round with
        | Some `Floor -> Some (Float.floor f)
        | Some `Ceil -> Some (Float.ceil f)
        | None when Stdlib.Float.is_integer f-> Some f
        | None -> None
      in
      Option.map (fun f -> BI.of_bigint (Z.of_float f)) f_opt
    | Mpqf scalar -> (* octMPQ, boxMPQ, polkaMPQ *)
      let n = Mpqf.get_num scalar in
      let d = Mpqf.get_den scalar in
      let z_opt =
        if Mpzf.cmp_int d 1 = 0 then (* exact integer (denominator 1) *)
          Some n
        else
          begin match round with
            | Some `Floor -> Some (Mpzf.fdiv_q n d) (* floor division *)
            | Some `Ceil -> Some (Mpzf.cdiv_q n d) (* ceiling division *)
            | None -> None
          end
      in
      Option.map Z_mlgmpidl.z_of_mpzf z_opt
    | _ ->
      failwith ("int_of_scalar: unsupported: " ^ Scalar.to_string scalar)

module Bounds (Man: Manager) =
struct
  let bound_texpr d texpr1 =
    let bounds = A.bound_texpr Man.mgr d texpr1 in
    let min = int_of_scalar ~round:`Ceil bounds.inf in
    let max = int_of_scalar ~round:`Floor bounds.sup in
    (min, max)
end

module type ConvertArg =
sig
  val allow_global: bool
end

(** Conversion from CIL expressions to Apron. *)
module ApronOfCil (Arg: ConvertArg) (Tracked: Tracked) (Man: Manager) =
struct
  open Texpr1
  open Tcons1
  module Bounds = Bounds(Man)

  exception Unsupported_CilExp

  let texpr1_expr_of_cil_exp d env =
    (* recurse without env argument *)
    let rec texpr1_expr_of_cil_exp = function
      | Lval (Var v, NoOffset) when Tracked.varinfo_tracked v ->
        if not v.vglob || Arg.allow_global then
          let var = Var.of_string v.vname in
          if Environment.mem_var env var then
            Var var
          else
            raise Unsupported_CilExp
        else
          failwith "texpr1_expr_of_cil_exp: globals must be replaced with temporary locals"
      | Const (CInt (i, _, _)) ->
        Cst (Coeff.s_of_mpqf (Mpqf.of_mpz (Z_mlgmpidl.mpz_of_z i)))
      | exp ->
        let expr =
          match exp with
          | UnOp (Neg, e, _) ->
            Unop (Neg, texpr1_expr_of_cil_exp e, Int, Near)
          | BinOp (PlusA, e1, e2, _) ->
            Binop (Add, texpr1_expr_of_cil_exp e1, texpr1_expr_of_cil_exp e2, Int, Near)
          | BinOp (MinusA, e1, e2, _) ->
            Binop (Sub, texpr1_expr_of_cil_exp e1, texpr1_expr_of_cil_exp e2, Int, Near)
          | BinOp (Mult, e1, e2, _) ->
            Binop (Mul, texpr1_expr_of_cil_exp e1, texpr1_expr_of_cil_exp e2, Int, Near)
          | BinOp (Div, e1, e2, _) ->
            Binop (Div, texpr1_expr_of_cil_exp e1, texpr1_expr_of_cil_exp e2, Int, Zero)
          | BinOp (Mod, e1, e2, _) ->
            Binop (Mod, texpr1_expr_of_cil_exp e1, texpr1_expr_of_cil_exp e2, Int, Near)
          | CastE (TInt _ as t, e) when IntDomain.Size.is_cast_injective ~from_type:(Cilfacade.typeOf e) ~to_type:t -> (* TODO: unnecessary cast check due to overflow check below? or maybe useful in general to also assume type bounds based on argument types? *)
            Unop (Cast, texpr1_expr_of_cil_exp e, Int, Zero) (* TODO: what does Apron Cast actually do? just for floating point and rounding? *)
          | _ ->
            raise Unsupported_CilExp
        in
        let ik = Cilfacade.get_ikind_exp exp in
        if not (IntDomain.should_ignore_overflow ik) then (
          let (type_min, type_max) = IntDomain.Size.range ik in
          let texpr1 = Texpr1.of_expr env expr in
          match Bounds.bound_texpr d texpr1 with
          | Some min, Some max when BI.compare type_min min <= 0 && BI.compare max type_max <= 0 -> ()
          | min_opt, max_opt ->
            if M.tracing then M.trace "apron" "may overflow: %a (%a, %a)\n" CilType.Exp.pretty exp (Pretty.docOpt (IntDomain.BigInt.pretty ())) min_opt (Pretty.docOpt (IntDomain.BigInt.pretty ())) max_opt;
            raise Unsupported_CilExp
        );
        expr
    in
    texpr1_expr_of_cil_exp

  let texpr1_of_cil_exp d env e =
    let e = Cil.constFold false e in
    Texpr1.of_expr env (texpr1_expr_of_cil_exp d env e)

  let tcons1_of_cil_exp d env e negate =
    let e = Cil.constFold false e in
    let (texpr1_plus, texpr1_minus, typ) =
      match e with
      | BinOp (r, e1, e2, _) ->
        let texpr1_1 = texpr1_expr_of_cil_exp d env e1 in
        let texpr1_2 = texpr1_expr_of_cil_exp d env e2 in
        (* Apron constraints always compare with 0 and only have comparisons one way *)
        begin match r with
          | Lt -> (texpr1_2, texpr1_1, SUP)   (* e1 < e2   ==>  e2 - e1 > 0  *)
          | Gt -> (texpr1_1, texpr1_2, SUP)   (* e1 > e2   ==>  e1 - e2 > 0  *)
          | Le -> (texpr1_2, texpr1_1, SUPEQ) (* e1 <= e2  ==>  e2 - e1 >= 0 *)
          | Ge -> (texpr1_1, texpr1_2, SUPEQ) (* e1 >= e2  ==>  e1 - e2 >= 0 *)
          | Eq -> (texpr1_1, texpr1_2, EQ)    (* e1 == e2  ==>  e1 - e2 == 0 *)
          | Ne -> (texpr1_1, texpr1_2, DISEQ) (* e1 != e2  ==>  e1 - e2 != 0 *)
          | _ -> raise Unsupported_CilExp
        end
      | _ -> raise Unsupported_CilExp
    in
    let inverse_typ = function
      | EQ -> DISEQ
      | DISEQ -> EQ
      | SUPEQ -> SUP
      | SUP -> SUPEQ
      | EQMOD _ -> failwith "tcons1_of_cil_exp: cannot invert EQMOD"
    in
    let (texpr1_plus, texpr1_minus, typ) =
      if negate then
        (texpr1_minus, texpr1_plus, inverse_typ typ)
      else
        (texpr1_plus, texpr1_minus, typ)
    in
    let texpr1' = Binop (Sub, texpr1_plus, texpr1_minus, Int, Near) in
    Tcons1.make (Texpr1.of_expr env texpr1') typ
end

(** Conversion from Apron to CIL expressions. *)
module CilOfApron =
struct
  exception Unsupported_Linexpr1

  let cil_exp_of_linexpr1 fundec (linexpr1:Linexpr1.t) =
    let longlong = TInt(ILongLong,[]) in
    let coeff_to_const consider_flip (c:Coeff.union_5) = match c with
      | Scalar c ->
        (match int_of_scalar c with
         | Some i ->
           let ci,truncation = truncateCilint ILongLong i in
           if truncation = NoTruncation then
             if not consider_flip || Z.compare i Z.zero >= 0 then
               Const (CInt(i,ILongLong,None)), false
             else
               (* attempt to negate if that does not cause an overflow *)
               let cneg, truncation = truncateCilint ILongLong (Z.neg i) in
               if truncation = NoTruncation then
                 Const (CInt((Z.neg i),ILongLong,None)), true
               else
                 Const (CInt(i,ILongLong,None)), false
           else
             (M.warn ~category:Analyzer "Invariant Apron: coefficient is not int: %s" (Scalar.to_string c); raise Unsupported_Linexpr1)
         | None -> raise Unsupported_Linexpr1)
      | _ -> raise Unsupported_Linexpr1
    in
    let expr = ref (fst @@ coeff_to_const false (Linexpr1.get_cst linexpr1)) in
    let append_summand (c:Coeff.union_5) v =
      match V.to_cil_varinfo fundec v with
      | Some vinfo ->
        (* TODO: What to do with variables that have a type that cannot be stored into ILongLong to avoid overflows? *)
        let var = Cil.mkCast ~e:(Lval(Var vinfo,NoOffset)) ~newt:longlong in
        let coeff, flip = coeff_to_const true c in
        let prod = BinOp(Mult, coeff, var, longlong) in
        if flip then
          expr := BinOp(MinusA,!expr,prod,longlong)
        else
          expr := BinOp(PlusA,!expr,prod,longlong)
      | None -> M.warn ~category:Analyzer "Invariant Apron: cannot convert to cil var: %s"  (Var.to_string v); raise Unsupported_Linexpr1
    in
    Linexpr1.iter append_summand linexpr1;
    !expr


  let cil_exp_of_lincons1 fundec (lincons1:Lincons1.t) =
    let zero = Cil.kinteger ILongLong 0 in
    try
      let linexpr1 = Lincons1.get_linexpr1 lincons1 in
      let cilexp = cil_exp_of_linexpr1 fundec linexpr1 in
      match Lincons1.get_typ lincons1 with
      | EQ -> Some (Cil.constFold false @@ BinOp(Eq, cilexp, zero, TInt(IInt,[])))
      | SUPEQ -> Some (Cil.constFold false @@ BinOp(Ge, cilexp, zero, TInt(IInt,[])))
      | SUP -> Some (Cil.constFold false @@ BinOp(Gt, cilexp, zero, TInt(IInt,[])))
      | DISEQ -> Some (Cil.constFold false @@ BinOp(Ne, cilexp, zero, TInt(IInt,[])))
      | EQMOD _ -> None
    with
      Unsupported_Linexpr1 -> None
end

(** Conversion between CIL expressions and Apron. *)
module Convert (Arg: ConvertArg) (Tracked: Tracked) (Man: Manager)=
struct
  include ApronOfCil (Arg) (Tracked) (Man)
  include CilOfApron
end

(** Pure environment and transfer functions. *)
module type AOpsPure =
sig
  type t
  val add_vars : t -> Var.t list -> t
  val remove_vars : t -> Var.t list -> t
  val remove_filter : t -> (Var.t -> bool) -> t
  val keep_vars : t -> Var.t list -> t
  val keep_filter : t -> (Var.t -> bool) -> t
  val forget_vars : t -> Var.t list -> t
  val assign_exp : t -> Var.t -> exp -> t
  val assign_var : t -> Var.t -> Var.t -> t
  val substitute_exp : t -> Var.t -> exp -> t
end

(** Imperative in-place environment and transfer functions. *)
module type AOpsImperative =
sig
  type t
  val add_vars_with : t -> Var.t list -> unit
  val remove_vars_with : t -> Var.t list -> unit
  val remove_filter_with : t -> (Var.t -> bool) -> unit
  val keep_vars_with : t -> Var.t list -> unit
  val keep_filter_with : t -> (Var.t -> bool) -> unit
  val forget_vars_with : t -> Var.t list -> unit
  val assign_exp_with : t -> Var.t -> exp -> unit
  val assign_exp_parallel_with : t -> (Var.t * exp) list -> unit
  val assign_var_with : t -> Var.t -> Var.t -> unit
  val assign_var_parallel_with : t -> (Var.t * Var.t) list -> unit
  val substitute_exp_with : t -> Var.t -> exp -> unit
  val substitute_exp_parallel_with :
    t -> (Var.t * exp) list -> unit
  val substitute_var_with : t -> Var.t -> Var.t -> unit
end

module type AOpsImperativeCopy =
sig
  include AOpsImperative
  val copy : t -> t
end

(** Default implementations of pure functions from [copy] and imperative functions. *)
module AOpsPureOfImperative (AOpsImperative: AOpsImperativeCopy): AOpsPure with type t = AOpsImperative.t =
struct
  open AOpsImperative
  type nonrec t = t

  let add_vars d vs =
    let nd = copy d in
    add_vars_with nd vs;
    nd
  let remove_vars d vs =
    let nd = copy d in
    remove_vars_with nd vs;
    nd
  let remove_filter d f =
    let nd = copy d in
    remove_filter_with nd f;
    nd
  let keep_vars d vs =
    let nd = copy d in
    keep_vars_with nd vs;
    nd
  let keep_filter d f =
    let nd = copy d in
    keep_filter_with nd f;
    nd
  let forget_vars d vs =
    let nd = copy d in
    forget_vars_with nd vs;
    nd
  let assign_exp d v e =
    let nd = copy d in
    assign_exp_with nd v e;
    nd
  let assign_var d v v' =
    let nd = copy d in
    assign_var_with nd v v';
    nd
  let substitute_exp d v e =
    let nd = copy d in
    substitute_exp_with nd v e;
    nd
end

(** Extra functions that don't have the pure-imperative correspondence. *)
module type AOpsExtra =
sig
  type t
  val copy : t -> t
  val vars_as_array : t -> Var.t array
  val vars : t -> Var.t list
  type marshal
  val unmarshal : marshal -> t
  val marshal : t -> marshal
  val mem_var : t -> Var.t -> bool
  val assign_var_parallel' :
    t -> Var.t list -> Var.t list -> t
  val meet_tcons : t -> Tcons1.t -> t
  val to_lincons_array : t -> Lincons1.earray
  val of_lincons_array : Lincons1.earray -> t
end

module type AOps =
sig
  include AOpsExtra
  include AOpsImperative with type t := t
  include AOpsPure with type t := t
end

(** Convenience operations on A. *)
module AOps0 (Tracked: Tracked) (Man: Manager) =
struct
  module Convert = Convert (struct let allow_global = false end) (Tracked) (Man)

  type t = Man.mt A.t

  let copy = A.copy Man.mgr

  let vars_as_array d =
    let ivs, fvs = Environment.vars (A.env d) in
    assert (Array.length fvs = 0); (* shouldn't ever contain floats *)
    ivs

  let vars d =
    let ivs = vars_as_array d in
    List.of_enum (Array.enum ivs)

  (* marshal type: Abstract0.t and an array of var names *)
  type marshal = Man.mt Abstract0.t * string array

  let unmarshal ((abstract0, vs): marshal): t =
    let vars = Array.map Var.of_string vs in
    (* We do not have real-valued vars, so we pass an empty array in their place. *)
    let env = Environment.make vars [||] in
    {abstract0; env}

  let marshal (x: t): marshal =
    let vars = Array.map Var.to_string (vars_as_array x) in
    x.abstract0, vars

  let mem_var d v = Environment.mem_var (A.env d) v

  let add_vars_with nd vs =
    let env = A.env nd in
    let vs' =
      vs
      |> List.enum
      |> Enum.filter (fun v -> not (Environment.mem_var env v))
      |> Array.of_enum
    in
    let env' = Environment.add env vs' [||] in
    A.change_environment_with Man.mgr nd env' false

  let remove_vars_with nd vs =
    let env = A.env nd in
    let vs' =
      vs
      |> List.enum
      |> Enum.filter (fun v -> Environment.mem_var env v)
      |> Array.of_enum
    in
    let env' = Environment.remove env vs' in
    A.change_environment_with Man.mgr nd env' false

  let remove_filter_with nd f =
    let env = A.env nd in
    let vs' =
      vars nd
      |> List.enum
      |> Enum.filter f
      |> Array.of_enum
    in
    let env' = Environment.remove env vs' in
    A.change_environment_with Man.mgr nd env' false

  let keep_vars_with nd vs =
    let env = A.env nd in
    (* Instead of iterating over all vars in env and doing a linear lookup in vs just to remove them,
       make a new env with just the desired vs. *)
    let vs' =
      vs
      |> List.enum
      |> Enum.filter (fun v -> Environment.mem_var env v)
      |> Array.of_enum
    in
    let env' = Environment.make vs' [||] in
    A.change_environment_with Man.mgr nd env' false

  let keep_filter_with nd f =
    (* Instead of removing undesired vars,
       make a new env with just the desired vars. *)
    let vs' =
      vars nd
      |> List.enum
      |> Enum.filter f
      |> Array.of_enum
    in
    let env' = Environment.make vs' [||] in
    A.change_environment_with Man.mgr nd env' false

  let forget_vars_with nd vs =
    (* Unlike keep_vars_with, this doesn't check mem_var, but assumes valid vars, like assigns *)
    let vs' = Array.of_list vs in
    A.forget_array_with Man.mgr nd vs' false

  let assign_exp_with nd v e =
    match Convert.texpr1_of_cil_exp nd (A.env nd) e with
    | texpr1 ->
      if M.tracing then M.trace "apron" "assign_exp converted: %s\n" (Format.asprintf "%a" Texpr1.print texpr1);
      A.assign_texpr_with Man.mgr nd v texpr1 None
    | exception Convert.Unsupported_CilExp ->
      if M.tracing then M.trace "apron" "assign_exp unsupported\n";
      forget_vars_with nd [v]

  let assign_exp_parallel_with nd ves =
    (* TODO: non-_with version? *)
    let env = A.env nd in
    (* partition assigns with supported and unsupported exps *)
    let (supported, unsupported) =
      ves
      |> List.enum
      |> Enum.map (Tuple2.map2 (fun e ->
          match Convert.texpr1_of_cil_exp nd env e with
          | texpr1 -> Some texpr1
          | exception Convert.Unsupported_CilExp -> None
        ))
      |> Enum.partition (fun (_, e_opt) -> Option.is_some e_opt)
    in
    (* parallel assign supported *)
    let (supported_vs, texpr1s) =
      supported
      |> Enum.map (Tuple2.map2 Option.get)
      |> Enum.uncombine
      |> Tuple2.map Array.of_enum Array.of_enum
    in
    A.assign_texpr_array_with Man.mgr nd supported_vs texpr1s None;
    (* forget unsupported *)
    let unsupported_vs =
      unsupported
      |> Enum.map fst
      |> Array.of_enum
    in
    A.forget_array_with Man.mgr nd unsupported_vs false

  let assign_var_with nd v v' =
    let texpr1 = Texpr1.of_expr (A.env nd) (Var v') in
    A.assign_texpr_with Man.mgr nd v texpr1 None

  let assign_var_parallel_with nd vv's =
    (* TODO: non-_with version? *)
    let env = A.env nd in
    let (vs, texpr1s) =
      vv's
      |> List.enum
      |> Enum.map (Tuple2.map2 (Texpr1.var env))
      |> Enum.uncombine
      |> Tuple2.map Array.of_enum Array.of_enum
    in
    A.assign_texpr_array_with Man.mgr nd vs texpr1s None

  let assign_var_parallel' d vs v's = (* unpaired parallel assigns *)
    (* TODO: _with version? *)
    let env = A.env d in
    let vs = Array.of_list vs in
    let texpr1s =
      v's
      |> List.enum
      |> Enum.map (Texpr1.var env)
      |> Array.of_enum
    in
    A.assign_texpr_array Man.mgr d vs texpr1s None

  let substitute_exp_with nd v e =
    match Convert.texpr1_of_cil_exp nd (A.env nd) e with
    | texpr1 ->
      A.substitute_texpr_with Man.mgr nd v texpr1 None
    | exception Convert.Unsupported_CilExp ->
      forget_vars_with nd [v]

  let substitute_exp_parallel_with nd ves =
    (* TODO: non-_with version? *)
    let env = A.env nd in
    (* partition substitutes with supported and unsupported exps *)
    let (supported, unsupported) =
      ves
      |> List.enum
      |> Enum.map (Tuple2.map2 (fun e ->
          match Convert.texpr1_of_cil_exp nd env e with
          | texpr1 -> Some texpr1
          | exception Convert.Unsupported_CilExp -> None
        ))
      |> Enum.partition (fun (_, e_opt) -> Option.is_some e_opt)
    in
    (* parallel substitute supported *)
    let (supported_vs, texpr1s) =
      supported
      |> Enum.map (Tuple2.map2 Option.get)
      |> Enum.uncombine
      |> Tuple2.map Array.of_enum Array.of_enum
    in
    A.substitute_texpr_array_with Man.mgr nd supported_vs texpr1s None;
    (* forget unsupported *)
    let unsupported_vs =
      unsupported
      |> Enum.map fst
      |> Array.of_enum
    in
    A.forget_array_with Man.mgr nd unsupported_vs false

  let substitute_var_with nd v v' =
    (* TODO: non-_with version? *)
    let texpr1 = Texpr1.of_expr (A.env nd) (Var v') in
    A.substitute_texpr_with Man.mgr nd v texpr1 None

  let meet_tcons d tcons1 =
    let earray = Tcons1.array_make (A.env d) 1 in
    Tcons1.array_set earray 0 tcons1;
    A.meet_tcons_array Man.mgr d earray

  let to_lincons_array d =
    A.to_lincons_array Man.mgr d

  let of_lincons_array (a: Apron.Lincons1.earray) =
    A.of_lincons_array Man.mgr a.array_env a
end

module AOps (Tracked: Tracked) (Man: Manager) =
struct
  module AO0 = AOps0 (Tracked) (Man)
  include AO0
  include AOpsPureOfImperative (AO0)
end

module type SPrintable =
sig
  include Printable.S
  (* Functions for bot and top for particular environment. *)
  val top_env: Environment.t -> t
  val bot_env: Environment.t -> t
  val is_top_env: t -> bool
  val is_bot_env: t -> bool
<<<<<<< HEAD

  val unify: t -> t -> t
=======
  val invariant: scope:Cil.fundec -> t -> Invariant.t
>>>>>>> df017ae5
end

module DBase (Man: Manager): SPrintable with type t = Man.mt A.t =
struct
  type t = Man.mt A.t

  let name () = "Apron " ^ Man.name ()

  (* Functions for bot and top for particular environment. *)
  let top_env = A.top    Man.mgr
  let bot_env = A.bottom Man.mgr
  let is_top_env = A.is_top Man.mgr
  let is_bot_env = A.is_bottom Man.mgr

  let to_yojson x = failwith "TODO implement to_yojson"
  let invariant ~scope _ = Invariant.none
  let tag _ = failwith "Std: no tag"
  let arbitrary () = failwith "no arbitrary"
  let relift x = x

  let show (x:t) =
    Format.asprintf "%a (env: %a)" A.print x (Environment.print: Format.formatter -> Environment.t -> unit) (A.env x)
  let pretty () (x:t) = text (show x)

  let equal x y =
    Environment.equal (A.env x) (A.env y) && A.is_eq Man.mgr x y

  let hash (x:t) =
    A.hash Man.mgr x

  let compare (x:t) y: int =
    (* there is no A.compare, but polymorphic compare should delegate to Abstract0 and Environment compare's implemented in Apron's C *)
    Stdlib.compare x y
  let printXml f x = BatPrintf.fprintf f "<value>\n<map>\n<key>\nconstraints\n</key>\n<value>\n%s</value>\n<key>\nenv\n</key>\n<value>\n%s</value>\n</map>\n</value>\n" (XmlUtil.escape (Format.asprintf "%a" A.print x)) (XmlUtil.escape (Format.asprintf "%a" (Environment.print: Format.formatter -> Environment.t -> unit) (A.env x)))

  let unify x y =
    A.unify Man.mgr x y
end


module type SLattice =
sig
  include SPrintable
  include Lattice.S with type t := t
  val invariant: scope:Cil.fundec -> t -> Invariant.t
end

module Tracked =
struct
  let type_tracked typ =
    isIntegralType typ

  let varinfo_tracked vi =
    (* no vglob check here, because globals are allowed in apron, but just have to be handled separately *)
    type_tracked vi.vtype && not vi.vaddrof
end

module DWithOps (Man: Manager) (D: SLattice with type t = Man.mt A.t) =
struct
  include D
  module Bounds = Bounds (Man)

  include AOps (Tracked) (Man)

  include Tracked

  let rec exp_is_cons = function
    (* constraint *)
    | BinOp ((Lt | Gt | Le | Ge | Eq | Ne), _, _, _) -> true
    | UnOp (LNot,e,_) -> exp_is_cons e
    (* expression *)
    | _ -> false

  (** Assert a constraint expression. *)
  let rec assert_cons d e negate =
    match e with
    (* Apron doesn't properly meet with DISEQ constraints: https://github.com/antoinemine/apron/issues/37.
       Join Gt and Lt versions instead. *)
    | BinOp (Ne, lhs, rhs, intType) when not negate ->
      let assert_gt = assert_cons d (BinOp (Gt, lhs, rhs, intType)) negate in
      let assert_lt = assert_cons d (BinOp (Lt, lhs, rhs, intType)) negate in
      join assert_gt assert_lt
    | BinOp (Eq, lhs, rhs, intType) when negate ->
      let assert_gt = assert_cons d (BinOp (Gt, lhs, rhs, intType)) (not negate) in
      let assert_lt = assert_cons d (BinOp (Lt, lhs, rhs, intType)) (not negate) in
      join assert_gt assert_lt
    | UnOp (LNot,e,_) -> assert_cons d e (not negate)
    | _ ->
      begin match Convert.tcons1_of_cil_exp d (A.env d) e negate with
        | tcons1 ->
          if M.tracing then M.trace "apron" "assert_cons %a %s\n" d_exp e (Format.asprintf "%a" Tcons1.print tcons1);
          if M.tracing then M.trace "apron" "assert_cons st: %a\n" D.pretty d;
          let r = meet_tcons d tcons1 in
          if M.tracing then M.trace "apron" "assert_cons r: %a\n" D.pretty r;
          r
        | exception Convert.Unsupported_CilExp ->
          if M.tracing then M.trace "apron" "assert_cons %a unsupported\n" d_exp e;
          d
      end

  (** Assert any expression. *)
  let assert_inv d e negate =
    let e' =
      if exp_is_cons e then
        e
      else
        (* convert non-constraint expression, such that we assert(e != 0) *)
        BinOp (Ne, e, zero, intType)
    in
    assert_cons d e' negate

  let check_assert d e =
    if is_bot_env (assert_inv d e false) then
      `False
    else if is_bot_env (assert_inv d e true) then
      `True
    else
      `Top

  (** Evaluate non-constraint expression as interval. *)
  let eval_interval_expr d e =
    match Convert.texpr1_of_cil_exp d (A.env d) e with
    | texpr1 ->
      Bounds.bound_texpr d texpr1
    | exception Convert.Unsupported_CilExp ->
      (None, None)

  (** Evaluate constraint or non-constraint expression as integer. *)
  let eval_int d e =
    let module ID = Queries.ID in
    let ik = Cilfacade.get_ikind_exp e in
    if M.tracing then M.trace "apron" "eval_int: exp_is_cons %a = %B\n" d_plainexp e (exp_is_cons e);
    if exp_is_cons e then
      match check_assert d e with
      | `True -> ID.of_bool ik true
      | `False -> ID.of_bool ik false
      | `Top -> ID.top_of ik
    else
      match eval_interval_expr d e with
      | (Some min, Some max) -> ID.of_interval ik (min, max)
      | (Some min, None) -> ID.starting ik min
      | (None, Some max) -> ID.ending ik max
      | (None, None) -> ID.top_of ik

<<<<<<< HEAD
  let invariant (ctx: Invariant.context) x =
    (* TODO: deduplicate in Invariant query *)
    let one_var = GobConfig.get_bool "ana.apron.invariant.one-var" in
    let keep_local = GobConfig.get_bool "ana.apron.invariant.local" in
    let keep_global = GobConfig.get_bool "ana.apron.invariant.global" in

    (* filter variables *)
    let var_filter v = match V.find_metadata v with
      | Some (Global _) -> keep_global
      | Some Local -> keep_local
      | _ -> false
    in
    let x = keep_filter x var_filter in

=======
  let invariant ~scope x =
>>>>>>> df017ae5
    (* Would like to minimize to get rid of multi-var constraints directly derived from one-var constraints,
       but not implemented in Apron at all: https://github.com/antoinemine/apron/issues/44 *)
    (* let x = A.copy Man.mgr x in
       A.minimize Man.mgr x; *)
    let {lincons0_array; array_env}: Lincons1.earray = A.to_lincons_array Man.mgr x in
    Array.enum lincons0_array
    |> Enum.map (fun (lincons0: Lincons0.t) ->
        Lincons1.{lincons0; env = array_env}
      )
    |> Enum.filter_map (fun (lincons1: Lincons1.t) ->
        (* filter one-vars *)
        if one_var || Linexpr0.get_size lincons1.lincons0.linexpr0 >= 2 then
          Convert.cil_exp_of_lincons1 scope lincons1
          |> Option.filter (fun exp -> not (InvariantCil.exp_contains_tmp exp) && InvariantCil.exp_is_in_scope scope exp)
        else
          None
      )
    |> Enum.fold (fun acc x -> Invariant.(acc && of_exp x)) (Invariant.top ())
end


module DLift (Man: Manager): SLattice with type t = Man.mt A.t =
struct
  include DBase (Man)

  let lift_var = Var.of_string "##LIFT##"

  (** Environment (containing a unique variable [lift_var]) only used for lifted bot and top. *)
  let lift_env = Environment.make [|lift_var|] [||]

  (* Functions for lifted bot and top to implement [Lattice.S]. *)
  let top () = top_env lift_env
  let bot () = bot_env lift_env
  let is_top x = Environment.equal (A.env x) lift_env && is_top_env x
  let is_bot x = Environment.equal (A.env x) lift_env && is_bot_env x

  (* Apron can not join two abstract values have different environments.
     That hapens when we do a join with dead code and for that reason we need
     to handle joining with bottom manually.
     A similar if-based structure with is_top and is_bottom is also there for:
     meet, widen, narrow, equal, leq.*)

  let join x y =
    if is_bot x then
      y
    else if is_bot y then
      x
    else (
      if M.tracing then M.tracel "apron" "join %a %a\n" pretty x pretty y;
      A.join (Man.mgr) x y
      (* TODO: return lifted top if different environments? and warn? *)
    )

  let meet x y =
    if is_top x then y else
    if is_top y then x else
      A.meet Man.mgr x y
      (* TODO: return lifted bot if different environments? and warn? *)

  let widen x y =
    if is_bot x then
      y
    else if is_bot y then
      x (* TODO: is this right? *)
    else
      A.widening (Man.mgr) x y
      (* TODO: return lifted top if different environments? and warn? *)

  let narrow = meet

  let leq x y =
    if is_bot x || is_top y then true else
    if is_bot y || is_top x then false else (
      if M.tracing then M.tracel "apron" "leq %a %a\n" pretty x pretty y;
      Environment.equal (A.env x) (A.env y) && A.is_leq (Man.mgr) x y
      (* TODO: warn if different environments? *)
    )

  let pretty_diff () (x, y) =
    let lcx = A.to_lincons_array Man.mgr x in
    let lcy = A.to_lincons_array Man.mgr y in
    let diff = Lincons1Set.(diff (of_earray lcy) (of_earray lcx)) in
    Pretty.docList ~sep:(Pretty.text ", ") (fun lc -> Pretty.text (Lincons1.show lc)) () (Lincons1Set.elements diff)
end

module D (Man: Manager) = DWithOps (Man) (DLift (Man))


(** With heterogeneous environments. *)
module DHetero (Man: Manager): SLattice with type t = Man.mt A.t =
struct
  include DBase (Man)



  let gce (x: Environment.t) (y: Environment.t): Environment.t =
    let (xi, xf) = Environment.vars x in
    (* TODO: check type compatibility *)
    let i = Array.filter (Environment.mem_var y) xi in
    let f = Array.filter (Environment.mem_var y) xf in
    Environment.make i f

  let join x y =
    let x_env = A.env x in
    let y_env = A.env y in
    let c_env = gce x_env y_env in
    let x_c = A.change_environment Man.mgr x c_env false in
    let y_c = A.change_environment Man.mgr y c_env false in
    let join_c = A.join Man.mgr x_c y_c in
    let j_env = Environment.lce x_env y_env in
    A.change_environment Man.mgr join_c j_env false

  (* TODO: move to AOps *)
  let meet_lincons d lincons1 =
    let earray = Lincons1.array_make (A.env d) 1 in
    Lincons1.array_set earray 0 lincons1;
    A.meet_lincons_array Man.mgr d earray

  let strengthening j x y =
    (* TODO: optimize strengthening *)
    if M.tracing then M.traceli "apron" "strengthening %a\n" pretty j;
    let x_env = A.env x in
    let y_env = A.env y in
    let j_env = A.env j in
    let x_j = A.change_environment Man.mgr x j_env false in
    let y_j = A.change_environment Man.mgr y j_env false in
    let x_cons = A.to_lincons_array Man.mgr x_j in
    let y_cons = A.to_lincons_array Man.mgr y_j in
    let try_add_con j con1 =
      if M.tracing then M.tracei "apron" "try_add_con %s\n" (Format.asprintf "%a" (Lincons1.print: Format.formatter -> Lincons1.t -> unit) con1);
      let t = meet_lincons j con1 in
      let t_x = A.change_environment Man.mgr t x_env false in
      let t_y = A.change_environment Man.mgr t y_env false in
      let leq_x = A.is_leq Man.mgr x t_x in
      let leq_y = A.is_leq Man.mgr y t_y in
      if M.tracing then M.trace "apron" "t: %a\n" pretty t;
      if M.tracing then M.trace "apron" "t_x (leq x %B): %a\n" leq_x pretty t_x;
      if M.tracing then M.trace "apron" "t_y (leq y %B): %a\n" leq_y pretty t_y;
      if leq_x && leq_y then (
        if M.tracing then M.traceu "apron" "added\n";
        t
      )
      else (
        if M.tracing then M.traceu "apron" "not added\n";
        j
      )
    in
    let lincons1_array_of_earray (earray: Lincons1.earray) =
      Array.init (Lincons1.array_length earray) (Lincons1.array_get earray)
    in
    let x_cons1 = lincons1_array_of_earray x_cons in
    let y_cons1 = lincons1_array_of_earray y_cons in
    let cons1 =
      (* Whether [con1] contains a var in [env]. *)
      let env_exists_mem_con1 env con1 =
        try
          Lincons1.iter (fun _ var ->
              if Environment.mem_var env var then
                raise Not_found
            ) con1;
          false
        with Not_found ->
          true
      in
      (* Heuristically reorder constraints to pass 36/12 with singlethreaded->multithreaded mode switching. *)
      (* Put those constraints which strictly are in one argument's env first, to (hopefully) ensure they remain. *)
      let (x_cons1_some_y, x_cons1_only_x) = Array.partition (env_exists_mem_con1 y_env) x_cons1 in
      let (y_cons1_some_x, y_cons1_only_y) = Array.partition (env_exists_mem_con1 x_env) y_cons1 in
      Array.concat [x_cons1_only_x; y_cons1_only_y; x_cons1_some_y; y_cons1_some_x]
    in
    let j = Array.fold_left try_add_con j cons1 in
    if M.tracing then M.traceu "apron" "-> %a\n" pretty j;
    j

  let empty_env = Environment.make [||] [||]

  let bot () =
    top_env empty_env

  let top () =
    failwith "D2.top"

  let is_bot = equal (bot ())
  let is_top _ = false

  let strengthening_enabled = GobConfig.get_bool "ana.apron.strengthening"

  let join x y =
    (* just to optimize joining folds, which start with bot *)
    if is_bot x then
      y
    else if is_bot y then
      x
    else (
      if M.tracing then M.traceli "apron" "join %a %a\n" pretty x pretty y;
      let j = join x y in
      if M.tracing then M.trace "apron" "j = %a\n" pretty j;
      let j =
        if strengthening_enabled then
          strengthening j x y
        else
          j
      in
      if M.tracing then M.traceu "apron" "-> %a\n" pretty j;
      j
    )

  let meet x y =
    A.unify Man.mgr x y

  let leq x y =
    (* TODO: float *)
    let x_env = A.env x in
    let y_env = A.env y in
    let (x_vars, _) = Environment.vars x_env in
    if Array.for_all (Environment.mem_var y_env) x_vars then (
      let y' = A.change_environment Man.mgr y x_env false in
      A.is_leq Man.mgr x y'
    )
    else
      false

  let widen x y =
    let x_env = A.env x in
    let y_env = A.env y in
    if Environment.equal x_env y_env then (
      if GobConfig.get_bool "ana.apron.threshold_widening" then (
        if Oct.manager_is_oct Man.mgr then (
          let octmgr = Oct.manager_to_oct Man.mgr in
          let ts = ResettableLazy.force widening_thresholds_apron in
          let x_oct = Oct.Abstract1.to_oct x in
          let y_oct = Oct.Abstract1.to_oct y in
          let r = Oct.widening_thresholds octmgr (Abstract1.abstract0 x_oct) (Abstract1.abstract0 y_oct) ts in
          Oct.Abstract1.of_oct {x_oct with abstract0 = r}
        )
        else (
          let exps = ResettableLazy.force WideningThresholds.exps in
          let module Convert = Convert (struct let allow_global = true end) (Tracked) (Man) in
          (* this implements widening_threshold with Tcons1 instead of Lincons1 *)
          let tcons1s = List.filter_map (fun e ->
              match Convert.tcons1_of_cil_exp y y_env e false with
              | tcons1 when A.sat_tcons Man.mgr y tcons1 ->
                Some tcons1
              | _
              | exception Convert.Unsupported_CilExp ->
                None
            ) exps
          in
          let tcons1_earray: Tcons1.earray = {
            array_env = y_env;
            tcons0_array = tcons1s |> List.enum |> Enum.map Tcons1.get_tcons0 |> Array.of_enum
          }
          in
          let w = A.widening Man.mgr x y in
          A.meet_tcons_array_with Man.mgr w tcons1_earray;
          w
        )
      )
      else
        A.widening Man.mgr x y
    )
    else
      y (* env increased, just use joined value in y, assuming env doesn't increase infinitely *)

  let widen x y =
    if M.tracing then M.traceli "apron" "widen %a %a\n" pretty x pretty y;
    let w = widen x y in
    if M.tracing then M.trace "apron" "widen same %B\n" (equal y w);
    if M.tracing then M.traceu "apron" "-> %a\n" pretty w;
    w

  (* TODO: better narrow *)
  let narrow x y = x

  let pretty_diff () (x, y) =
    (* TODO: deduplicate *)
    let lcx = A.to_lincons_array Man.mgr x in
    let lcy = A.to_lincons_array Man.mgr y in
    let diff = Lincons1Set.(diff (of_earray lcy) (of_earray lcx)) in
    Pretty.docList ~sep:(Pretty.text ", ") (fun lc -> Pretty.text (Lincons1.show lc)) () (Lincons1Set.elements diff)
end

module type S2 =
sig
  module Man: Manager
  module Tracked : Tracked
  module Bounds : module type of Bounds (Man)
  include module type of AOps (Tracked) (Man)
  include Tracked
  include SLattice with type t = Man.mt A.t


  val assert_inv : t -> exp -> bool -> t
  val eval_int : t -> exp -> Queries.ID.t
end

type ('a, 'b) aproncomponents_t = { apr : 'a; priv : 'b; } [@@deriving eq, ord, hash, to_yojson]

module D2 (Man: Manager) : S2 with module Man = Man =
struct
  include DWithOps (Man) (DHetero (Man))
  module Tracked = Tracked
  module Man = Man
end


module OctagonD2 = D2 (OctagonManager)

module type S3 =
sig
  include SLattice
  include AOps with type t := t

  val assert_inv : t -> exp -> bool -> t
  val eval_int : t -> exp -> Queries.ID.t

  val to_oct: t -> OctagonD2.t
end


module D3 (Man: Manager) : S3 =
struct
  include D2 (Man)

  let to_oct (a: t): OctagonD2.t =
    if Oct.manager_is_oct Man.mgr then
      Oct.Abstract1.to_oct a
    else
      let generator = to_lincons_array a in
      OctagonD2.of_lincons_array generator
end

(** Lift [D] to a non-reduced product with box.
    Both are updated in parallel, but [D] answers to queries.
    Box domain is used to filter out non-relational invariants for output. *)
module BoxProd0 (D: S3) =
struct
  module BoxD = D3 (IntervalManager)

  include Printable.Prod (BoxD) (D)

  let equal (_, d1) (_, d2) = D.equal d1 d2
  let hash (_, d) = D.hash d
  let compare (_, d1) (_, d2) = D.compare d1 d2

  let leq (_, d1) (_, d2) = D.leq d1 d2
  let join (b1, d1) (b2, d2) = (BoxD.join b1 b2, D.join d1 d2)
  let meet (b1, d1) (b2, d2) = (BoxD.meet b1 b2, D.meet d1 d2)
  let widen (b1, d1) (b2, d2) = (BoxD.widen b1 b2, D.widen d1 d2)
  let narrow (b1, d1) (b2, d2) = (BoxD.narrow b1 b2, D.narrow d1 d2)

  let top () = (BoxD.top (), D.top ())
  let bot () = (BoxD.bot (), D.bot ())
  let is_top (_, d) = D.is_top d
  let is_bot (_, d) = D.is_bot d
  let top_env env = (BoxD.top_env env, D.top_env env)
  let bot_env env = (BoxD.bot_env env, D.bot_env env)
  let is_top_env (_, d) = D.is_top_env d
  let is_bot_env (_, d) = D.is_bot_env d
  let unify (b1, d1) (b2, d2) = (BoxD.unify b1 b2, D.unify d1 d2)
  let copy (b, d) = (BoxD.copy b, D.copy d)

  type marshal = BoxD.marshal * D.marshal

  let marshal (b, d) = (BoxD.marshal b, D.marshal d)
  let unmarshal (b, d) = (BoxD.unmarshal b, D.unmarshal d)

  let mem_var (_, d) v = D.mem_var d v
  let vars_as_array (_, d) = D.vars_as_array d
  let vars (_, d) = D.vars d

  let pretty_diff () ((_, d1), (_, d2)) = D.pretty_diff () (d1, d2)

  let add_vars_with (b, d) vs =
    BoxD.add_vars_with b vs;
    D.add_vars_with d vs
  let remove_vars_with (b, d) vs =
    BoxD.remove_vars_with b vs;
    D.remove_vars_with d vs
  let remove_filter_with (b, d) f =
    BoxD.remove_filter_with b f;
    D.remove_filter_with d f
  let keep_filter_with (b, d) f =
    BoxD.keep_filter_with b f;
    D.keep_filter_with d f
  let keep_vars_with (b, d) vs =
    BoxD.keep_vars_with b vs;
    D.keep_vars_with d vs
  let forget_vars_with (b, d) vs =
    BoxD.forget_vars_with b vs;
    D.forget_vars_with d vs
  let assign_exp_with (b, d) v e =
    BoxD.assign_exp_with b v e;
    D.assign_exp_with d v e
  let assign_exp_parallel_with (b, d) ves =
    BoxD.assign_exp_parallel_with b ves;
    D.assign_exp_parallel_with d ves
  let assign_var_with (b, d) v e =
    BoxD.assign_var_with b v e;
    D.assign_var_with d v e
  let assign_var_parallel_with (b, d) vvs =
    BoxD.assign_var_parallel_with b vvs;
    D.assign_var_parallel_with d vvs
  let assign_var_parallel' (b, d) vs v's =
    (BoxD.assign_var_parallel' b vs v's, D.assign_var_parallel' d vs v's)
  let substitute_exp_with (b, d) v e =
    BoxD.substitute_exp_with b v e;
    D.substitute_exp_with d v e
  let substitute_exp_parallel_with (b, d) ves =
    BoxD.substitute_exp_parallel_with b ves;
    D.substitute_exp_parallel_with d ves
  let substitute_var_with (b, d) v1 v2 =
    BoxD.substitute_var_with b v1 v2;
    D.substitute_var_with d v1 v2
  let meet_tcons (b, d) c = (BoxD.meet_tcons b c, D.meet_tcons d c)
  let to_lincons_array (_, d) = D.to_lincons_array d
  let of_lincons_array a = (BoxD.of_lincons_array a, D.of_lincons_array a)

  let assert_inv (b, d) e n = (BoxD.assert_inv b e n, D.assert_inv d e n)
  let eval_int (_, d) = D.eval_int d

  let invariant (ctx: Invariant.context) (b, d) =
    let one_var = GobConfig.get_bool "ana.apron.invariant.one-var" in
    let keep_local = GobConfig.get_bool "ana.apron.invariant.local" in
    let keep_global = GobConfig.get_bool "ana.apron.invariant.global" in

    (* filter variables *)
    let var_filter v = match V.find_metadata v with
      | Some (Global _) -> keep_global
      | Some Local -> keep_local
      | _ -> false
    in
    let b = BoxD.keep_filter b var_filter in
    let d = D.keep_filter d var_filter in

    (* diff via lincons *)
    let lcb = D.to_lincons_array (D.of_lincons_array (BoxD.to_lincons_array b)) in (* convert through D to make lincons use the same format *)
    let lcd = D.to_lincons_array d in
    Lincons1Set.(diff (of_earray lcd) (of_earray lcb))
    |> Lincons1Set.enum
    |> Enum.filter_map (fun (lincons1: Lincons1.t) ->
        (* filter one-vars *)
        if one_var || Linexpr0.get_size lincons1.lincons0.linexpr0 >= 2 then
          CilOfApron.cil_exp_of_lincons1 ctx.scope lincons1
          |> Option.filter (fun exp -> not (InvariantCil.exp_contains_tmp exp) && InvariantCil.exp_is_in_scope ctx.scope exp)
        else
          None
      )
    |> Enum.fold (fun acc x -> Invariant.(acc && of_exp x)) Invariant.none

  let to_oct (b, d) = D.to_oct d
end

module BoxProd (D: S3): S3 =
struct
  module BP0 = BoxProd0 (D)
  include BP0
  include AOpsPureOfImperative (BP0)
end

module ApronComponents (D3: S3) (PrivD: Lattice.S):
sig
<<<<<<< HEAD
  module AD: S3
  include Lattice.S with type t = (D3.t, PrivD.t) aproncomponents_t
=======
  module AD: S2 with type Man.mt = D2.Man.mt
  include Lattice.S with type t = (D2.t, PrivD.t) aproncomponents_t
  val invariant: scope:Cil.fundec -> t -> Invariant.t
>>>>>>> df017ae5
end =
struct
  module AD = D3
  type t = (AD.t, PrivD.t) aproncomponents_t [@@deriving eq, ord, hash, to_yojson]

  include Printable.Std
  open Pretty

  let show r =
    let first  = AD.show r.apr in
    let third  = PrivD.show r.priv in
    "(" ^ first ^ ", " ^ third  ^ ")"

  let pretty () r =
    text "(" ++
    AD.pretty () r.apr
    ++ text ", " ++
    PrivD.pretty () r.priv
    ++ text ")"

  let printXml f r =
    BatPrintf.fprintf f "<value>\n<map>\n<key>\n%s\n</key>\n%a<key>\n%s\n</key>\n%a</map>\n</value>\n" (Goblintutil.escape (AD.name ())) AD.printXml r.apr (Goblintutil.escape (PrivD.name ())) PrivD.printXml r.priv

  let name () = AD.name () ^ " * " ^ PrivD.name ()

<<<<<<< HEAD
  let invariant c {apr; priv} =
    Invariant.(AD.invariant c apr && PrivD.invariant c priv)
=======
  let invariant ~scope {apr; priv} =
    D2.invariant ~scope apr
>>>>>>> df017ae5

  let of_tuple(apr, priv):t = {apr; priv}
  let to_tuple r = (r.apr, r.priv)

  let arbitrary () =
    let tr = QCheck.pair (AD.arbitrary ()) (PrivD.arbitrary ()) in
    QCheck.map ~rev:to_tuple of_tuple tr

  let bot () = {apr = AD.bot (); priv = PrivD.bot ()}
  let is_bot {apr; priv} = AD.is_bot apr && PrivD.is_bot priv
  let top () = {apr = AD.top (); priv = PrivD.bot ()}
  let is_top {apr; priv} = AD.is_top apr && PrivD.is_top priv

  let leq {apr=x1; priv=x3 } {apr=y1; priv=y3} =
    AD.leq x1 y1 && PrivD.leq x3 y3

  let pretty_diff () (({apr=x1; priv=x3}:t),({apr=y1; priv=y3}:t)): Pretty.doc =
    if not (AD.leq x1 y1) then
      AD.pretty_diff () (x1,y1)
    else
      PrivD.pretty_diff () (x3,y3)

  let op_scheme op1 op3 {apr=x1; priv=x3} {apr=y1; priv=y3}: t =
    {apr = op1 x1 y1; priv = op3 x3 y3 }
  let join = op_scheme AD.join PrivD.join
  let meet = op_scheme AD.meet PrivD.meet
  let widen = op_scheme AD.widen PrivD.widen
  let narrow = op_scheme AD.narrow PrivD.narrow
end<|MERGE_RESOLUTION|>--- conflicted
+++ resolved
@@ -727,12 +727,9 @@
   val bot_env: Environment.t -> t
   val is_top_env: t -> bool
   val is_bot_env: t -> bool
-<<<<<<< HEAD
 
   val unify: t -> t -> t
-=======
   val invariant: scope:Cil.fundec -> t -> Invariant.t
->>>>>>> df017ae5
 end
 
 module DBase (Man: Manager): SPrintable with type t = Man.mt A.t =
@@ -877,8 +874,7 @@
       | (None, Some max) -> ID.ending ik max
       | (None, None) -> ID.top_of ik
 
-<<<<<<< HEAD
-  let invariant (ctx: Invariant.context) x =
+  let invariant ~scope x =
     (* TODO: deduplicate in Invariant query *)
     let one_var = GobConfig.get_bool "ana.apron.invariant.one-var" in
     let keep_local = GobConfig.get_bool "ana.apron.invariant.local" in
@@ -892,9 +888,6 @@
     in
     let x = keep_filter x var_filter in
 
-=======
-  let invariant ~scope x =
->>>>>>> df017ae5
     (* Would like to minimize to get rid of multi-var constraints directly derived from one-var constraints,
        but not implemented in Apron at all: https://github.com/antoinemine/apron/issues/44 *)
     (* let x = A.copy Man.mgr x in
@@ -1316,7 +1309,7 @@
   let assert_inv (b, d) e n = (BoxD.assert_inv b e n, D.assert_inv d e n)
   let eval_int (_, d) = D.eval_int d
 
-  let invariant (ctx: Invariant.context) (b, d) =
+  let invariant ~scope (b, d) =
     let one_var = GobConfig.get_bool "ana.apron.invariant.one-var" in
     let keep_local = GobConfig.get_bool "ana.apron.invariant.local" in
     let keep_global = GobConfig.get_bool "ana.apron.invariant.global" in
@@ -1338,8 +1331,8 @@
     |> Enum.filter_map (fun (lincons1: Lincons1.t) ->
         (* filter one-vars *)
         if one_var || Linexpr0.get_size lincons1.lincons0.linexpr0 >= 2 then
-          CilOfApron.cil_exp_of_lincons1 ctx.scope lincons1
-          |> Option.filter (fun exp -> not (InvariantCil.exp_contains_tmp exp) && InvariantCil.exp_is_in_scope ctx.scope exp)
+          CilOfApron.cil_exp_of_lincons1 scope lincons1
+          |> Option.filter (fun exp -> not (InvariantCil.exp_contains_tmp exp) && InvariantCil.exp_is_in_scope scope exp)
         else
           None
       )
@@ -1357,14 +1350,9 @@
 
 module ApronComponents (D3: S3) (PrivD: Lattice.S):
 sig
-<<<<<<< HEAD
   module AD: S3
   include Lattice.S with type t = (D3.t, PrivD.t) aproncomponents_t
-=======
-  module AD: S2 with type Man.mt = D2.Man.mt
-  include Lattice.S with type t = (D2.t, PrivD.t) aproncomponents_t
   val invariant: scope:Cil.fundec -> t -> Invariant.t
->>>>>>> df017ae5
 end =
 struct
   module AD = D3
@@ -1390,13 +1378,8 @@
 
   let name () = AD.name () ^ " * " ^ PrivD.name ()
 
-<<<<<<< HEAD
-  let invariant c {apr; priv} =
-    Invariant.(AD.invariant c apr && PrivD.invariant c priv)
-=======
   let invariant ~scope {apr; priv} =
-    D2.invariant ~scope apr
->>>>>>> df017ae5
+    AD.invariant ~scope apr
 
   let of_tuple(apr, priv):t = {apr; priv}
   let to_tuple r = (r.apr, r.priv)
