open GoblintCil
open Pretty
open PrecisionUtil

include PreValueDomain
module Offs = Lval.Offset (IndexDomain)
module M = Messages
module GU = Goblintutil
module Expp = ExpDomain
module Q = Queries
module BI = IntOps.BigIntOps
module AddrSetDomain = SetDomain.ToppedSet(Addr)(struct let topname = "All" end)
module ArrIdxDomain = IndexDomain

module type S =
sig
  include Lattice.S
  type offs
  val eval_offset: Q.ask -> (AD.t -> t) -> t-> offs -> exp option -> lval option -> typ -> t
  val update_offset: Q.ask -> t -> offs -> t -> exp option -> lval -> typ -> t
  val update_array_lengths: (exp -> t) -> t -> Cil.typ -> t
  val affect_move: ?replace_with_const:bool -> Q.ask -> t -> varinfo -> (exp -> int option) -> t
  val affecting_vars: t -> varinfo list
  val invalidate_value: Q.ask -> typ -> t -> t
  val is_safe_cast: typ -> typ -> bool
  val cast: ?torg:typ -> typ -> t -> t
  val smart_join: (exp -> BI.t option) -> (exp -> BI.t option) -> t -> t ->  t
  val smart_widen: (exp -> BI.t option) -> (exp -> BI.t option) ->  t -> t -> t
  val smart_leq: (exp -> BI.t option) -> (exp -> BI.t option) -> t -> t -> bool
  val is_immediate_type: typ -> bool
  val bot_value: ?varAttr:attributes -> typ -> t
  val is_bot_value: t -> bool
  val init_value: ?varAttr:attributes -> typ -> t
  val top_value: ?varAttr:attributes -> typ -> t
  val is_top_value: t -> typ -> bool
  val zero_init_value: ?varAttr:attributes -> typ -> t

  val project: Q.ask -> int_precision option-> ( attributes * attributes ) option -> t -> t
end

module type Blob =
sig
  type value
  type size
  type origin
  include Lattice.S with type t = value * size * origin

  val value: t -> value
  val invalidate_value: Q.ask -> typ -> t -> t
end

(* ZeroInit is true if malloc was used to allocate memory and it's false if calloc was used *)
module ZeroInit = Lattice.Fake(Basetype.RawBools)

module Blob (Value: S) (Size: IntDomain.Z)=
struct
  include Lattice.Prod3 (Value) (Size) (ZeroInit)
  let name () = "blob"
  type value = Value.t
  type size = Size.t
  type origin = ZeroInit.t
  let printXml f (x, y, z) =
    BatPrintf.fprintf f "<value>\n<map>\n<key>\n%s\n</key>\n%a<key>\nsize\n</key>\n%a<key>\norigin\n</key>\n%a</map>\n</value>\n" (XmlUtil.escape (Value.name ())) Value.printXml x Size.printXml y ZeroInit.printXml z

  let value (a, b, c) = a
  let invalidate_value ask t (v, s, o) = Value.invalidate_value ask t v, s, o
end

module Threads = ConcDomain.ThreadSet

module rec Compound: S with type t = [
    | `Top
    | `Int of ID.t
    | `Float of FD.t
    | `Address of AD.t
    | `Struct of Structs.t
    | `Union of Unions.t
    | `Array of CArrays.t
    | `Blob of Blobs.t
    | `Thread of Threads.t
    | `Mutex
    | `Bot
  ] and type offs = (fieldinfo,IndexDomain.t) Lval.offs =
struct
  type t = [
    | `Top
    | `Int of ID.t
    | `Float of FD.t
    | `Address of AD.t
    | `Struct of Structs.t
    | `Union of Unions.t
    | `Array of CArrays.t
    | `Blob of Blobs.t
    | `Thread of Threads.t
    | `Mutex
    | `Bot
  ] [@@deriving eq, ord, hash]

  let is_mutex_type (t: typ): bool = match t with
    | TNamed (info, attr) -> info.tname = "pthread_mutex_t" || info.tname = "spinlock_t" || info.tname = "pthead_spinlock_t"
    | TInt (IInt, attr) -> hasAttribute "mutex" attr
    | _ -> false

  let is_immediate_type t = is_mutex_type t || isFunctionType t

  let is_thread_type = function
    | TNamed ({tname = "pthread_t"; _}, _) -> true
    | _ -> false

  let rec bot_value ?(varAttr=[]) (t: typ): t =
    match t with
    | _ when is_mutex_type t -> `Mutex
    | TInt _ -> `Bot (*`Int (ID.bot ()) -- should be lower than any int or address*)
    | TFloat _ -> `Bot
    | TPtr _ -> `Address (AD.bot ())
    | TComp ({cstruct=true; _} as ci,_) -> `Struct (Structs.create (fun fd -> bot_value ~varAttr:fd.fattr fd.ftype) ci)
    | TComp ({cstruct=false; _},_) -> `Union (Unions.bot ())
    | TArray (ai, None, _) ->
      let typAttr = typeAttrs ai in
      `Array (CArrays.make ~varAttr ~typAttr (IndexDomain.bot ()) (bot_value ai))
    | TArray (ai, Some exp, _) ->
      let typAttr = typeAttrs ai in
      let l = BatOption.map Cilint.big_int_of_cilint (Cil.getInteger (Cil.constFold true exp)) in
      `Array (CArrays.make ~varAttr ~typAttr (BatOption.map_default (IndexDomain.of_int (Cilfacade.ptrdiff_ikind ())) (IndexDomain.bot ()) l) (bot_value ai))
    | t when is_thread_type t -> `Thread (ConcDomain.ThreadSet.empty ())
    | TNamed ({ttype=t; _}, _) -> bot_value ~varAttr (unrollType t)
    | _ -> `Bot

  let is_bot_value x =
    match x with
    | `Int x -> ID.is_bot x
    | `Float x -> FD.is_bot x
    | `Address x -> AD.is_bot x
    | `Struct x -> Structs.is_bot x
    | `Union x -> Unions.is_bot x
    | `Array x -> CArrays.is_bot x
    | `Blob x -> Blobs.is_bot x
    | `Thread x -> Threads.is_bot x
    | `Mutex -> true
    | `Bot -> true
    | `Top -> false

  let rec init_value ?(varAttr=[]) (t: typ): t = (* top_value is not used here because structs, blob etc will not contain the right members *)
    match t with
    | t when is_mutex_type t -> `Mutex
    | TInt (ik,_) -> `Int (ID.top_of ik)
    | TFloat ((FFloat | FDouble | FLongDouble as fkind), _) -> `Float (FD.top_of fkind)
    | TPtr _ -> `Address AD.top_ptr
    | TComp ({cstruct=true; _} as ci,_) -> `Struct (Structs.create (fun fd -> init_value ~varAttr:fd.fattr fd.ftype) ci)
    | TComp ({cstruct=false; _},_) -> `Union (Unions.top ())
    | TArray (ai, None, _) ->
      let typAttr = typeAttrs ai in
      let domain = ArrayDomain.get_domain ~varAttr ~typAttr in
      `Array (CArrays.make ~varAttr ~typAttr (IndexDomain.bot ()) (if (domain = PartitionedDomain || domain = UnrolledDomain) then (init_value ai) else (bot_value ai)))
    | TArray (ai, Some exp, _) ->
      let typAttr = typeAttrs ai in
      let l = BatOption.map Cilint.big_int_of_cilint (Cil.getInteger (Cil.constFold true exp)) in
      let domain = ArrayDomain.get_domain ~varAttr ~typAttr in
      `Array (CArrays.make ~varAttr ~typAttr (BatOption.map_default (IndexDomain.of_int (Cilfacade.ptrdiff_ikind ())) (IndexDomain.bot ()) l) (if (domain = PartitionedDomain || domain = UnrolledDomain) then (init_value ai) else (bot_value ai)))
    (* | t when is_thread_type t -> `Thread (ConcDomain.ThreadSet.empty ()) *)
    | TNamed ({ttype=t; _}, _) -> init_value ~varAttr t
    | _ -> `Top

  let rec top_value ?(varAttr=[]) (t: typ): t =
    match t with
    | _ when is_mutex_type t -> `Mutex
    | TInt (ik,_) -> `Int (ID.(cast_to ik (top_of ik)))
    | TFloat ((FFloat | FDouble | FLongDouble as fkind), _) -> `Float (FD.top_of fkind)
    | TPtr _ -> `Address AD.top_ptr
    | TComp ({cstruct=true; _} as ci,_) -> `Struct (Structs.create (fun fd -> top_value ~varAttr:fd.fattr fd.ftype) ci)
    | TComp ({cstruct=false; _},_) -> `Union (Unions.top ())
    | TArray (ai, None, _) ->
      let typAttr = typeAttrs ai in
      let domain = ArrayDomain.get_domain ~varAttr ~typAttr in
      `Array (CArrays.make ~varAttr ~typAttr (IndexDomain.top ()) (if (domain = PartitionedDomain || domain = UnrolledDomain) then (top_value ai) else (bot_value ai)))
    | TArray (ai, Some exp, _) ->
      let typAttr = typeAttrs ai in
      let l = BatOption.map Cilint.big_int_of_cilint (Cil.getInteger (Cil.constFold true exp)) in
      let domain = ArrayDomain.get_domain ~varAttr ~typAttr in
      `Array (CArrays.make ~varAttr ~typAttr (BatOption.map_default (IndexDomain.of_int (Cilfacade.ptrdiff_ikind ())) (IndexDomain.top_of (Cilfacade.ptrdiff_ikind ())) l) (if (domain = PartitionedDomain || domain = UnrolledDomain) then (top_value ai) else (bot_value ai)))
    | TNamed ({ttype=t; _}, _) -> top_value ~varAttr t
    | _ -> `Top

  let is_top_value x (t: typ) =
    match x with
    | `Int x -> ID.is_top_of (Cilfacade.get_ikind (t)) x
    | `Float x -> FD.is_top x
    | `Address x -> AD.is_top x
    | `Struct x -> Structs.is_top x
    | `Union x -> Unions.is_top x
    | `Array x -> CArrays.is_top x
    | `Blob x -> Blobs.is_top x
    | `Thread x -> Threads.is_top x
    | `Mutex -> true
    | `Top -> true
    | `Bot -> false

  let rec zero_init_value ?(varAttr=[]) (t:typ): t =
    match t with
    | _ when is_mutex_type t -> `Mutex
    | TInt (ikind, _) -> `Int (ID.of_int ikind BI.zero)
    | TFloat ((FFloat | FDouble | FLongDouble as fkind), _) -> `Float (FD.of_const fkind 0.0)
    | TPtr _ -> `Address AD.null_ptr
    | TComp ({cstruct=true; _} as ci,_) -> `Struct (Structs.create (fun fd -> zero_init_value ~varAttr:fd.fattr fd.ftype) ci)
    | TComp ({cstruct=false; _} as ci,_) ->
      let v = try
          (* C99 6.7.8.10: the first named member is initialized (recursively) according to these rules *)
          let firstmember = List.hd ci.cfields in
          `Lifted firstmember, zero_init_value ~varAttr:firstmember.fattr firstmember.ftype
        with
        (* Union with no members ò.O *)
          Failure _ -> Unions.top ()
      in
      `Union(v)
    | TArray (ai, None, _) ->
      let typAttr = typeAttrs ai in
      `Array (CArrays.make ~varAttr ~typAttr (IndexDomain.top_of (Cilfacade.ptrdiff_ikind ())) (zero_init_value ai))
    | TArray (ai, Some exp, _) ->
      let typAttr = typeAttrs ai in
      let l = BatOption.map Cilint.big_int_of_cilint (Cil.getInteger (Cil.constFold true exp)) in
      `Array (CArrays.make ~varAttr ~typAttr (BatOption.map_default (IndexDomain.of_int (Cilfacade.ptrdiff_ikind ())) (IndexDomain.top_of (Cilfacade.ptrdiff_ikind ())) l) (zero_init_value ai))
    (* | t when is_thread_type t -> `Thread (ConcDomain.ThreadSet.empty ()) *)
    | TNamed ({ttype=t; _}, _) -> zero_init_value ~varAttr t
    | _ -> `Top

  let tag_name : t -> string = function
    | `Top -> "Top" | `Int _ -> "Int" | `Float _ -> "Float" | `Address _ -> "Address" | `Struct _ -> "Struct" | `Union _ -> "Union" | `Array _ -> "Array" | `Blob _ -> "Blob" | `Thread _ -> "Thread" | `Mutex -> "Mutex" | `Bot -> "Bot"

  include Printable.Std
  let name () = "compound"

  type offs = (fieldinfo,IndexDomain.t) Lval.offs


  let bot () = `Bot
  let is_bot x = x = `Bot
  let bot_name = "Uninitialized"
  let top () = `Top
  let is_top x = x = `Top
  let top_name = "Unknown"

  let pretty () state =
    match state with
    | `Int n ->  ID.pretty () n
    | `Float n ->  FD.pretty () n
    | `Address n ->  AD.pretty () n
    | `Struct n ->  Structs.pretty () n
    | `Union n ->  Unions.pretty () n
    | `Array n ->  CArrays.pretty () n
    | `Blob n ->  Blobs.pretty () n
    | `Thread n -> Threads.pretty () n
    | `Mutex -> text "mutex"
    | `Bot -> text bot_name
    | `Top -> text top_name

  let show state =
    match state with
    | `Int n ->  ID.show n
    | `Float n ->  FD.show n
    | `Address n ->  AD.show n
    | `Struct n ->  Structs.show n
    | `Union n ->  Unions.show n
    | `Array n ->  CArrays.show n
    | `Blob n ->  Blobs.show n
    | `Thread n -> Threads.show n
    | `Mutex -> "mutex"
    | `Bot -> bot_name
    | `Top -> top_name

  let pretty_diff () (x,y) =
    match (x,y) with
    | (`Int x, `Int y) -> ID.pretty_diff () (x,y)
    | (`Float x, `Float y) -> FD.pretty_diff () (x,y)
    | (`Address x, `Address y) -> AD.pretty_diff () (x,y)
    | (`Struct x, `Struct y) -> Structs.pretty_diff () (x,y)
    | (`Union x, `Union y) -> Unions.pretty_diff () (x,y)
    | (`Array x, `Array y) -> CArrays.pretty_diff () (x,y)
    | (`Blob x, `Blob y) -> Blobs.pretty_diff () (x,y)
    | (`Thread x, `Thread y) -> Threads.pretty_diff () (x, y)
    | _ -> dprintf "%s: %a not same type as %a" (name ()) pretty x pretty y

  (************************************************************
   * Functions for getting state out of a compound:
   ************************************************************)

  (* is a cast t1 to t2 invertible, i.e., content-preserving? TODO also use abstract value? *)
  let is_safe_cast t2 t1 = match t2, t1 with
    (*| TPtr _, t -> bitsSizeOf t <= bitsSizeOf !upointType
      | t, TPtr _ -> bitsSizeOf t >= bitsSizeOf !upointType*)
    | TFloat (fk1,_), TFloat (fk2,_) when fk1 = fk2 -> true
    | TFloat (FDouble,_), TFloat (FFloat,_) -> true
    | TFloat (FLongDouble,_), TFloat (FFloat,_) -> true
    | TFloat (FLongDouble,_), TFloat (FDouble,_) -> true
    | _, TFloat _ -> false (* casting float to an integral type always looses the decimals *)
    | TFloat ((FFloat | FDouble | FLongDouble), _), TInt((IBool | IChar | IUChar | ISChar | IShort | IUShort), _) -> true (* resonably small integers can be stored in all fkinds *)
    | TFloat ((FDouble | FLongDouble), _), TInt((IInt | IUInt | ILong | IULong), _) -> true (* values stored in between 16 and 32 bits can only be stored in at least doubles *)
    | TFloat _, _ -> false (* all wider integers can not be completly put into a float, partially because our internal representation of long double is the same as for doubles *)
    | (TInt _ | TEnum _ | TPtr _) , (TInt _ | TEnum _ | TPtr _) ->
      IntDomain.Size.is_cast_injective ~from_type:t1 ~to_type:t2 && bitsSizeOf t2 >= bitsSizeOf t1
    | _ -> false

  exception CastError of string

  let typ_eq t1 t2 = match typeSig t1, typeSig t2 with
    (* f() and f(void) are not the same (1. no args specified, 2. specified as no args), but we don't care for function pointer casts TODO why does CIL have type f(void) for function definitions f(){..}? *)
    | TSFun (r1, None, false, _), TSFun (r2, Some [], false, _)
    | TSFun (r1, Some [], false, _), TSFun (r2, None, false, _)
      -> r1 = r2
    | a, b -> a = b

  let cast_addr t a =
    let rec stripVarLenArr = function
      | TPtr(t, args) -> TPtr(stripVarLenArr t, args)
      | TArray(t, None, args) -> TArray(stripVarLenArr t, None, args)
      | TArray(t, Some exp, args) when isConstant exp -> TArray(stripVarLenArr t, Some exp, args)
      | TArray(t, Some exp, args) -> TArray(stripVarLenArr t, None, args)
      | t -> t
    in
    let rec adjust_offs v o d =
      let ta = try Addr.type_offset v.vtype o with Addr.Type_offset (t,s) -> raise (CastError s) in
      let info = Pretty.(sprint ~width:0 @@ dprintf "Ptr-Cast %a from %a to %a" Addr.pretty (Addr.Addr (v,o)) d_type ta d_type t) in
      M.tracel "casta" "%s\n" info;
      let err s = raise (CastError (s ^ " (" ^ info ^ ")")) in
      match Stdlib.compare (bitsSizeOf (stripVarLenArr t)) (bitsSizeOf (stripVarLenArr ta)) with (* TODO is it enough to compare the size? -> yes? *)
      | 0 ->
        M.tracel "casta" "same size\n";
        if not (typ_eq t ta) then err "Cast to different type of same size."
        else (M.tracel "casta" "SUCCESS!\n"; o)
      | c when c > 0 -> (* cast to bigger/outer type *)
        M.tracel "casta" "cast to bigger size\n";
        if d = Some false then err "Ptr-cast to type of incompatible size!" else
        if o = `NoOffset then err "Ptr-cast to outer type, but no offset to remove."
        else if Addr.is_zero_offset o then adjust_offs v (Addr.remove_offset o) (Some true)
        else err "Ptr-cast to outer type, but possibly from non-zero offset."
      | _ -> (* cast to smaller/inner type *)
        M.tracel "casta" "cast to smaller size\n";
        if d = Some true then err "Ptr-cast to type of incompatible size!" else
          begin match ta, t with
            (* struct to its first field *)
            | TComp ({cfields = fi::_; _}, _), _ ->
              M.tracel "casta" "cast struct to its first field\n";
              adjust_offs v (Addr.add_offsets o (`Field (fi, `NoOffset))) (Some false)
            (* array of the same type but different length, e.g. assign array (with length) to array-ptr (no length) *)
            | TArray (t1, _, _), TArray (t2, _, _) when typ_eq t1 t2 -> o
            (* array to its first element *)
            | TArray _, _ ->
              M.tracel "casta" "cast array to its first element\n";
              adjust_offs v (Addr.add_offsets o (`Index (IndexDomain.of_int (Cilfacade.ptrdiff_ikind ()) BI.zero, `NoOffset))) (Some false)
            | _ -> err @@ "Cast to neither array index nor struct field."
                          ^ Pretty.(sprint ~width:0 @@ dprintf " is_zero_offset: %b" (Addr.is_zero_offset o))
          end
    in
    let one_addr = let open Addr in function
        (* only allow conversion of float pointers if source and target type are the same *)
        | Addr ({ vtype = TFloat(fkind, _); _}, _) as x when (match t with TFloat (fkind', _) when fkind = fkind' -> true | _ -> false) -> x
        (* do not allow conversion from/to float pointers*)
        | Addr ({ vtype = TFloat(_); _}, _) -> UnknownPtr
        | _ when (match t with TFloat _ -> true | _ -> false) -> UnknownPtr
        | Addr ({ vtype = TVoid _; _} as v, offs) when not (Cilfacade.isCharType t) -> (* we had no information about the type (e.g. malloc), so we add it; ignore for casts to char* since they're special conversions (N1570 6.3.2.3.7) *)
          Addr ({ v with vtype = t }, offs) (* HACK: equal varinfo with different type, causes inconsistencies down the line, when we again assume vtype being "right", but joining etc gives no consideration to which type version to keep *)
        | Addr (v, o) as a ->
          begin try Addr (v, (adjust_offs v o None)) (* cast of one address by adjusting the abstract offset *)
            with CastError s -> (* don't know how to handle this cast :( *)
              M.tracel "caste" "%s\n" s;
              a (* probably garbage, but this is deref's problem *)
              (*raise (CastError s)*)
            | SizeOfError (s,t) ->
              M.warn "size of error: %s" s;
              a
          end
        | x -> x (* TODO we should also keep track of the type here *)
    in
    let a' = AD.map one_addr a in
    M.tracel "cast" "cast_addr %a to %a is %a!\n" AD.pretty a d_type t AD.pretty a'; a'

  (* this is called for:
   * 1. normal casts
   * 2. dereferencing pointers (needed?)
  *)
  let cast ?torg t v =
    (*if v = `Bot || (match torg with Some x -> is_safe_cast t x | None -> false) then v else*)
    match v with
    | `Bot
    | `Thread _
    | `Mutex ->
      v
    | _ ->
      let log_top (_,l,_,_) = Messages.tracel "cast" "log_top at %d: %a to %a is top!\n" l pretty v d_type t in
      let t = unrollType t in
      let v' = match t with
        | TInt (ik,_) ->
          `Int (ID.cast_to ?torg ik (match v with
              | `Int x -> x
              | `Address x -> AD.to_int (module ID) x
              | `Float x -> FD.to_int ik x
              (*| `Struct x when Structs.cardinal x > 0 ->
                let some  = List.hd (Structs.keys x) in
                let first = List.hd some.fcomp.cfields in
                (match Structs.get x first with `Int x -> x | _ -> raise CastError)*)
              | _ -> log_top __POS__; ID.top_of ik
            ))
        | TFloat ((FFloat | FDouble | FLongDouble as fkind),_) ->
          (match v with
           |`Int ix ->  `Float (FD.of_int fkind ix)
           |`Float fx ->  `Float (FD.cast_to fkind fx)
           | _ -> log_top __POS__; `Top)
        | TFloat _ -> log_top __POS__; `Top (*ignore complex numbers by going to top*)
        | TEnum ({ekind=ik; _},_) ->
          `Int (ID.cast_to ?torg ik (match v with
              | `Int x -> (* TODO warn if x is not in the constant values of ei.eitems? (which is totally valid (only ik is relevant for wrapping), but might be unintended) *) x
              | _ -> log_top __POS__; ID.top_of ik
            ))
        | TPtr (t,_) when isVoidType t || isVoidPtrType t ->
          (match v with
          | `Address a -> v
          | `Int i -> `Int(ID.cast_to ?torg (Cilfacade.ptr_ikind ()) i)
          | _ -> v (* TODO: Does it make sense to have things here that are neither `Address nor `Int? *)
          )
          (* cast to voidPtr are ignored TODO what happens if our value does not fit? *)
        | TPtr (t,_) ->
          `Address (match v with
              | `Int x when ID.to_int x = Some BI.zero -> AD.null_ptr
              | `Int x -> AD.top_ptr
              (* we ignore casts to void*! TODO report UB! *)
              | `Address x -> (match t with TVoid _ -> x | _ -> cast_addr t x)
              (*| `Address x -> x*)
              | _ -> log_top __POS__; AD.top_ptr
            )
        | TArray (ta, l, _) -> (* TODO, why is the length exp option? *)
          (* TODO handle casts between different sizes? *)
          `Array (match v with
              | `Array x -> x
              | _ -> log_top __POS__; CArrays.top ()
            )
        | TComp (ci,_) -> (* struct/union *)
          (* rather clumsy, but our abstract values don't keep their type *)
          let same_struct x = (* check if both have the same parent *)
            match Structs.keys x, ci.cfields with
            | k :: _, f :: _ -> compFullName k.fcomp = compFullName f.fcomp (* compinfo is cyclic, so we only check the name *)
            | _, _ -> false (* can't say if struct is empty *)
          in
          (* 1. casting between structs of different type does not work
           * 2. dereferencing a casted pointer works, but is undefined behavior because of the strict aliasing rule (compiler assumes that pointers of different type can never point to the same location)
          *)
          if ci.cstruct then
            `Struct (match v with
                | `Struct x when same_struct x -> x
                | `Struct x when ci.cfields <> [] ->
                  let first = List.hd ci.cfields in
                  Structs.(replace (Structs.create (fun fd -> top_value ~varAttr:fd.fattr fd.ftype) ci) first (get x first))
                | _ -> log_top __POS__; Structs.create (fun fd -> top_value ~varAttr:fd.fattr fd.ftype) ci
              )
          else
            `Union (match v with
                | `Union x (* when same (Unions.keys x) *) -> x
                | _ -> log_top __POS__; Unions.top ()
              )
        (* | _ -> log_top (); `Top *)
        | TVoid _ -> log_top __POS__; `Top
        | TBuiltin_va_list _ ->
          (* cast to __builtin_va_list only happens in preprocessed SV-COMP files where vararg declarations are more explicit *)
          log_top __POS__; `Top
        | _ -> log_top __POS__; assert false
      in
      let s_torg = match torg with Some t -> Prelude.Ana.sprint d_type t | None -> "?" in
      Messages.tracel "cast" "cast %a from %s to %a is %a!\n" pretty v s_torg d_type t pretty v'; v'


  let warn_type op x y =
    if GobConfig.get_bool "dbg.verbose" then
      ignore @@ printf "warn_type %s: incomparable abstr. values %s and %s at %a: %a and %a\n" op (tag_name x) (tag_name y) CilType.Location.pretty !Tracing.current_loc pretty x pretty y

  let rec leq x y =
    match (x,y) with
    | (_, `Top) -> true
    | (`Top, _) -> false
    | (`Bot, _) -> true
    | (_, `Bot) -> false
    | (`Int x, `Int y) -> ID.leq x y
    | (`Float x, `Float y) -> FD.leq x y
    | (`Int x, `Address y) when ID.to_int x = Some BI.zero && not (AD.is_not_null y) -> true
    | (`Int _, `Address y) when AD.may_be_unknown y -> true
    | (`Address _, `Int y) when ID.is_top_of (Cilfacade.ptrdiff_ikind ()) y -> true
    | (`Address x, `Address y) -> AD.leq x y
    | (`Struct x, `Struct y) -> Structs.leq x y
    | (`Union x, `Union y) -> Unions.leq x y
    | (`Array x, `Array y) -> CArrays.leq x y
    | (`Blob x, `Blob y) -> Blobs.leq x y
    | `Blob (x,s,o), y -> leq (x:t) y
    | x, `Blob (y,s,o) -> leq x (y:t)
    | (`Thread x, `Thread y) -> Threads.leq x y
    | (`Int x, `Thread y) -> true
    | (`Address x, `Thread y) -> true
    | (`Mutex, `Mutex) -> true
    | _ -> warn_type "leq" x y; false

  let rec join x y =
    match (x,y) with
    | (`Top, _) -> `Top
    | (_, `Top) -> `Top
    | (`Bot, x) -> x
    | (x, `Bot) -> x
    | (`Int x, `Int y) -> (try `Int (ID.join x y) with IntDomain.IncompatibleIKinds m -> Messages.warn ~category:Analyzer ~tags:[Category Imprecise] "%s" m; `Top)
    | (`Float x, `Float y) -> `Float (FD.join x y)
    | (`Int x, `Address y)
    | (`Address y, `Int x) -> `Address (match ID.to_int x with
        | Some x when BI.equal x BI.zero -> AD.join AD.null_ptr y
        | Some x -> AD.(join y not_null)
        | None -> AD.join y AD.top_ptr)
    | (`Address x, `Address y) -> `Address (AD.join x y)
    | (`Struct x, `Struct y) -> `Struct (Structs.join x y)
    | (`Union (f,x), `Union (g,y)) -> `Union (match UnionDomain.Field.join f g with
        | `Lifted f -> (`Lifted f, join x y) (* f = g *)
        | x -> (x, `Top)) (* f <> g *)
    | (`Array x, `Array y) -> `Array (CArrays.join x y)
    | (`Blob x, `Blob y) -> `Blob (Blobs.join x y)
    | `Blob (x,s,o), y
    | y, `Blob (x,s,o) -> `Blob (join (x:t) y, s, o)
    | (`Thread x, `Thread y) -> `Thread (Threads.join x y)
    | (`Int x, `Thread y)
    | (`Thread y, `Int x) ->
      `Thread y (* TODO: ignores int! *)
    | (`Address x, `Thread y)
    | (`Thread y, `Address x) ->
      `Thread y (* TODO: ignores address! *)
    | (`Mutex, `Mutex) -> `Mutex
    | _ ->
      warn_type "join" x y;
      `Top

  let rec smart_join x_eval_int y_eval_int  (x:t) (y:t):t =
    let join_elem: (t -> t -> t) = smart_join x_eval_int y_eval_int in  (* does not compile without type annotation *)
    match (x,y) with
    | (`Top, _) -> `Top
    | (_, `Top) -> `Top
    | (`Bot, x) -> x
    | (x, `Bot) -> x
    | (`Int x, `Int y) -> (try `Int (ID.join x y) with IntDomain.IncompatibleIKinds m -> Messages.warn ~category:Analyzer "%s" m; `Top)
    | (`Float x, `Float y) -> `Float (FD.join x y)
    | (`Int x, `Address y)
    | (`Address y, `Int x) -> `Address (match ID.to_int x with
        | Some x when BI.equal BI.zero x -> AD.join AD.null_ptr y
        | Some x -> AD.(join y not_null)
        | None -> AD.join y AD.top_ptr)
    | (`Address x, `Address y) -> `Address (AD.join x y)
    | (`Struct x, `Struct y) -> `Struct (Structs.join_with_fct join_elem x y)
    | (`Union (f,x), `Union (g,y)) -> `Union (match UnionDomain.Field.join f g with
        | `Lifted f -> (`Lifted f, join_elem x y) (* f = g *)
        | x -> (x, `Top)) (* f <> g *)
    | (`Array x, `Array y) -> `Array (CArrays.smart_join x_eval_int y_eval_int x y)
    | (`Blob x, `Blob y) -> `Blob (Blobs.join x y) (* `Blob can not contain array -> normal join  *)
    | `Blob (x,s,o), y
    | y, `Blob (x,s,o) ->
      `Blob (join (x:t) y, s, o)
    | (`Thread x, `Thread y) -> `Thread (Threads.join x y)
    | (`Int x, `Thread y)
    | (`Thread y, `Int x) ->
      `Thread y (* TODO: ignores int! *)
    | (`Address x, `Thread y)
    | (`Thread y, `Address x) ->
      `Thread y (* TODO: ignores address! *)
    | (`Mutex, `Mutex) -> `Mutex
    | _ ->
      warn_type "join" x y;
      `Top

  let rec smart_widen x_eval_int y_eval_int x y:t =
    let widen_elem: (t -> t -> t) = smart_widen x_eval_int y_eval_int in (* does not compile without type annotation *)
    match (x,y) with
    | (`Top, _) -> `Top
    | (_, `Top) -> `Top
    | (`Bot, x) -> x
    | (x, `Bot) -> x
    | (`Int x, `Int y) -> (try `Int (ID.widen x y) with IntDomain.IncompatibleIKinds m -> Messages.warn ~category:Analyzer "%s" m; `Top)
    | (`Float x, `Float y) -> `Float (FD.widen x y)
    (* TODO: symmetric widen, wtf? *)
    | (`Int x, `Address y)
    | (`Address y, `Int x) -> `Address (match ID.to_int x with
        | Some x when BI.equal BI.zero x -> AD.widen AD.null_ptr (AD.join AD.null_ptr y)
        | Some x -> AD.(widen y (join y not_null))
        | None -> AD.widen y (AD.join y AD.top_ptr))
    | (`Address x, `Address y) -> `Address (AD.widen x y)
    | (`Struct x, `Struct y) -> `Struct (Structs.widen_with_fct widen_elem x y)
    | (`Union (f,x), `Union (g,y)) -> `Union (match UnionDomain.Field.widen f g with
        | `Lifted f -> `Lifted f, widen_elem x y  (* f = g *)
        | x -> x, `Top) (* f <> g *)
    | (`Array x, `Array y) -> `Array (CArrays.smart_widen x_eval_int y_eval_int x y)
    | (`Blob x, `Blob y) -> `Blob (Blobs.widen x y) (* `Blob can not contain array -> normal widen  *)
    | (`Thread x, `Thread y) -> `Thread (Threads.widen x y)
    | (`Int x, `Thread y)
    | (`Thread y, `Int x) ->
      `Thread y (* TODO: ignores int! *)
    | (`Address x, `Thread y)
    | (`Thread y, `Address x) ->
      `Thread y (* TODO: ignores address! *)
    | (`Mutex, `Mutex) -> `Mutex
    | _ ->
      warn_type "widen" x y;
      `Top


  let rec smart_leq x_eval_int y_eval_int x y =
    let leq_elem:(t ->t -> bool) = smart_leq x_eval_int y_eval_int in (* does not compile without type annotation *)
    match (x,y) with
    | (_, `Top) -> true
    | (`Top, _) -> false
    | (`Bot, _) -> true
    | (_, `Bot) -> false
    | (`Int x, `Int y) -> ID.leq x y
    | (`Float x, `Float y) -> FD.leq x y
    | (`Int x, `Address y) when ID.to_int x = Some BI.zero && not (AD.is_not_null y) -> true
    | (`Int _, `Address y) when AD.may_be_unknown y -> true
    | (`Address _, `Int y) when ID.is_top_of (Cilfacade.ptrdiff_ikind ()) y -> true
    | (`Address x, `Address y) -> AD.leq x y
    | (`Struct x, `Struct y) ->
          Structs.leq_with_fct leq_elem x y
    | (`Union (f, x), `Union (g, y)) ->
        UnionDomain.Field.leq f g && leq_elem x y
    | (`Array x, `Array y) -> CArrays.smart_leq x_eval_int y_eval_int x y
    | (`Blob x, `Blob y) -> Blobs.leq x y (* `Blob can not contain array -> normal leq  *)
    | (`Thread x, `Thread y) -> Threads.leq x y
    | (`Int x, `Thread y) -> true
    | (`Address x, `Thread y) -> true
    | (`Mutex, `Mutex) -> true
    | _ -> warn_type "leq" x y; false

  let rec meet x y =
    match (x,y) with
    | (`Bot, _) -> `Bot
    | (_, `Bot) -> `Bot
    | (`Top, x) -> x
    | (x, `Top) -> x
    | (`Int x, `Int y) -> `Int (ID.meet x y)
    | (`Float x, `Float y) -> `Float (FD.meet x y)
    | (`Int _, `Address _) -> meet x (cast (TInt(Cilfacade.ptr_ikind (),[])) y)
    | (`Address x, `Int y) -> `Address (AD.meet x (AD.of_int (module ID:IntDomain.Z with type t = ID.t) y))
    | (`Address x, `Address y) -> `Address (AD.meet x y)
    | (`Struct x, `Struct y) -> `Struct (Structs.meet x y)
    | (`Union x, `Union y) -> `Union (Unions.meet x y)
    | (`Array x, `Array y) -> `Array (CArrays.meet x y)
    | (`Blob x, `Blob y) -> `Blob (Blobs.meet x y)
    | (`Thread x, `Thread y) -> `Thread (Threads.meet x y)
    | (`Int x, `Thread y)
    | (`Thread y, `Int x) ->
      `Int x (* TODO: ignores thread! *)
    | (`Address x, `Thread y)
    | (`Thread y, `Address x) ->
      `Address x (* TODO: ignores thread! *)
    | (`Mutex, `Mutex) -> `Mutex
    | _ ->
      warn_type "meet" x y;
      `Bot

  let rec widen x y =
    match (x,y) with
    | (`Top, _) -> `Top
    | (_, `Top) -> `Top
    | (`Bot, x) -> x
    | (x, `Bot) -> x
    | (`Int x, `Int y) -> (try `Int (ID.widen x y) with IntDomain.IncompatibleIKinds m -> Messages.warn ~category:Analyzer "%s" m; `Top)
    | (`Float x, `Float y) -> `Float (FD.widen x y)
    (* TODO: symmetric widen, wtf? *)
    | (`Int x, `Address y)
    | (`Address y, `Int x) -> `Address (match ID.to_int x with
        | Some x when BI.equal x BI.zero -> AD.widen AD.null_ptr (AD.join AD.null_ptr y)
        | Some x -> AD.(widen y (join y not_null))
        | None -> AD.widen y (AD.join y AD.top_ptr))
    | (`Address x, `Address y) -> `Address (AD.widen x y)
    | (`Struct x, `Struct y) -> `Struct (Structs.widen x y)
    | (`Union (f,x), `Union (g,y)) -> `Union (match UnionDomain.Field.widen f g with
        | `Lifted f -> (`Lifted f, widen x y) (* f = g *)
        | x -> (x, `Top))
    | (`Array x, `Array y) -> `Array (CArrays.widen x y)
    | (`Blob x, `Blob y) -> `Blob (Blobs.widen x y)
    | (`Thread x, `Thread y) -> `Thread (Threads.widen x y)
    | (`Int x, `Thread y)
    | (`Thread y, `Int x) ->
      `Thread y (* TODO: ignores int! *)
    | (`Address x, `Thread y)
    | (`Thread y, `Address x) ->
      `Thread y (* TODO: ignores address! *)
    | (`Mutex, `Mutex) -> `Mutex
    | _ ->
      warn_type "widen" x y;
      `Top

  let rec narrow x y =
    match (x,y) with
    | (`Int x, `Int y) -> `Int (ID.narrow x y)
    | (`Float x, `Float y) -> `Float (FD.narrow x y)
    | (`Int _, `Address _) -> narrow x (cast IntDomain.Size.top_typ y)
    | (`Address x, `Int y) -> `Address (AD.narrow x (AD.of_int (module ID:IntDomain.Z with type t = ID.t) y))
    | (`Address x, `Address y) -> `Address (AD.narrow x y)
    | (`Struct x, `Struct y) -> `Struct (Structs.narrow x y)
    | (`Union x, `Union y) -> `Union (Unions.narrow x y)
    | (`Array x, `Array y) -> `Array (CArrays.narrow x y)
    | (`Blob x, `Blob y) -> `Blob (Blobs.narrow x y)
    | (`Thread x, `Thread y) -> `Thread (Threads.narrow x y)
    | (`Int x, `Thread y)
    | (`Thread y, `Int x) ->
      `Int x (* TODO: ignores thread! *)
    | (`Address x, `Thread y)
    | (`Thread y, `Address x) ->
      `Address x (* TODO: ignores thread! *)
    | (`Mutex, `Mutex) -> `Mutex
    | x, `Top | `Top, x -> x
    | x, `Bot | `Bot, x -> `Bot
    | _ ->
      warn_type "narrow" x y;
      x

  let rec invalidate_value (ask:Q.ask) typ (state:t) : t =
    let typ = unrollType typ in
    let invalid_struct compinfo old =
      let nstruct = Structs.create (fun fd -> invalidate_value ask fd.ftype (Structs.get old fd)) compinfo in
      let top_field nstruct fd =
        Structs.replace nstruct fd (invalidate_value ask fd.ftype (Structs.get old fd))
      in
      List.fold_left top_field nstruct compinfo.cfields
    in
    let array_idx_top = (ExpDomain.top (), ArrIdxDomain.top ()) in
    match typ, state with
    |                 _ , `Address n    -> `Address (AD.join AD.top_ptr n)
    | TComp (ci,_)  , `Struct n     -> `Struct (invalid_struct ci n)
    |                 _ , `Struct n     -> `Struct (Structs.map (fun x -> invalidate_value ask voidType x) n)
    | TComp (ci,_)  , `Union (`Lifted fd,n) -> `Union (`Lifted fd, invalidate_value ask fd.ftype n)
    | TArray (t,_,_), `Array n      ->
      let v = invalidate_value ask t (CArrays.get ask n array_idx_top) in
      `Array (CArrays.set ask n (array_idx_top) v)
    |                 _ , `Array n      ->
      let v = invalidate_value ask voidType (CArrays.get ask n (array_idx_top)) in
      `Array (CArrays.set ask n (array_idx_top) v)
    |                 t , `Blob n       -> `Blob (Blobs.invalidate_value ask t n)
    |                 _ , `Thread _     -> state (* TODO: no top thread ID set! *)
    | _, `Bot -> `Bot (* Leave uninitialized value (from malloc) alone in free to avoid trashing everything. TODO: sound? *)
    |                 t , _             -> top_value t


  (* take the last offset in offset and move it over to left *)
  let shift_one_over left offset =
    match left, offset with
    | Some(left), Some(offset) ->
      begin
        (* Remove the first part of an offset, returns (removedPart, remainingOffset) *)
        let removeFirstOffset offset =
          match offset with
            | Field(f, o) -> Field(f, NoOffset), o
            | Index(exp, o) -> Index(exp, NoOffset), o
            | NoOffset -> offset, offset in
        let removed, remaining = removeFirstOffset offset in
        Some (Cil.addOffsetLval removed left), Some(remaining)
      end
    | _ -> None, None

  let determine_offset (ask: Q.ask) left offset exp v =
    let rec contains_pointer exp = (* CIL offsets containing pointers is no issue here, as pointers can only occur in `Index and the domain *)
      match exp with               (* does not partition according to expressions having `Index in them *)
      |	Const _
      |	SizeOf _
      |	SizeOfE _
      |	SizeOfStr _
      |	AlignOf _
      | Lval(Var _, _)
      |	AlignOfE _ -> false
      | Question(e1, e2, e3, _) ->
        (contains_pointer e1) || (contains_pointer e2) || (contains_pointer e3)
      |	CastE(_, e)
      |	UnOp(_, e , _)
      | Real e
      | Imag e -> contains_pointer e
      |	BinOp(_, e1, e2, _) -> (contains_pointer e1) || (contains_pointer e2)
      | AddrOf _
      | AddrOfLabel _
      | StartOf _
      | Lval(Mem _, _) -> true
    in
    let equiv_expr exp start_of_array_lval =
      match exp, start_of_array_lval with
      | BinOp(IndexPI, Lval lval, add, _), (Var arr_start_var, NoOffset) when not (contains_pointer add) ->
        begin match ask.f (Q.MayPointTo (Lval lval)) with
          | v when Q.LS.cardinal v = 1 && not (Q.LS.is_top v) ->
            begin match Q.LS.choose v with
              | (var,`Index (i,`NoOffset)) when Cil.isZero (Cil.constFold true i) && CilType.Varinfo.equal var arr_start_var ->
                (* The idea here is that if a must(!) point to arr and we do sth like a[i] we don't want arr to be partitioned according to (arr+i)-&a but according to i instead  *)
                add
              | _ -> BinOp(MinusPP, exp, StartOf start_of_array_lval, !ptrdiffType)
            end
          | _ ->  BinOp(MinusPP, exp, StartOf start_of_array_lval, !ptrdiffType)
        end
      | _ -> BinOp(MinusPP, exp, StartOf start_of_array_lval, !ptrdiffType)
    in
    (* Create a typesig from a type, but drop the arraylen attribute *)
    let typeSigWithoutArraylen t =
      let attrFilter (attr : attribute) : bool =
        match attr with
        | Attr ("arraylen", _) -> false
        | _ -> true
      in
      typeSigWithAttrs (List.filter attrFilter) t
    in
    match left, offset with
      | Some(Var(_), _), Some(Index(exp, _)) -> (* The offset does not matter here, exp is used to index into this array *)
        if not (contains_pointer exp) then
          `Lifted exp
        else
          ExpDomain.top ()
      | Some((Mem(ptr), NoOffset)), Some(NoOffset) ->
        begin
          match v with
          | Some (v') ->
            begin
              try
                (* This should mean the entire expression we have here is a pointer into the array *)
                if Cil.isArrayType (Cilfacade.typeOfLval v') then
                  let expr = ptr in
                  let start_of_array = StartOf v' in
                  let start_type = typeSigWithoutArraylen (Cilfacade.typeOf start_of_array) in
                  let expr_type = typeSigWithoutArraylen (Cilfacade.typeOf ptr) in
                  (* Comparing types for structural equality is incorrect here, use typeSig *)
                  (* as explained at https://people.eecs.berkeley.edu/~necula/cil/api/Cil.html#TYPEtyp *)
                  if start_type = expr_type then
                    `Lifted (equiv_expr expr v')
                  else
                    (* If types do not agree here, this means that we were looking at pointers that *)
                    (* contain more than one array access. Those are not supported. *)
                    ExpDomain.top ()
                else
                  ExpDomain.top ()
              with (Cilfacade.TypeOfError _) -> ExpDomain.top ()
            end
          | _ ->
            ExpDomain.top ()
        end
      | _, _ ->  ExpDomain.top()

  let zero_init_calloced_memory orig x t =
    if orig then
      (* This Blob came from malloc *)
      x
    else if x = `Bot then
      (* This Blob came from calloc *)
      zero_init_value t (* This should be zero initialized *)
    else
      x (* This already contains some value *)

  (* Funny, this does not compile without the final type annotation! *)
  let rec eval_offset (ask: Q.ask) f (x: t) (offs:offs) (exp:exp option) (v:lval option) (t:typ): t =
    let rec do_eval_offset (ask:Q.ask) f (x:t) (offs:offs) (exp:exp option) (l:lval option) (o:offset option) (v:lval option) (t:typ): t =
      match x, offs with
      | `Blob((va, _, orig) as c), `Index (_, ox) ->
        begin
          let l', o' = shift_one_over l o in
          let ev = do_eval_offset ask f (Blobs.value c) ox exp l' o' v t in
          zero_init_calloced_memory orig ev t
        end
      | `Blob((va, _, orig) as c), `Field _ ->
        begin
          let l', o' = shift_one_over l o in
          let ev = do_eval_offset ask f (Blobs.value c) offs exp l' o' v t in
          zero_init_calloced_memory orig ev t
        end
      | `Blob((va, _, orig) as c), `NoOffset ->
      begin
        let l', o' = shift_one_over l o in
        let ev = do_eval_offset ask f (Blobs.value c) offs exp l' o' v t in
        zero_init_calloced_memory orig ev t
      end
      | `Bot, _ -> `Bot
      | _ ->
        match offs with
        | `NoOffset -> x
        | `Field (fld, offs) when fld.fcomp.cstruct -> begin
            match x with
            | `Struct str ->
              let x = Structs.get str fld in
              let l', o' = shift_one_over l o in
              do_eval_offset ask f x offs exp l' o' v t
            | `Top -> M.info ~category:Imprecise "Trying to read a field, but the struct is unknown"; top ()
            | _ -> M.warn ~category:Imprecise ~tags:[Category Program] "Trying to read a field, but was not given a struct"; top ()
          end
        | `Field (fld, offs) -> begin
            match x with
            | `Union (`Lifted l_fld, value) ->
              (match value, fld.ftype with
               (* only return an actual value if we have a type and return actually the exact same type *)
               | `Float f_value, TFloat(fkind, _) when FD.get_fkind f_value = fkind -> `Float f_value
               | `Float _, t -> top_value t
               | _, TFloat((FFloat | FDouble | FLongDouble as fkind), _) -> `Float (FD.top_of fkind)
               | _ ->
                 let x = cast ~torg:l_fld.ftype fld.ftype value in
                 let l', o' = shift_one_over l o in
                 do_eval_offset ask f x offs exp l' o' v t)
            | `Union _ -> top ()
            | `Top -> M.info ~category:Imprecise "Trying to read a field, but the union is unknown"; top ()
            | _ -> M.warn ~category:Imprecise ~tags:[Category Program] "Trying to read a field, but was not given a union"; top ()
          end
        | `Index (idx, offs) -> begin
            let l', o' = shift_one_over l o in
            match x with
            | `Array x ->
              let e = determine_offset ask l o exp v in
              do_eval_offset ask f (CArrays.get ask x (e, idx)) offs exp l' o' v t
            | `Address _ ->
              begin
                do_eval_offset ask f x offs exp l' o' v t (* this used to be `blob `address -> we ignore the index *)
              end
            | x when GobOption.exists (BI.equal (BI.zero)) (IndexDomain.to_int idx) -> eval_offset ask f x offs exp v t
            | `Top -> M.info ~category:Imprecise "Trying to read an index, but the array is unknown"; top ()
            | _ -> M.warn ~category:Imprecise ~tags:[Category Program] "Trying to read an index, but was not given an array (%a)" pretty x; top ()
          end
    in
    let l, o = match exp with
      | Some(Lval (x,o)) -> Some ((x, NoOffset)), Some(o)
      | _ -> None, None
    in
    do_eval_offset ask f x offs exp l o v t

  let update_offset (ask: Q.ask) (x:t) (offs:offs) (value:t) (exp:exp option) (v:lval) (t:typ): t =
    let rec do_update_offset (ask:Q.ask) (x:t) (offs:offs) (value:t) (exp:exp option) (l:lval option) (o:offset option) (v:lval) (t:typ):t =
      if M.tracing then M.traceli "update_offset" "do_update_offset %a %a %a\n" pretty x Offs.pretty offs pretty value;
      let mu = function `Blob (`Blob (y, s', orig), s, orig2) -> `Blob (y, ID.join s s',orig) | x -> x in
      let r =
      match x, offs with
        | `Mutex, _ -> (* hide mutex structure contents, not updated anyway *)
          `Mutex
      | `Blob (x,s,orig), `Index (_,ofs) ->
        begin
          let l', o' = shift_one_over l o in
          let x = zero_init_calloced_memory orig x t in
          mu (`Blob (join x (do_update_offset ask x ofs value exp l' o' v t), s, orig))
        end
      | `Blob (x,s,orig), `Field(f, _) ->
        begin
          (* We only have `Blob for dynamically allocated memory. In these cases t is the type of the lval used to access it, i.e. for a struct s {int x; int y;} a; accessed via a->x     *)
          (* will be int. Here, we need a zero_init of the entire contents of the blob though, which we get by taking the associated f.fcomp. Putting [] for attributes is ok, as we don't *)
          (* consider them in VD *)
          let l', o' = shift_one_over l o in
          let x = zero_init_calloced_memory orig x (TComp (f.fcomp, [])) in
          mu (`Blob (join x (do_update_offset ask x offs value exp l' o' v t), s, orig))
        end
      | `Blob (x,s,orig), _ ->
        begin
          let l', o' = shift_one_over l o in
          let x = zero_init_calloced_memory orig x t in
          (* Strong update of scalar variable is possible if the variable is unique and size of written value matches size of blob being written to. *)
          let do_strong_update =
            begin match v with
              | (Var var, _) ->
                let blob_size_opt = ID.to_int s in
                not @@ ask.f (Q.IsMultiple var)
                && not @@ Cil.isVoidType t      (* Size of value is known *)
                && Option.is_some blob_size_opt (* Size of blob is known *)
                && BI.equal (Option.get blob_size_opt) (BI.of_int @@ Cil.alignOf_int t)
              | _ -> false
            end
          in
          if do_strong_update then
            `Blob ((do_update_offset ask x offs value exp l' o' v t), s, orig)
          else
            mu (`Blob (join x (do_update_offset ask x offs value exp l' o' v t), s, orig))
        end
      | `Thread _, _ ->
        (* hack for pthread_t variables *)
        begin match value with
          | `Thread t -> value (* if actually assigning thread, use value *)
          | _ ->
            if !GU.global_initialization then
              `Thread (ConcDomain.ThreadSet.empty ()) (* if assigning global init (int on linux, ptr to struct on mac), use empty set instead *)
            else
              `Top
        end
      | _ ->
      let result =
        match offs with
        | `NoOffset -> begin
            match value with
            | `Blob (y, s, orig) -> mu (`Blob (join x y, s, orig))
            | `Int _ -> cast t value
            | _ -> value
          end
        | `Field (fld, offs) when fld.fcomp.cstruct -> begin
            let t = fld.ftype in
            match x with
            | `Struct str ->
              begin
                let l', o' = shift_one_over l o in
                let value' = do_update_offset ask (Structs.get str fld) offs value exp l' o' v t in
                `Struct (Structs.replace str fld value')
              end
            | `Bot ->
              let init_comp compinfo =
                let nstruct = Structs.create (fun fd -> `Bot) compinfo in
                let init_field nstruct fd = Structs.replace nstruct fd `Bot in
                List.fold_left init_field nstruct compinfo.cfields
              in
              let strc = init_comp fld.fcomp in
              let l', o' = shift_one_over l o in
              `Struct (Structs.replace strc fld (do_update_offset ask `Bot offs value exp l' o' v t))
            | `Top -> M.warn ~category:Imprecise "Trying to update a field, but the struct is unknown"; top ()
            | _ -> M.warn ~category:Imprecise "Trying to update a field, but was not given a struct"; top ()
          end
        | `Field (fld, offs) -> begin
            let t = fld.ftype in
            let l', o' = shift_one_over l o in
            match x with
            | `Union (last_fld, prev_val) ->
              let tempval, tempoffs =
                if UnionDomain.Field.equal last_fld (`Lifted fld) then
                  prev_val, offs
                else begin
                  match offs with
                  | `Field (fldi, _) when fldi.fcomp.cstruct ->
                    (top_value ~varAttr:fld.fattr fld.ftype), offs
                  | `Field (fldi, _) -> `Union (Unions.top ()), offs
                  | `NoOffset -> top (), offs
                  | `Index (idx, _) when Cil.isArrayType fld.ftype ->
                    begin
                      match fld.ftype with
                      | TArray(_, l, _) ->
                        let len = try Cil.lenOfArray l
                          with Cil.LenOfArray -> 42 (* will not happen, VLA not allowed in union and struct *) in
                        `Array(CArrays.make (IndexDomain.of_int (Cilfacade.ptrdiff_ikind ()) (BI.of_int len)) `Top), offs
                      | _ -> top (), offs (* will not happen*)
                    end
                  | `Index (idx, _) when IndexDomain.equal idx (IndexDomain.of_int (Cilfacade.ptrdiff_ikind ()) BI.zero) ->
                    (* Why does cil index unions? We'll just pick the first field. *)
                    top (), `Field (List.nth fld.fcomp.cfields 0,`NoOffset)
                  | _ -> M.warn ~category:Analyzer ~tags:[Category Unsound] "Indexing on a union is unusual, and unsupported by the analyzer";
                    top (), offs
                end
              in
              `Union (`Lifted fld, do_update_offset ask tempval tempoffs value exp l' o' v t)
            | `Bot -> `Union (`Lifted fld, do_update_offset ask `Bot offs value exp l' o' v t)
            | `Top -> M.warn ~category:Imprecise "Trying to update a field, but the union is unknown"; top ()
            | _ -> M.warn ~category:Imprecise "Trying to update a field, but was not given a union"; top ()
          end
        | `Index (idx, offs) -> begin
            let l', o' = shift_one_over l o in
            match x with
            | `Array x' ->
              let t = (match t with
              | TArray(t1 ,_,_) -> t1
              | _ -> t) in (* This is necessary because t is not a TArray in case of calloc *)
              let e = determine_offset ask l o exp (Some v) in
              let new_value_at_index = do_update_offset ask (CArrays.get ask x' (e,idx)) offs value exp l' o' v t in
              let new_array_value = CArrays.set ask x' (e, idx) new_value_at_index in
              `Array new_array_value
            | `Bot ->
              let t,len = (match t with
                  | TArray(t1 ,len,_) -> t1, len
                  | _ -> t, None) in (* This is necessary because t is not a TArray in case of calloc *)
              let x' = CArrays.bot () in
              let e = determine_offset ask l o exp (Some v) in
              let new_value_at_index = do_update_offset ask `Bot offs value exp l' o' v t in
              let new_array_value =  CArrays.set ask x' (e, idx) new_value_at_index in
              let len_ci = BatOption.bind len (fun e -> Cil.getInteger @@ Cil.constFold true e) in
              let len_id = BatOption.map (fun ci -> IndexDomain.of_int (Cilfacade.ptrdiff_ikind ()) @@ Cilint.big_int_of_cilint ci) len_ci in
              let newl = BatOption.default (ID.starting (Cilfacade.ptrdiff_ikind ()) Z.zero) len_id in
              let new_array_value = CArrays.update_length newl new_array_value in
              `Array new_array_value
            | `Top -> M.warn ~category:Imprecise "Trying to update an index, but the array is unknown"; top ()
            | x when GobOption.exists (BI.equal BI.zero) (IndexDomain.to_int idx) -> do_update_offset ask x offs value exp l' o' v t
            | _ -> M.warn ~category:Imprecise "Trying to update an index, but was not given an array(%a)" pretty x; top ()
          end
      in mu result
      in
      if M.tracing then M.traceu "update_offset" "do_update_offset -> %a\n" pretty r;
      r
    in
    let l, o = match exp with
      | Some(Lval (x,o)) -> Some ((x, NoOffset)), Some(o)
      | _ -> None, None
    in
    do_update_offset ask x offs value exp l o v t

  let rec affect_move ?(replace_with_const=false) ask (x:t) (v:varinfo) movement_for_expr:t =
    let move_fun x = affect_move ~replace_with_const:replace_with_const ask x v movement_for_expr in
    match x with
    | `Array a ->
      begin
        (* potentially move things (i.e. other arrays after arbitrarily deep nesting) in array first *)
        let moved_elems = CArrays.map move_fun a in
        (* then move the array itself *)
        let new_val = CArrays.move_if_affected ~replace_with_const:replace_with_const ask moved_elems v movement_for_expr in
        `Array (new_val)
      end
    | `Struct s -> `Struct (Structs.map (move_fun) s)
    | `Union (f, v) -> `Union(f, move_fun v)
    (* `Blob can not contain Array *)
    | x -> x

  let rec affecting_vars (x:t) =
    let add_affecting_one_level list (va:t) =
      list @ (affecting_vars va)
    in
    match x with
    | `Array a ->
      begin
        let immediately_affecting = CArrays.get_vars_in_e a in
        CArrays.fold_left add_affecting_one_level immediately_affecting a
      end
    | `Struct s ->
        Structs.fold (fun x value acc -> add_affecting_one_level acc value) s []
    | `Union (f, v) ->
        affecting_vars v
    (* `Blob can not contain Array *)
    | _ -> []

  (* Won't compile without the final :t annotation *)
  let rec update_array_lengths (eval_exp: exp -> t) (v:t) (typ:Cil.typ):t =
    match v, typ with
    | `Array(n), TArray(ti, e, _) ->
      begin
        let update_fun x = update_array_lengths eval_exp x ti in
        let n' = CArrays.map (update_fun) n in
        let newl = match e with
          | None -> ID.starting (Cilfacade.ptrdiff_ikind ()) Z.zero
          | Some e ->
            begin
              match eval_exp e with
              | `Int x -> ID.cast_to (Cilfacade.ptrdiff_ikind ())  x
              | _ ->
                M.debug ~category:Analyzer "Expression for size of VLA did not evaluate to Int at declaration";
                ID.starting (Cilfacade.ptrdiff_ikind ()) Z.zero
            end
        in
        `Array(CArrays.update_length newl n')
      end
    | _ -> v


  let printXml f state =
    match state with
    | `Int n ->  ID.printXml f n
    | `Float n ->  FD.printXml f n
    | `Address n ->  AD.printXml f n
    | `Struct n ->  Structs.printXml f n
    | `Union n ->  Unions.printXml f n
    | `Array n ->  CArrays.printXml f n
    | `Blob n ->  Blobs.printXml f n
    | `Thread n -> Threads.printXml f n
    | `Mutex -> BatPrintf.fprintf f "<value>\n<data>\nmutex\n</data>\n</value>\n"
    | `Bot -> BatPrintf.fprintf f "<value>\n<data>\nbottom\n</data>\n</value>\n"
    | `Top -> BatPrintf.fprintf f "<value>\n<data>\ntop\n</data>\n</value>\n"

  let to_yojson = function
    | `Int n -> ID.to_yojson n
    | `Float n -> FD.to_yojson n
    | `Address n -> AD.to_yojson n
    | `Struct n -> Structs.to_yojson n
    | `Union n -> Unions.to_yojson n
    | `Array n -> CArrays.to_yojson n
    | `Blob n -> Blobs.to_yojson n
    | `Thread n -> Threads.to_yojson n
    | `Mutex -> `String "mutex"
    | `Bot -> `String "⊥"
    | `Top -> `String "⊤"

  let arbitrary () = QCheck.always `Bot (* S TODO: other elements *)

  (*Changes the value: if p is present, change all Integer precisions. If array_attr=(varAttr, typeAttr) is present, change the top level array domain according to the attributes *)
  let rec project ask p array_attr (v: t): t =
    match v, p, array_attr with
    | _, None, None -> v (*Nothing to change*)
    (* as long as we only have one representation, project is a nop*)
    | `Float n, _, _ ->  `Float n
    | `Int n, Some p, _->  `Int (ID.project p n)
    | `Address n, Some p, _-> `Address (project_addr p n)
    | `Struct n, _, _ -> `Struct (Structs.map (fun (x: t) -> project ask p None x) n)
    | `Union (f, v), _, _ -> `Union (f, project ask p None v)
    | `Array n , _, _ -> `Array (project_arr ask p array_attr n)
    | `Blob (v, s, z), Some p', _ -> `Blob (project ask p None v, ID.project p' s, z)
    | `Thread n, _, _ -> `Thread n
    | `Bot, _, _ -> `Bot
    | `Top, _, _ -> `Top
    | _, _, _ -> v (*Nothing to change*)
  and project_addr p a =
    AD.map (fun addr ->
        match addr with
        | Addr.Addr (v, o) -> Addr.Addr (v, project_offs p o)
        | ptr -> ptr) a
  and project_offs p offs =
    match offs with
    | `NoOffset -> `NoOffset
    | `Field (field, offs') -> `Field (field, project_offs p offs')
    | `Index (idx, offs') -> `Index (ID.project p idx, project_offs p offs')
  and project_arr ask p array_attr n =
    let n = match array_attr with
      | Some (varAttr,typAttr) -> CArrays.project ~varAttr ~typAttr ask n
      | _ -> n
    in let n' = CArrays.map (fun (x: t) -> project ask p None x) n in
    match CArrays.length n, p with
    | None, _
    | _, None -> n'
    | Some l, Some p -> CArrays.update_length (ID.project p l) n'
end

and Structs: StructDomain.S with type field = fieldinfo and type value = Compound.t =
  StructDomain.FlagConfiguredStructDomain (Compound)

and Unions: UnionDomain.S with type t = UnionDomain.Field.t * Compound.t and type value = Compound.t =
  UnionDomain.Simple (Compound)

and CArrays: ArrayDomain.S with type value = Compound.t and type idx = ArrIdxDomain.t = ArrayDomain.AttributeConfiguredArrayDomain(Compound)(ArrIdxDomain)

and Blobs: Blob with type size = ID.t and type value = Compound.t and type origin = ZeroInit.t = Blob (Compound) (ID)


module type InvariantArg =
sig
  val context: Invariant.context
  val scope: fundec
  val find: varinfo -> Compound.t
end

module ValueInvariant (Arg: InvariantArg) =
struct
  open Arg

  (* VS is used to detect and break cycles in deref_invariant calls *)
  module VS = Set.Make (Basetype.Variables)

  let rec ad_invariant ~vs ~offset ~lval x =
    let c_exp = Lval lval in
    let is_opt = AD.fold (fun addr acc_opt ->
        BatOption.bind acc_opt (fun acc ->
            match addr with
            | Addr.UnknownPtr ->
              None
            | Addr.Addr (vi, offs) when Addr.Offs.is_definite offs ->
              let rec offs_to_offset = function
                | `NoOffset -> NoOffset
                | `Field (f, offs) -> Field (f, offs_to_offset offs)
                | `Index (i, offs) ->
                  (* Addr.Offs.is_definite implies Idx.to_int returns Some *)
                  let i_definite = BatOption.get (IndexDomain.to_int i) in
                  let i_exp = Cil.(kinteger64 ILongLong (IntOps.BigIntOps.to_int64 i_definite)) in
                  Index (i_exp, offs_to_offset offs)
              in
              let offset = offs_to_offset offs in

              let cast_to_void_ptr e =
                Cilfacade.mkCast ~e ~newt:(TPtr (TVoid [], []))
              in
              let i =
                if InvariantCil.(not (exp_contains_tmp c_exp) && exp_is_in_scope scope c_exp && not (var_is_tmp vi) && var_is_in_scope scope vi && not (var_is_heap vi)) then
                  try
                    let addr_exp = AddrOf (Var vi, offset) in (* AddrOf or Lval? *)
                    let addr_exp, c_exp = if typeSig (Cilfacade.typeOf addr_exp) <> typeSig (Cilfacade.typeOf c_exp) then
                        cast_to_void_ptr addr_exp, cast_to_void_ptr c_exp
                      else
                        addr_exp, c_exp
                    in
                    Invariant.of_exp Cil.(BinOp (Eq, c_exp, addr_exp, intType))
                  with Cilfacade.TypeOfError _ -> Invariant.none
                else
                  Invariant.none
              in
              let i_deref =
<<<<<<< HEAD
                match Cilfacade.typeOfLval (Var vi, offset) with
                | typ ->
=======
                (* Avoid dereferencing into functions, mutexes, ..., which are not added to the hash table *)
                match Cilfacade.typeOfLval (Var vi, offset) with
                | typ when not (Compound.is_immediate_type typ) ->
>>>>>>> 48d4cff8
                  (* Address set for a void* variable contains pointers to values of non-void type,
                     so insert pointer cast to make invariant expression valid (no field/index on void). *)
                  let newt = TPtr (typ, []) in
                  let c_exp = Cilfacade.mkCast ~e:c_exp ~newt in
                  deref_invariant ~vs vi ~offset ~lval:(Mem c_exp, NoOffset)
<<<<<<< HEAD
                | exception Cilfacade.TypeOfError _ -> (* typeOffset: Index on a non-array on calloc-ed alloc variables *)
=======
                | exception Cilfacade.TypeOfError _ (* typeOffset: Index on a non-array on calloc-ed alloc variables *)
                | _ ->
>>>>>>> 48d4cff8
                  Invariant.none
              in

              Some (Invariant.(i && i_deref) :: acc)
            | Addr.NullPtr ->
              let i =
                let addr_exp = integer 0 in
                if InvariantCil.(not (exp_contains_tmp c_exp) && exp_is_in_scope scope c_exp) then
                  Invariant.of_exp Cil.(BinOp (Eq, c_exp, addr_exp, intType))
                else
                  Invariant.none
              in
              Some (i :: acc)
            (* TODO: handle Addr.StrPtr? *)
            | _ ->
              None
          )
      ) x (Some [])
    in
    match is_opt with
    | Some [i] -> if GobConfig.get_bool "witness.invariant.exact" then i else Invariant.none
    | Some is -> List.fold_left Invariant.(||) (Invariant.bot ()) is
    | None -> Invariant.none

  and blob_invariant ~vs ~offset ~lval (v, _, _) =
    vd_invariant ~vs ~offset ~lval v

  and vd_invariant ~vs ~offset ~lval = function
    | `Int n ->
      let e = Lval lval in
      if InvariantCil.(not (exp_contains_tmp e) && exp_is_in_scope scope e) then
        ID.invariant e n
      else
        Invariant.none
    | `Float n ->
      let e = Lval lval in
      if InvariantCil.(not (exp_contains_tmp e) && exp_is_in_scope scope e) then
        FD.invariant e n
      else
        Invariant.none
    | `Address n -> ad_invariant ~vs ~offset ~lval n
    | `Struct n -> Structs.invariant ~value_invariant:(vd_invariant ~vs) ~offset ~lval n
    | `Union n -> Unions.invariant ~value_invariant:(vd_invariant ~vs) ~offset ~lval n
    | `Blob n when GobConfig.get_bool "ana.base.invariant.blobs" -> blob_invariant ~vs ~offset ~lval n
    | _ -> Invariant.none (* TODO *)

  and deref_invariant ~vs vi ~offset ~lval =
    let v = find vi in
    key_invariant_lval ~vs vi ~offset ~lval v

  and key_invariant_lval ?(vs=VS.empty) k ~offset ~lval v =
    if not (VS.mem k vs) then
      let vs' = VS.add k vs in
      vd_invariant ~vs:vs' ~offset ~lval v
    else
      Invariant.none

  let key_invariant k ?(offset=NoOffset) v = key_invariant_lval k ~offset ~lval:(var k) v
end

let invariant_global find g =
  let module Arg =
  struct
    let context = Invariant.default_context
    let scope = dummyFunDec
    let find = find
  end
  in
  let module I = ValueInvariant (Arg) in
  I.key_invariant g (find g)<|MERGE_RESOLUTION|>--- conflicted
+++ resolved
@@ -1257,25 +1257,16 @@
                   Invariant.none
               in
               let i_deref =
-<<<<<<< HEAD
-                match Cilfacade.typeOfLval (Var vi, offset) with
-                | typ ->
-=======
                 (* Avoid dereferencing into functions, mutexes, ..., which are not added to the hash table *)
                 match Cilfacade.typeOfLval (Var vi, offset) with
                 | typ when not (Compound.is_immediate_type typ) ->
->>>>>>> 48d4cff8
                   (* Address set for a void* variable contains pointers to values of non-void type,
                      so insert pointer cast to make invariant expression valid (no field/index on void). *)
                   let newt = TPtr (typ, []) in
                   let c_exp = Cilfacade.mkCast ~e:c_exp ~newt in
                   deref_invariant ~vs vi ~offset ~lval:(Mem c_exp, NoOffset)
-<<<<<<< HEAD
-                | exception Cilfacade.TypeOfError _ -> (* typeOffset: Index on a non-array on calloc-ed alloc variables *)
-=======
                 | exception Cilfacade.TypeOfError _ (* typeOffset: Index on a non-array on calloc-ed alloc variables *)
                 | _ ->
->>>>>>> 48d4cff8
                   Invariant.none
               in
 
