{
  "$schema": "http://json-schema.org/draft-04/schema#",
  "type": "object",
  "properties": {
    "outfile": {
      "title": "outfile",
      "description": "File to print output to.",
      "type": "string",
      "default": ""
    },
    "includes": {
      "title": "includes",
      "description": "List of directories to include.",
      "type": "array",
      "items": { "type": "string" },
      "default": []
    },
    "kernel_includes": {
      "title": "kernel_includes",
      "description": "List of kernel directories to include.",
      "type": "array",
      "items": { "type": "string" },
      "default": []
    },
    "custom_includes": {
      "title": "custom_includes",
      "description": "List of custom directories to include.",
      "type": "array",
      "items": { "type": "string" },
      "default": []
    },
    "kernel-root": {
      "title": "kernel-root",
      "description": "Root directory for Linux kernel (linux-headers)",
      "type": "string",
      "default": ""
    },
    "justcil": {
      "title": "justcil",
      "description": "Just parse and output the CIL.",
      "type": "boolean",
      "default": false
    },
    "justcfg": {
      "title": "justcfg",
      "description": "Only output the CFG in cfg.dot .",
      "type": "boolean",
      "default": false
    },
    "printstats": {
      "title": "printstats",
      "description": "Outputs timing information.",
      "type": "boolean",
      "default": false
    },
    "verify": {
      "title": "verify",
      "description":
        "Verify that the solver reached a post-fixpoint. Beware that disabling this also disables output of warnings since post-processing of the results is done in the verification phase!",
      "type": "boolean",
      "default": true
    },
    "mainfun": {
      "title": "mainfun",
      "description": "Sets the name of the main functions.",
      "type": "array",
      "items": { "type": "string" },
      "default": [ "main" ]
    },
    "exitfun": {
      "title": "exitfun",
      "description": "Sets the name of the cleanup functions.",
      "type": "array",
      "items": { "type": "string" },
      "default": []
    },
    "otherfun": {
      "title": "otherfun",
      "description": "Sets the name of other functions.",
      "type": "array",
      "items": { "type": "string" },
      "default": []
    },
    "allglobs": {
      "title": "allglobs",
      "description":
        "Prints access information about all globals, not just races.",
      "type": "boolean",
      "default": false
    },
    "keepcpp": {
      "title": "keepcpp",
      "description":
        "Keep the intermediate output of running the C preprocessor.",
      "type": "boolean",
      "default": false
    },
    "tempDir": {
      "title": "tempDir",
      "description": "Reuse temporary directory for preprocessed files.",
      "type": "string",
      "default": ""
    },
    "cppflags": {
      "title": "cppflags",
      "description": "Pre-processing parameters.",
      "type": "array",
      "items": { "type": "string" },
      "default": []
    },
    "kernel": {
      "title": "kernel",
      "description": "For analyzing Linux Device Drivers.",
      "type": "boolean",
      "default": false
    },
    "dump_globs": {
      "title": "dump_globs",
      "description": "Print out the global invariant.",
      "type": "boolean",
      "default": false
    },
    "result": {
      "title": "result",
      "description":
        "Result style: none, fast_xml, json, pretty, json-messages.",
      "type": "string",
      "enum": ["none", "fast_xml", "json", "pretty", "json-messages"],
      "default": "none"
    },
    "solver": {
      "title": "solver",
      "description": "Picks the solver.",
      "type": "string",
      "default": "td3"
    },
    "comparesolver": {
      "title": "comparesolver",
      "description": "Picks another solver for comparison.",
      "type": "string",
      "default": ""
    },
    "solverdiffs": {
      "title": "solverdiffs",
      "description": "Print out solver differences.",
      "type": "boolean",
      "default": false
    },
    "allfuns": {
      "title": "allfuns",
      "description":
        "Analyzes all the functions (not just beginning from main). This requires exp.earlyglobs!",
      "type": "boolean",
      "default": false
    },
    "nonstatic": {
      "title": "nonstatic",
      "description": "Analyzes all non-static functions.",
      "type": "boolean",
      "default": false
    },
    "colors": {
      "title": "colors",
      "description":
        "Colored output (via ANSI escape codes). 'auto': enabled if stdout is a terminal (instead of a pipe); 'always', 'never'.",
      "type": "string",
      "enum": ["auto", "always", "never"],
      "default": "auto"
    },
    "g2html": {
      "title": "g2html",
      "description": "Run g2html.jar on the generated xml.",
      "type": "boolean",
      "default": false
    },
    "phases": {
      "title": "phases",
      "description":
        "List of phases. Per-phase settings overwrite global ones.",
      "type": "array",
      "items": { "$ref": "#" },
      "default": []
    },
    "save_run": {
      "title": "save_run",
      "description":
        "Save the result of the solver, the current configuration and meta-data about the run to this directory (if set). The data can then be loaded (without solving again) to do post-processing like generating output in a different format or comparing results.",
      "type": "string",
      "default": ""
    },
    "load_run": {
      "title": "load_run",
      "description": "Load a saved run. See save_run.",
      "type": "string",
      "default": ""
    },
    "compare_runs": {
      "title": "compare_runs",
      "description":
        "Load these saved runs and compare the results. Note that currently only two runs can be compared!",
      "type": "array",
      "items": { "type": "string" },
      "default": []
    },
    "warn_at": {
      "title": "warn_at",
      "description":
        "When to output warnings. Values: 'post' (default): after solving; 'never': no warnings; 'early': for debugging - outputs warnings already while solving (may lead to spurious warnings/asserts that would disappear after narrowing).",
      "type": "string",
      "enum": ["post", "never", "early"],
      "default": "post"
    },
    "gobview": {
      "title": "gobview",
      "description":
        "Include additional information for Gobview (e.g., the Goblint warning messages) in the directory specified by 'save_run'.",
      "type": "boolean",
      "default": false
    },
    "ana": {
      "title": "Analyses",
      "description": "Options for analyses",
      "type": "object",
      "properties": {
        "activated": {
          "title": "ana.activated",
          "description": "Lists of activated analyses in this phase.",
          "type": "array",
          "items": { "type": "string" },
          "default": [
            "expRelation", "base", "threadid", "threadflag", "threadreturn",
            "escape", "mutex", "access", "mallocWrapper"
          ]
        },
        "path_sens": {
          "title": "ana.path_sens",
          "description": "List of path-sensitive analyses",
          "type": "array",
          "items": { "type": "string" },
          "default": [ "OSEK", "OSEK2", "mutex", "malloc_null", "uninit" ]
        },
        "ctx_insens": {
          "title": "ana.ctx_insens",
          "description": "List of context-insensitive analyses",
          "type": "array",
          "items": { "type": "string" },
          "default": [ "OSEK2", "stack_loc", "stack_trace_set" ]
        },
        "osek": {
          "title": "ana.osek",
          "type": "object",
          "properties": {
            "oil": {
              "title": "ana.osek.oil",
              "description": "Oil file for the analyzed program",
              "type": "string",
              "default": ""
            },
            "defaults": {
              "title": "ana.osek.defaults",
              "description": "Generate default definitions for TASK and ISR",
              "type": "boolean",
              "default": true
            },
            "isrprefix": {
              "title": "ana.osek.isrprefix",
              "description": "Prefix added by the ISR macro",
              "type": "string",
              "default": "function_of_"
            },
            "taskprefix": {
              "title": "ana.osek.taskprefix",
              "description": "Prefix added by the TASK macro",
              "type": "string",
              "default": "function_of_"
            },
            "isrsuffix": {
              "title": "ana.osek.isrsuffix",
              "description": "Suffix added by the ISR macro",
              "type": "string",
              "default": ""
            },
            "tasksuffix": {
              "title": "ana.osek.tasksuffix",
              "description": "Suffix added by the TASK macro",
              "type": "string",
              "default": ""
            },
            "intrpts": {
              "title": "ana.osek.intrpts",
              "description": "Enable constraints for interrupts.",
              "type": "boolean",
              "default": false
            },
            "check": {
              "title": "ana.osek.check",
              "description":
                "Check if (assumed) OSEK conventions are fullfilled.",
              "type": "boolean",
              "default": false
            },
            "names": {
              "title": "ana.osek.names",
              "description":
                "OSEK API function (re)names for the analysed program",
              "type": "array",
              "items": { "type": "string" },
              "default": []
            },
            "warnfiles": {
              "title": "ana.osek.warnfiles",
              "description": "Print all warning types to separate file",
              "type": "boolean",
              "default": false
            },
            "safe_vars": {
              "title": "ana.osek.safe_vars",
              "description": "Suppress warnings on these vars",
              "type": "array",
              "items": { "type": "string" },
              "default": []
            },
            "safe_task": {
              "title": "ana.osek.safe_task",
              "description": "Ignore accesses in these tasks",
              "type": "array",
              "items": { "type": "string" },
              "default": []
            },
            "safe_isr": {
              "title": "ana.osek.safe_isr",
              "description": "Ignore accesses in these isr",
              "type": "array",
              "items": { "type": "string" },
              "default": []
            },
            "flags": {
              "title": "ana.osek.flags",
              "description": "List of global variables that are flags.",
              "type": "array",
              "items": { "type": "string" },
              "default": []
            },
            "def_header": {
              "title": "ana.osek.def_header",
              "description":
                "Generate TASK/ISR macros with default structure",
              "type": "boolean",
              "default": true
            }
          },
          "additionalProperties": false
        },
        "int": {
          "title": "ana.int",
          "type": "object",
          "properties": {
            "def_exc": {
              "title": "ana.int.def_exc",
              "description":
                "Use IntDomain.DefExc: definite value/exclusion set.",
              "type": "boolean",
              "default": true
            },
            "interval": {
              "title": "ana.int.interval",
              "description":
                "Use IntDomain.Interval32: (int64 * int64) option.",
              "type": "boolean",
              "default": false
            },
            "enums": {
              "title": "ana.int.enums",
              "description":
                "Use IntDomain.Enums: Inclusion/Exclusion sets. Go to top on arithmetic operations (except for some easy cases, e.g. multiplication with 0). Joins on widen, i.e. precise integers as long as not derived from arithmetic expressions.",
              "type": "boolean",
              "default": false
            },
            "congruence": {
              "title": "ana.int.congruence",
              "description":
                "Use IntDomain.Congruence: (c, m) option, meaning congruent to c modulo m",
              "type": "boolean",
              "default": false
            },
            "refinement": {
              "title": "ana.int.refinement",
              "description":
                "Use mutual refinement of integer domains. Either 'never', 'once' or 'fixpoint'",
              "type": "string",
              "enum": ["never", "once", "fixpoint"],
              "default": "never"
            },
            "def_exc_widen_by_join": {
              "title": "ana.int.def_exc_widen_by_join",
              "description":
                "Perform def_exc widening by joins. Gives threshold-widening like behavior, with thresholds given by the ranges of different integer types.",
              "type": "boolean",
              "default": false
            },
            "interval_threshold_widening": {
              "title": "ana.int.interval_threshold_widening",
              "description":
                "Use constants appearing in program as threshold for widening",
              "type": "boolean",
              "default": false
            }
          },
          "additionalProperties": false
        },
        "file": {
          "title": "ana.file",
          "type": "object",
          "properties": {
            "optimistic": {
              "title": "ana.file.optimistic",
              "description": "Assume fopen never fails.",
              "type": "boolean",
              "default": false
            }
          },
          "additionalProperties": false
        },
        "spec": {
          "title": "ana.spec",
          "type": "object",
          "properties": {
            "file": {
              "title": "ana.spec.file",
              "description": "Path to the specification file.",
              "type": "string",
              "default": ""
            }
          },
          "additionalProperties": false
        },
        "pml": {
          "title": "ana.pml",
          "type": "object",
          "properties": {
            "debug": {
              "title": "ana.pml.debug",
              "description":
                "Insert extra assertions into Promela code for debugging.",
              "type": "boolean",
              "default": true
            }
          },
          "additionalProperties": false
        },
        "arinc": {
          "title": "ana.arinc",
          "type": "object",
          "properties": {
            "assume_success": {
              "title": "ana.arinc.assume_success",
              "description":
                "Assume that all ARINC functions succeed (sets return code to NO_ERROR, otherwise invalidates it).",
              "type": "boolean",
              "default": true
            },
            "simplify": {
              "title": "ana.arinc.simplify",
              "description":
                "Simplify the graph by merging functions consisting of the same edges and contracting call chains where functions just consist of another call.",
              "type": "boolean",
              "default": true
            },
            "validate": {
              "title": "ana.arinc.validate",
              "description":
                "Validate the graph and output warnings for: call to functions without edges, multi-edge-calls for intermediate contexts, branching on unset return variables.",
              "type": "boolean",
              "default": true
            },
            "export": {
              "title": "ana.arinc.export",
              "description":
                "Generate dot graph and Promela for ARINC calls right after analysis. Result is saved in result/arinc.out either way.",
              "type": "boolean",
              "default": true
            },
            "merge_globals": {
              "title": "ana.arinc.merge_globals",
              "description":
                "Merge all global return code variables into one.",
              "type": "boolean",
              "default": false
            }
          },
          "additionalProperties": false
        },
        "opt": {
          "title": "ana.opt",
          "type": "object",
          "properties": {
            "hashcons": {
              "title": "ana.opt.hashcons",
              "description":
                "Should we try to save memory and speed up equality by hashconsing?",
              "type": "boolean",
              "default": true
            },
            "equal": {
              "title": "ana.opt.equal",
              "description":
                "First try physical equality (==) before {D,G,C}.equal (only done if hashcons is disabled since it basically does the same via its tags).",
              "type": "boolean",
              "default": true
            }
          },
          "additionalProperties": false
        },
        "mutex": {
          "title": "ana.mutex",
          "type": "object",
          "properties": {
            "disjoint_types": {
              "title": "ana.mutex.disjoint_types",
              "description":
                "Do not propagate basic type writes to all struct fields",
              "type": "boolean",
              "default": true
            }
          },
          "additionalProperties": false
        },
        "sv-comp": {
          "title": "ana.sv-comp",
          "type": "object",
          "properties": {
            "enabled": {
              "title": "ana.sv-comp.enabled",
              "description": "SV-COMP mode",
              "type": "boolean",
              "default": false
            },
            "functions": {
              "title": "ana.sv-comp.functions",
              "description": "Handle SV-COMP __VERIFIER* functions",
              "type": "boolean",
              "default": false
            }
          },
          "additionalProperties": false
        },
        "specification": {
          "title": "ana.specification",
          "description": "SV-COMP specification (path or string)",
          "type": "string",
          "default": ""
        },
        "wp": {
          "title": "ana.wp",
          "description":
            "Weakest precondition feasibility analysis for SV-COMP violations",
          "type": "boolean",
          "default": false
        },
        "arrayoob": {
          "title": "ana.arrayoob",
          "description": "Array out of bounds check",
          "type": "boolean",
          "default": false
        },
        "base": {
          "title": "ana.base",
          "type": "object",
          "properties": {
            "context": {
              "title": "ana.base.context",
              "type": "object",
              "properties": {
                "non-ptr": {
                  "title": "ana.base.context.non-ptr",
                  "description": "Non-address values in function contexts.",
                  "type": "boolean",
                  "default": true
                },
                "int": {
                  "title": "ana.base.context.int",
                  "description": "Integer values in function contexts.",
                  "type": "boolean",
                  "default": true
                },
                "interval": {
                  "title": "ana.base.context.interval",
                  "description":
                    "Integer values of the Interval domain in function contexts.",
                  "type": "boolean",
                  "default": true
                }
              },
              "additionalProperties": false
            },
            "partition-arrays": {
              "title": "ana.base.partition-arrays",
              "type": "object",
              "properties": {
                "enabled": {
                  "title": "ana.base.partition-arrays.enabled",
                  "description":
                    "Employ the partitioning array domain. When this is on, make sure to enable the expRelation analysis as well.",
                  "type": "boolean",
                  "default": false
                },
                "keep-expr": {
                  "title": "ana.base.partition-arrays.keep-expr",
                  "description":
                    "When using the partitioning which expression should be used for partitioning ('first', 'last')",
                  "type": "string",
                  "enum": ["first", "last"],
                  "default": "first"
                },
                "partition-by-const-on-return": {
                  "title": "ana.base.partition-arrays.partition-by-const-on-return",
                  "description":
                    "When using the partitioning should arrays be considered partitioned according to a constant if a var in the expression used for partitioning goes out of scope?",
                  "type": "boolean",
                  "default": false
                },
                "smart-join": {
                  "title": "ana.base.partition-arrays.smart-join",
                  "description":
                    "When using the partitioning should the join of two arrays partitioned according to different expressions be partitioned as well if possible? If keep-expr is 'last' this behavior is enabled regardless of the flag value. Caution: Not always advantageous.",
                  "type": "boolean",
                  "default": false
                }
              },
              "additionalProperties": false
            },
            "structs": {
              "title": "ana.base.structs",
              "type": "object",
              "properties": {
                "domain": {
                  "title": "ana.base.structs.domain",
                  "description":
                    "The domain that should be used for structs. simple/sets/keyed/combined-all/combined-sk",
                  "type": "string",
                  "enum": ["simple", "sets", "keyed", "combined-all", "combined-sk"],
                  "default": "simple"
                },
                "key": {
                  "title": "ana.base.structs.key",
                  "type": "object",
                  "properties": {
                    "forward": {
                      "title": "ana.base.structs.key.forward",
                      "description":
                        "Whether the struct key should be picked going from first field to last.",
                      "type": "boolean",
                      "default": true
                    },
                    "avoid-ints": {
                      "title": "ana.base.structs.key.avoid-ints",
                      "description":
                        "Whether integers should be avoided for key.",
                      "type": "boolean",
                      "default": true
                    },
                    "prefer-ptrs": {
                      "title": "ana.base.structs.key.prefer-ptrs",
                      "description":
                        "Whether pointers should be preferred for key.",
                      "type": "boolean",
                      "default": true
                    }
                  },
                  "additionalProperties": false
                }
              },
              "additionalProperties": false
            },
            "privatization": {
              "title": "ana.base.privatization",
              "description":
                "Which privatization to use? none/protection-old/mutex-oplus/mutex-meet/protection/protection-read/protection-vesal/mine/mine-nothread/mine-W/mine-W-noinit/lock/write/write+lock",
              "type": "string",
              "enum": ["none", "protection-old", "mutex-oplus", "mutex-meet", "protection", "protection-read", "protection-vesal", "mine", "mine-nothread", "mine-W", "mine-W-noinit", "lock", "write", "write+lock"],
              "default": "protection-read"
            }
          },
          "additionalProperties": false
        },
        "malloc": {
          "title": "ana.malloc",
          "type": "object",
          "properties": {
            "wrappers": {
              "title": "ana.malloc.wrappers",
              "description":
                "Loads a list of known malloc wrapper functions.",
              "type": "array",
              "items": { "type": "string" },
              "default": [
                "kmalloc", "__kmalloc", "usb_alloc_urb", "__builtin_alloca",
                "kzalloc"
              ]
            }
          },
          "additionalProperties": false
        },
        "apron": {
          "title": "ana.apron",
          "type": "object",
          "properties": {
            "context": {
              "title": "ana.apron.context",
              "description": "Entire relation in function contexts.",
              "type": "boolean",
              "default": true
            },
            "domain": {
              "title": "ana.apron.domain",
              "description":
                "Which domain should be used for the Apron analysis. Can be 'octagon', 'interval' or 'polyhedra'",
              "type": "string",
              "enum": ["octagon", "interval", "polyhedra"],
              "default": "octagon"
            },
            "threshold_widening": {
              "title": "ana.apron.threshold_widening",
              "description":
                "Use constants appearing in program as threshold for widening",
              "type": "boolean",
              "default": false
            },
            "privatization": {
              "title": "ana.apron.privatization",
              "description":
                "Which apron privatization to use? dummy/protection/protection-path/mutex-meet/mutex-meet-tid/mutex-meet-tid-cluster12/mutex-meet-tid-cluster2/mutex-meet-tid-cluster-max/mutex-meet-tid-cluster-power",
              "type": "string",
              "enum": ["dummy", "protection", "protection-path", "mutex-meet", "mutex-meet-tid", "mutex-meet-tid-cluster12", "mutex-meet-tid-cluster2", "mutex-meet-tid-cluster-max", "mutex-meet-tid-cluster-power"],
              "default": "mutex-meet"
            },
            "priv": {
              "title": "ana.apron.priv",
              "type": "object",
              "properties": {
                "not-started": {
                  "title": "ana.apron.priv.not-started",
                  "description":
                    "Exclude writes from threads that may not be started yet",
                  "type": "boolean",
                  "default": true
                },
                "must-joined": {
                  "title": "ana.apron.priv.must-joined",
                  "description":
                    "Exclude writes from threads that must have been joined",
                  "type": "boolean",
                  "default": true
                }
              },
              "additionalProperties": false
            }
          },
          "additionalProperties": false
        },
        "context": {
          "title": "ana.context",
          "type": "object",
          "properties": {
            "widen": {
              "title": "ana.context.widen",
              "description":
                "Do widening on contexts. Keeps a map of function to call state; enter will then return the widened local state for recursive calls.",
              "type": "boolean",
              "default": false
            }
          },
          "additionalProperties": false
        },
        "thread": {
          "title": "ana.thread",
          "type": "object",
          "properties": {
            "domain": {
              "title": "ana.thread.domain",
              "description":
                "Which domain should be used for the thread ids. Can be 'history' or 'plain'",
              "type": "string",
              "enum": ["history", "plain"],
              "default": "history"
            }
          },
          "additionalProperties": false
        }
      },
      "additionalProperties": false
    },
    "incremental": {
      "title": "Incremental",
      "description": "Incremental analysis options",
      "type": "object",
      "properties": {
        "load": {
          "title": "incremental.load",
          "description":
            "Load incremental analysis results, in case any exist.",
          "type": "boolean",
          "default": false
        },
        "only-rename": {
          "title": "incremental.only-rename",
          "description":
            "Only reset IDs of unchanged objects in the AST. Do  not reuse solver results. This option is mainly useful for benchmarking purposes.",
          "type": "boolean",
          "default": false
        },
        "save": {
          "title": "incremental.save",
          "description": "Store incremental analysis results.",
          "type": "boolean",
          "default": false
        },
        "stable": {
          "title": "incremental.stable",
          "description":
            "Reuse the stable set and selectively destabilize it (recommended).",
          "type": "boolean",
          "default": true
        },
        "wpoint": {
          "title": "incremental.wpoint",
          "description":
            "Reuse the wpoint set (not recommended). Reusing the wpoint will combine existing results at previous widening points.",
          "type": "boolean",
          "default": false
        },
        "reluctant": {
          "title": "incremental.reluctant",
          "type": "object",
          "properties": {
            "on": {
              "title": "incremental.reluctant.on",
              "description":
                "Destabilize nodes in changed functions reluctantly",
              "type": "boolean",
              "default": false
            },
            "compare": {
              "title": "incremental.reluctant.compare",
              "description":
                "In order to reuse the function's old abstract value the new abstract value must be leq (focus on efficiency) or equal (focus on precision) compared to the old.",
              "type": "string",
              "enum": ["leq", "equal"],
              "default": "equal"
            }
          },
          "additionalProperties": false
        },
        "compare": {
          "title": "incremental.compare",
          "description":
            "Which comparison should be used for functions? 'ast'/'cfg' (cfg comparison also differentiates which nodes of a function have changed)",
          "type": "string",
          "enum": ["ast", "cfg"],
          "default": "ast"
        },
        "force-reanalyze": {
          "title": "incremental.force-reanalyze",
          "type": "object",
          "properties": {
            "funs": {
              "title": "incremental.force-reanalyze.funs",
              "description":
                "List of functions that are to be re-analayzed from scratch",
              "type": "array",
              "items": { "type": "string" },
              "default": []
            }
          },
          "additionalProperties": false
        },
        "restart": {
          "title": "incremental.restart",
          "type": "object",
          "properties": {
            "sided": {
              "title": "incremental.restart.sided",
              "type": "object",
              "properties": {
                "enabled": {
                  "title": "incremental.restart.sided.enabled",
                  "description": "TODO",
                  "type": "boolean",
                  "default": true
                },
                "only-global": {
                  "title": "incremental.restart.sided.only-global",
                  "description": "TODO",
                  "type": "boolean",
                  "default": false
                }
              },
              "additionalProperties": false
            }
          },
          "additionalProperties": false
        },
        "verify": {
          "title": "incremental.verify",
          "description": "TODO",
          "type": "boolean",
          "default": true
        }
      },
      "additionalProperties": false
    },
    "sem": {
      "title": "Semantics",
      "description": "Options for semantics",
      "type": "object",
      "properties": {
        "unknown_function": {
          "title": "sem.unknown_function",
          "type": "object",
          "properties": {
            "spawn": {
              "title": "sem.unknown_function.spawn",
              "description":
                "Unknown function call spawns reachable functions",
              "type": "boolean",
              "default": true
            },
            "invalidate": {
              "title": "sem.unknown_function.invalidate",
              "type": "object",
              "properties": {
                "globals": {
                  "title": "sem.unknown_function.invalidate.globals",
                  "description":
                    "Unknown function call invalidates all globals",
                  "type": "boolean",
                  "default": true
                }
              },
              "additionalProperties": false
            }
          },
          "additionalProperties": false
        },
        "builtin_unreachable": {
          "title": "sem.builtin_unreachable",
          "type": "object",
          "properties": {
            "dead_code": {
              "title": "sem.builtin_unreachable.dead_code",
              "description":
                "__builtin_unreachable is assumed to be dead code",
              "type": "boolean",
              "default": false
            }
          },
          "additionalProperties": false
        },
        "int": {
          "title": "sem.int",
          "type": "object",
          "properties": {
            "signed_overflow": {
              "title": "sem.int.signed_overflow",
              "description":
                "How to handle overflows of signed types. Values: 'assume_top' (default): Assume signed overflow results in a top value; 'assume_none': Assume program is free of signed overflows;  'assume_wraparound': Assume signed types wrap-around and two's complement representation of signed integers",
              "type": "string",
              "enum": ["assume_top", "assume_none", "assume_wraparound"],
              "default": "assume_top"
            }
          },
          "additionalProperties": false
        },
        "malloc": {
          "title": "sem.malloc",
          "type": "object",
          "properties": {
            "fail": {
              "title": "sem.malloc.fail",
              "description":
                "Consider the case where malloc or calloc fails.",
              "type": "boolean",
              "default": false
            }
          },
          "additionalProperties": false
        },
        "lock": {
          "title": "sem.lock",
          "type": "object",
          "properties": {
            "fail": {
              "title": "sem.lock.fail",
              "description":
                "Takes the possible failing of locking operations into account.",
              "type": "boolean",
              "default": false
            }
          },
          "additionalProperties": false
        }
      },
      "additionalProperties": false
    },
    "trans": {
      "title": "Transformations",
      "description": "Options for transformations",
      "type": "object",
      "properties": {
        "activated": {
          "title": "trans.activated",
          "description":
            "Lists of activated transformations in this phase. Transformations happen after analyses.",
          "type": "array",
          "items": { "type": "string" },
          "default": []
        },
        "expeval": {
          "title": "trans.expeval",
          "type": "object",
          "properties": {
            "query_file_name": {
              "title": "trans.expeval.query_file_name",
              "description":
                "Path to the JSON file containing an expression evaluation query.",
              "type": "string",
              "default": ""
            }
          },
          "additionalProperties": false
        }
      },
      "additionalProperties": false
    },
    "annotation": {
      "title": "Annotation",
      "description": "Options for annotations",
      "type": "object",
      "properties": {
        "int": {
          "title": "annotation.int",
          "type": "object",
          "properties": {
            "enabled": {
              "title": "annotation.int.enabled",
              "description":
                "Enable manual annotation of functions with desired precision, i.e. the activated IntDomains.",
              "type": "boolean",
              "default": false
            },
            "privglobs": {
              "title": "annotation.int.privglobs",
              "description":
                "Enables handling of privatized globals, by setting the precision to the heighest value, when annotation.int.enabled is true.",
              "type": "boolean",
              "default": true
            }
          },
          "additionalProperties": false
        },
        "goblint_context": {
          "title": "annotation.goblint_context",
          "type": "object",
          "properties": {
            "base": {
              "title": "annotation.goblint_context.base",
              "type": "object",
              "properties": {
                "no-non-ptr": {
                  "title": "annotation.goblint_context.base.no-non-ptr",
                  "description": "",
                  "type": "array",
                  "items": { "type": "string" },
                  "default": []
                },
                "non-ptr": {
                  "title": "annotation.goblint_context.base.non-ptr",
                  "description": "",
                  "type": "array",
                  "items": { "type": "string" },
                  "default": []
                },
                "no-int": {
                  "title": "annotation.goblint_context.base.no-int",
                  "description": "",
                  "type": "array",
                  "items": { "type": "string" },
                  "default": []
                },
                "int": {
                  "title": "annotation.goblint_context.base.int",
                  "description": "",
                  "type": "array",
                  "items": { "type": "string" },
                  "default": []
                },
                "no-interval": {
                  "title": "annotation.goblint_context.base.no-interval",
                  "description": "",
                  "type": "array",
                  "items": { "type": "string" },
                  "default": []
                },
                "interval": {
                  "title": "annotation.goblint_context.base.interval",
                  "description": "",
                  "type": "array",
                  "items": { "type": "string" },
                  "default": []
                }
              },
              "additionalProperties": false
            },
            "apron": {
              "title": "annotation.goblint_context.apron",
              "type": "object",
              "properties": {
                "no-context": {
                  "title": "annotation.goblint_context.apron.no-context",
                  "description": "",
                  "type": "array",
                  "items": { "type": "string" },
                  "default": []
                },
                "context": {
                  "title": "annotation.goblint_context.apron.context",
                  "description": "",
                  "type": "array",
                  "items": { "type": "string" },
                  "default": []
                }
              },
              "additionalProperties": false
            },
            "no-widen": {
              "title": "annotation.goblint_context.no-widen",
              "description": "",
              "type": "array",
              "items": { "type": "string" },
              "default": []
            },
            "widen": {
              "title": "annotation.goblint_context.widen",
              "description": "",
              "type": "array",
              "items": { "type": "string" },
              "default": []
            }
          },
          "additionalProperties": false
        },
        "goblint_precision": {
          "title": "annotation.goblint_precision",
          "type": "object",
          "properties": {
            "no-def_exc": {
              "title": "annotation.goblint_precision.no-def_exc",
              "description": "",
              "type": "array",
              "items": { "type": "string" },
              "default": []
            },
            "def_exc": {
              "title": "annotation.goblint_precision.def_exc",
              "description": "",
              "type": "array",
              "items": { "type": "string" },
              "default": []
            },
            "no-interval": {
              "title": "annotation.goblint_precision.no-interval",
              "description": "",
              "type": "array",
              "items": { "type": "string" },
              "default": []
            },
            "interval": {
              "title": "annotation.goblint_precision.interval",
              "description": "",
              "type": "array",
              "items": { "type": "string" },
              "default": []
            },
            "no-enums": {
              "title": "annotation.goblint_precision.no-enums",
              "description": "",
              "type": "array",
              "items": { "type": "string" },
              "default": []
            },
            "enums": {
              "title": "annotation.goblint_precision.enums",
              "description": "",
              "type": "array",
              "items": { "type": "string" },
              "default": []
            },
            "no-congruence": {
              "title": "annotation.goblint_precision.no-congruence",
              "description": "",
              "type": "array",
              "items": { "type": "string" },
              "default": []
            },
            "congruence": {
              "title": "annotation.goblint_precision.congruence",
              "description": "",
              "type": "array",
              "items": { "type": "string" },
              "default": []
            }
          },
          "additionalProperties": false
        }
      },
      "additionalProperties": false
    },
    "exp": {
      "title": "Experimental",
      "description": "Experimental features",
      "type": "object",
      "properties": {
        "priv-prec-dump": {
          "title": "exp.priv-prec-dump",
          "description": "File to dump privatization precision data to.",
          "type": "string",
          "default": ""
        },
        "priv-distr-init": {
          "title": "exp.priv-distr-init",
          "description":
            "Distribute global initializations to all global invariants for more consistent widening dynamics.",
          "type": "boolean",
          "default": false
        },
        "apron": {
          "title": "exp.apron",
          "type": "object",
          "properties": {
            "prec-dump": {
              "title": "exp.apron.prec-dump",
              "description": "File to dump apron precision data to.",
              "type": "string",
              "default": ""
            }
          },
          "additionalProperties": false
        },
        "cfgdot": {
          "title": "exp.cfgdot",
          "description": "Output CFG to dot files",
          "type": "boolean",
          "default": false
        },
        "mincfg": {
          "title": "exp.mincfg",
          "description": "Try to minimize the number of CFG nodes.",
          "type": "boolean",
          "default": false
        },
        "earlyglobs": {
          "title": "exp.earlyglobs",
          "description":
            "Side-effecting of globals right after initialization.",
          "type": "boolean",
          "default": false
        },
        "region-offsets": {
          "title": "exp.region-offsets",
          "description": "Considers offsets for region accesses.",
          "type": "boolean",
          "default": false
        },
        "unique": {
          "title": "exp.unique",
          "description": "For types that have only one value.",
          "type": "array",
          "items": { "type": "string" },
          "default": []
        },
        "forward": {
          "title": "exp.forward",
          "description":
            "Use implicit forward propagation instead of the demand driven approach.",
          "type": "boolean",
          "default": false
        },
        "volatiles_are_top": {
          "title": "exp.volatiles_are_top",
          "description":
            "volatile and extern keywords set variables permanently to top",
          "type": "boolean",
          "default": true
        },
        "single-threaded": {
          "title": "exp.single-threaded",
          "description": "Ensures analyses that no threads are created.",
          "type": "boolean",
          "default": false
        },
        "globs_are_top": {
          "title": "exp.globs_are_top",
          "description": "Set globals permanently to top.",
          "type": "boolean",
          "default": false
        },
        "precious_globs": {
          "title": "exp.precious_globs",
          "description":
            "Global variables that should be handled flow-sensitively when using earlyglobs.",
          "type": "array",
          "items": { "type": "string" },
          "default": []
        },
        "list-type": {
          "title": "exp.list-type",
          "description": "Use a special abstract value for lists.",
          "type": "boolean",
          "default": false
        },
        "g2html_path": {
          "title": "exp.g2html_path",
          "description": "Location of the g2html.jar file.",
          "type": "string",
          "default": "."
        },
        "extraspecials": {
          "title": "exp.extraspecials",
          "description":
            "List of functions that must be analyzed as unknown extern functions",
          "type": "array",
          "items": { "type": "string" },
          "default": []
        },
        "no-narrow": {
          "title": "exp.no-narrow",
          "description": "Overwrite narrow a b = a",
          "type": "boolean",
          "default": false
        },
        "basic-blocks": {
          "title": "exp.basic-blocks",
          "description":
            "Only keep values for basic blocks instead of for every node. Should take longer but need less space.",
          "type": "boolean",
          "default": false
        },
<<<<<<< HEAD
        "solver": {
          "title": "exp.solver",
          "type": "object",
          "properties": {
            "td3": {
              "title": "exp.solver.td3",
              "type": "object",
              "properties": {
                "term": {
                  "title": "exp.solver.td3.term",
                  "description":
                    "Should the td3 solver use the phased/terminating strategy?",
                  "type": "boolean",
                  "default": true
                },
                "side_widen": {
                  "title": "exp.solver.td3.side_widen",
                  "description":
                    "When to widen in side. never: never widen, always: always widen, sides: widen if there are multiple side-effects from the same var resulting in a new value, cycle: widen if a called or a start var get destabilized, unstable_called: widen if any called var gets destabilized, unstable_self: widen if side-effected var gets destabilized, sides-pp: widen if there are multiple side-effects from the same program point resulting in a new value.",
                  "type": "string",
                  "enum": ["never", "always", "sides", "cycle", "unstable_called", "unstable_self", "sides-pp"],
                  "default": "sides"
                },
                "space": {
                  "title": "exp.solver.td3.space",
                  "description":
                    "Should the td3 solver only keep values at widening points?",
                  "type": "boolean",
                  "default": false
                },
                "space_cache": {
                  "title": "exp.solver.td3.space_cache",
                  "description": "Should the td3-space solver cache values?",
                  "type": "boolean",
                  "default": true
                },
                "space_restore": {
                  "title": "exp.solver.td3.space_restore",
                  "description":
                    "Should the td3-space solver restore values for non-widening-points? Not needed for generating warnings, but needed for inspecting output!",
                  "type": "boolean",
                  "default": true
                },
                "narrow-reuse": {
                  "title": "exp.solver.td3.narrow-reuse",
                  "description": "TODO",
                  "type": "boolean",
                  "default": true
                },
                "narrow-reuse-verify": {
                  "title": "exp.solver.td3.narrow-reuse-verify",
                  "description": "TODO",
                  "type": "boolean",
                  "default": false
                },
                "restart": {
                  "title": "exp.solver.td3.restart",
                  "type": "object",
                  "properties": {
                    "wpoint": {
                      "title": "exp.solver.td3.restart.wpoint",
                      "type": "object",
                      "properties": {
                        "enabled": {
                          "title": "exp.solver.td3.restart.wpoint.enabled",
                          "description": "TODO",
                          "type": "boolean",
                          "default": true
                        },
                        "once": {
                          "title": "exp.solver.td3.restart.wpoint.once",
                          "description": "TODO",
                          "type": "boolean",
                          "default": false
                        }
                      },
                      "additionalProperties": false
                    }
                  },
                  "additionalProperties": false
                },
                "abort": {
                  "title": "exp.solver.td3.abort",
                  "description": "TODO",
                  "type": "boolean",
                  "default": false
                },
                "abort-verify": {
                  "title": "exp.solver.td3.abort-verify",
                  "description": "TODO",
                  "type": "boolean",
                  "default": false
                }
              },
              "additionalProperties": false
            },
            "slr4": {
              "title": "exp.solver.slr4",
              "type": "object",
              "properties": {
                "restart_count": {
                  "title": "exp.solver.slr4.restart_count",
                  "description":
                    "How many times SLR4 is allowed to switch from restarting iteration to increasing iteration.",
                  "type": "integer",
                  "default": 1
                }
              },
              "additionalProperties": false
            }
          },
          "additionalProperties": false
        },
=======
>>>>>>> 8442ae07
        "fast_global_inits": {
          "title": "exp.fast_global_inits",
          "description":
            "Only generate one 'a[MyCFG.all_array_index_exp] = x' for all assignments a[...] = x for a global array a[n].",
          "type": "boolean",
          "default": true
        },
        "uninit-ptr-safe": {
          "title": "exp.uninit-ptr-safe",
          "description":
            "Assume that uninitialized stack-allocated pointers may only point to variables not in the program or null.",
          "type": "boolean",
          "default": false
        },
        "ptr-arith-safe": {
          "title": "exp.ptr-arith-safe",
          "description":
            "Assume that pointer arithmetic only yields safe addresses.",
          "type": "boolean",
          "default": false
        },
        "architecture": {
          "title": "exp.architecture",
          "description": "Architecture for analysis, currently for witness",
          "type": "string",
          "default": "64bit"
        },
        "gcc_path": {
          "title": "exp.gcc_path",
          "description":
            "Location of gcc. Used to combine source files with cilly. Change to gcc-9 or another version on OS X (with gcc being clang by default cilly will fail otherwise).",
          "type": "string",
          "default": "/usr/bin/gcc"
        },
        "compdb": {
          "title": "exp.compdb",
          "type": "object",
          "properties": {
            "original-path": {
              "title": "exp.compdb.original-path",
              "description":
                "Original absolute path of Compilation Database. Used to reroot all absolute paths in there if moved, e.g. in container mounts.",
              "type": "string",
              "default": ""
            }
          },
          "additionalProperties": false
        },
        "cpp-path": {
          "title": "exp.cpp-path",
          "description":
            "Path to C preprocessor (cpp) to use. If empty, then automatically searched.",
          "type": "string",
          "default": ""
        }
      },
      "additionalProperties": false
    },
    "dbg": {
      "title": "Debugging",
      "description": "Debugging options",
      "type": "object",
      "properties": {
        "debug": {
          "title": "dbg.debug",
          "description": "Debug mode: for testing the analyzer itself.",
          "type": "boolean",
          "default": false
        },
        "verbose": {
          "title": "dbg.verbose",
          "description": "Prints some status information.",
          "type": "boolean",
          "default": false
        },
        "trace": {
          "title": "dbg.trace",
          "type": "object",
          "properties": {
            "context": {
              "title": "dbg.trace.context",
              "description": "Also print the context of solver variables.",
              "type": "boolean",
              "default": false
            }
          },
          "additionalProperties": false
        },
        "showtemps": {
          "title": "dbg.showtemps",
          "description":
            "Shows CIL's temporary variables when printing the state.",
          "type": "boolean",
          "default": false
        },
        "uncalled": {
          "title": "dbg.uncalled",
          "description": "Display uncalled functions.",
          "type": "boolean",
          "default": true
        },
        "dump": {
          "title": "dbg.dump",
          "description": "Dumps the results to the given path",
          "type": "string",
          "default": ""
        },
        "cilout": {
          "title": "dbg.cilout",
          "description": "Where to dump cil output",
          "type": "string",
          "default": ""
        },
        "timeout": {
          "title": "dbg.timeout",
          "description":
            "Stop solver after this time. 0 means no timeout. Supports optional units h, m, s. E.g. 1m6s = 01m06s = 66; 6h = 6*60*60.",
          "type": "string",
          "default": "0"
        },
        "solver-stats-interval": {
          "title": "dbg.solver-stats-interval",
          "description":
            "Interval in seconds to print statistics while solving. Set to 0 to deactivate.",
          "type": "integer",
          "default": 10
        },
        "solver-signal": {
          "title": "dbg.solver-signal",
          "description":
            "Signal to print statistics while solving. Possible values: sigint (Ctrl+C), sigtstp (Ctrl+Z), sigquit (Ctrl+\\), sigusr1, sigusr2, sigalrm, sigprof etc. (see signal_of_string in goblintutil.ml).",
          "type": "string",
          "default": "sigusr1"
        },
        "backtrace-signal": {
          "title": "dbg.backtrace-signal",
          "description":
            "Signal to print a raw backtrace on stderr. Possible values: sigint (Ctrl+C), sigtstp (Ctrl+Z), sigquit (Ctrl+\\), sigusr1, sigusr2, sigalrm, sigprof etc. (see signal_of_string in goblintutil.ml).",
          "type": "string",
          "default": "sigusr2"
        },
        "solver-progress": {
          "title": "dbg.solver-progress",
          "description":
            "Used for debugging. Prints out a symbol on solving a rhs.",
          "type": "boolean",
          "default": false
        },
        "print_wpoints": {
          "title": "dbg.print_wpoints",
          "description":
            "Print the widening points after solving (does not include the removed wpoints during solving by the slr solvers). Currently only implemented in: slr*, td3.",
          "type": "boolean",
          "default": false
        },
        "print_dead_code": {
          "title": "dbg.print_dead_code",
          "description": "Print information about dead code",
          "type": "boolean",
          "default": false
        },
        "slice": {
          "title": "dbg.slice",
          "type": "object",
          "properties": {
            "on": {
              "title": "dbg.slice.on",
              "description": "Turn slicer on or off.",
              "type": "boolean",
              "default": false
            },
            "n": {
              "title": "dbg.slice.n",
              "description": "How deep function stack do we analyze.",
              "type": "integer",
              "default": 10
            }
          },
          "additionalProperties": false
        },
        "limit": {
          "title": "dbg.limit",
          "type": "object",
          "properties": {
            "widen": {
              "title": "dbg.limit.widen",
              "description":
                "Limit for number of widenings per node (0 = no limit).",
              "type": "integer",
              "default": 0
            }
          },
          "additionalProperties": false
        },
        "warn_with_context": {
          "title": "dbg.warn_with_context",
          "description":
            "Keep warnings for different contexts apart (currently only done for asserts).",
          "type": "boolean",
          "default": false
        },
        "regression": {
          "title": "dbg.regression",
          "description":
            "Only output warnings for assertions that have an unexpected result (no comment, comment FAIL, comment UNKNOWN)",
          "type": "boolean",
          "default": false
        },
        "test": {
          "title": "dbg.test",
          "type": "object",
          "properties": {
            "domain": {
              "title": "dbg.test.domain",
              "description": "Test domain properties",
              "type": "boolean",
              "default": false
            }
          },
          "additionalProperties": false
        },
        "cilcfgdot": {
          "title": "dbg.cilcfgdot",
          "description": "Output dot files for CIL CFGs.",
          "type": "boolean",
          "default": false
        },
        "cfg": {
          "title": "dbg.cfg",
          "type": "object",
          "properties": {
            "loop-clusters": {
              "title": "dbg.cfg.loop-clusters",
              "description": "Add loop SCC clusters to CFG .dot output.",
              "type": "boolean",
              "default": false
            }
          },
          "additionalProperties": false
        },
        "compare_runs": {
          "title": "dbg.compare_runs",
          "type": "object",
          "properties": {
            "glob": {
              "title": "dbg.compare_runs.glob",
              "description": "Compare GlobConstrSys in compare_runs",
              "type": "boolean",
              "default": true
            },
            "eq": {
              "title": "dbg.compare_runs.eq",
              "description": "Compare EqConstrSys in compare_runs",
              "type": "boolean",
              "default": true
            }
          },
          "additionalProperties": false
        },
        "print_tids": {
          "title": "dbg.print_tids",
          "description":
            "Should the analysis print information on the encountered TIDs",
          "type": "boolean",
          "default": false
        },
        "print_protection": {
          "title": "dbg.print_protection",
          "description":
            "Should the analysis print information on which globals are protected by which mutex?",
          "type": "boolean",
          "default": false
        }
      },
      "additionalProperties": false
    },
    "warn": {
      "title": "Warnings",
      "description": "Filtering of warnings",
      "type": "object",
      "properties": {
        "assert": {
          "title": "warn.assert",
          "description": "Assert messages",
          "type": "boolean",
          "default": true
        },
        "behavior": {
          "title": "warn.behavior",
          "description": "undefined behavior warnings",
          "type": "boolean",
          "default": true
        },
        "integer": {
          "title": "warn.integer",
          "description": "integer (Overflow, Div_by_zero) warnings",
          "type": "boolean",
          "default": true
        },
        "cast": {
          "title": "warn.cast",
          "description": "Cast (Type_mismatch(bug) warnings",
          "type": "boolean",
          "default": true
        },
        "race": {
          "title": "warn.race",
          "description": "Race warnings",
          "type": "boolean",
          "default": true
        },
        "deadcode": {
          "title": "warn.deadcode",
          "description": "Dead code warnings",
          "type": "boolean",
          "default": true
        },
        "analyzer": {
          "title": "warn.analyzer",
          "description": "Analyzer messages",
          "type": "boolean",
          "default": true
        },
        "unsound": {
          "title": "warn.unsound",
          "description": "Unsoundness messages",
          "type": "boolean",
          "default": true
        },
        "imprecise": {
          "title": "warn.imprecise",
          "description": "Imprecision messages",
          "type": "boolean",
          "default": true
        },
        "unknown": {
          "title": "warn.unknown",
          "description": "Unknown (of string) warnings",
          "type": "boolean",
          "default": true
        },
        "error": {
          "title": "warn.error",
          "description": "Error severity messages",
          "type": "boolean",
          "default": true
        },
        "warning": {
          "title": "warn.warning",
          "description": "Warning severity messages",
          "type": "boolean",
          "default": true
        },
        "info": {
          "title": "warn.info",
          "description": "Info severity messages",
          "type": "boolean",
          "default": true
        },
        "debug": {
          "title": "warn.debug",
          "description": "Debug severity messages",
          "type": "boolean",
          "default": false
        },
        "success": {
          "title": "warn.success",
          "description": "Success severity messages",
          "type": "boolean",
          "default": true
        }
      },
      "additionalProperties": false
    },
    "solvers": {
      "title": "solvers",
      "type": "object",
      "properties": {
        "td3": {
          "title": "solvers.td3",
          "type": "object",
          "properties": {
            "term": {
              "title": "solvers.td3.term",
              "description":
                "Should the td3 solver use the phased/terminating strategy?",
              "type": "boolean",
              "default": true
            },
            "side_widen": {
              "title": "solvers.td3.side_widen",
              "description":
                "When to widen in side. never: never widen, always: always widen, sides: widen if there are multiple side-effects from the same var resulting in a new value, cycle: widen if a called or a start var get destabilized, unstable_called: widen if any called var gets destabilized, unstable_self: widen if side-effected var gets destabilized, sides-pp: widen if there are multiple side-effects from the same program point resulting in a new value.",
              "type": "string",
              "enum": ["never", "always", "sides", "cycle", "unstable_called", "unstable_self", "sides-pp"],
              "default": "sides"
            },
            "space": {
              "title": "solvers.td3.space",
              "description":
                "Should the td3 solver only keep values at widening points?",
              "type": "boolean",
              "default": false
            },
            "space_cache": {
              "title": "solvers.td3.space_cache",
              "description": "Should the td3-space solver cache values?",
              "type": "boolean",
              "default": true
            },
            "space_restore": {
              "title": "solvers.td3.space_restore",
              "description":
                "Should the td3-space solver restore values for non-widening-points? Not needed for generating warnings, but needed for inspecting output!",
              "type": "boolean",
              "default": true
            }
          },
          "additionalProperties": false
        },
        "slr4": {
          "title": "solvers.slr4",
          "type": "object",
          "properties": {
            "restart_count": {
              "title": "solvers.slr4.restart_count",
              "description":
                "How many times SLR4 is allowed to switch from restarting iteration to increasing iteration.",
              "type": "integer",
              "default": 1
            }
          },
          "additionalProperties": false
        }
      },
      "additionalProperties": false
    },
    "witness": {
      "title": "witness",
      "type": "object",
      "properties": {
        "path": {
          "title": "witness.path",
          "description": "Witness output path",
          "type": "string",
          "default": "witness.graphml"
        },
        "id": {
          "title": "witness.id",
          "description": "Which witness node IDs to use? node/enumerate",
          "type": "string",
          "enum": ["node", "enumerate"],
          "default": "node"
        },
        "invariant": {
          "title": "witness.invariant",
          "type": "object",
          "properties": {
            "nodes": {
              "title": "witness.invariant.nodes",
              "description":
                "Which witness nodes to add invariants to? all/loop_heads/none",
              "type": "string",
              "enum": ["all", "loop_heads", "none"],
              "default": "all"
            }
          },
          "additionalProperties": false
        },
        "minimize": {
          "title": "witness.minimize",
          "description": "Try to minimize the witness",
          "type": "boolean",
          "default": false
        },
        "uncil": {
          "title": "witness.uncil",
          "description":
            "Try to undo CIL control flow transformations in witness",
          "type": "boolean",
          "default": false
        },
        "stack": {
          "title": "witness.stack",
          "description": "Construct stacktrace-based witness nodes",
          "type": "boolean",
          "default": true
        },
        "unknown": {
          "title": "witness.unknown",
          "description": "Output witness for unknown result",
          "type": "boolean",
          "default": true
        }
      },
      "additionalProperties": false
    }
  },
  "additionalProperties": false
}<|MERGE_RESOLUTION|>--- conflicted
+++ resolved
@@ -1345,122 +1345,6 @@
           "type": "boolean",
           "default": false
         },
-<<<<<<< HEAD
-        "solver": {
-          "title": "exp.solver",
-          "type": "object",
-          "properties": {
-            "td3": {
-              "title": "exp.solver.td3",
-              "type": "object",
-              "properties": {
-                "term": {
-                  "title": "exp.solver.td3.term",
-                  "description":
-                    "Should the td3 solver use the phased/terminating strategy?",
-                  "type": "boolean",
-                  "default": true
-                },
-                "side_widen": {
-                  "title": "exp.solver.td3.side_widen",
-                  "description":
-                    "When to widen in side. never: never widen, always: always widen, sides: widen if there are multiple side-effects from the same var resulting in a new value, cycle: widen if a called or a start var get destabilized, unstable_called: widen if any called var gets destabilized, unstable_self: widen if side-effected var gets destabilized, sides-pp: widen if there are multiple side-effects from the same program point resulting in a new value.",
-                  "type": "string",
-                  "enum": ["never", "always", "sides", "cycle", "unstable_called", "unstable_self", "sides-pp"],
-                  "default": "sides"
-                },
-                "space": {
-                  "title": "exp.solver.td3.space",
-                  "description":
-                    "Should the td3 solver only keep values at widening points?",
-                  "type": "boolean",
-                  "default": false
-                },
-                "space_cache": {
-                  "title": "exp.solver.td3.space_cache",
-                  "description": "Should the td3-space solver cache values?",
-                  "type": "boolean",
-                  "default": true
-                },
-                "space_restore": {
-                  "title": "exp.solver.td3.space_restore",
-                  "description":
-                    "Should the td3-space solver restore values for non-widening-points? Not needed for generating warnings, but needed for inspecting output!",
-                  "type": "boolean",
-                  "default": true
-                },
-                "narrow-reuse": {
-                  "title": "exp.solver.td3.narrow-reuse",
-                  "description": "TODO",
-                  "type": "boolean",
-                  "default": true
-                },
-                "narrow-reuse-verify": {
-                  "title": "exp.solver.td3.narrow-reuse-verify",
-                  "description": "TODO",
-                  "type": "boolean",
-                  "default": false
-                },
-                "restart": {
-                  "title": "exp.solver.td3.restart",
-                  "type": "object",
-                  "properties": {
-                    "wpoint": {
-                      "title": "exp.solver.td3.restart.wpoint",
-                      "type": "object",
-                      "properties": {
-                        "enabled": {
-                          "title": "exp.solver.td3.restart.wpoint.enabled",
-                          "description": "TODO",
-                          "type": "boolean",
-                          "default": true
-                        },
-                        "once": {
-                          "title": "exp.solver.td3.restart.wpoint.once",
-                          "description": "TODO",
-                          "type": "boolean",
-                          "default": false
-                        }
-                      },
-                      "additionalProperties": false
-                    }
-                  },
-                  "additionalProperties": false
-                },
-                "abort": {
-                  "title": "exp.solver.td3.abort",
-                  "description": "TODO",
-                  "type": "boolean",
-                  "default": false
-                },
-                "abort-verify": {
-                  "title": "exp.solver.td3.abort-verify",
-                  "description": "TODO",
-                  "type": "boolean",
-                  "default": false
-                }
-              },
-              "additionalProperties": false
-            },
-            "slr4": {
-              "title": "exp.solver.slr4",
-              "type": "object",
-              "properties": {
-                "restart_count": {
-                  "title": "exp.solver.slr4.restart_count",
-                  "description":
-                    "How many times SLR4 is allowed to switch from restarting iteration to increasing iteration.",
-                  "type": "integer",
-                  "default": 1
-                }
-              },
-              "additionalProperties": false
-            }
-          },
-          "additionalProperties": false
-        },
-=======
->>>>>>> 8442ae07
         "fast_global_inits": {
           "title": "exp.fast_global_inits",
           "description":
@@ -1877,6 +1761,56 @@
                 "Should the td3-space solver restore values for non-widening-points? Not needed for generating warnings, but needed for inspecting output!",
               "type": "boolean",
               "default": true
+            },
+            "narrow-reuse": {
+              "title": "solvers.td3.narrow-reuse",
+              "description": "TODO",
+              "type": "boolean",
+              "default": true
+            },
+            "narrow-reuse-verify": {
+              "title": "solvers.td3.narrow-reuse-verify",
+              "description": "TODO",
+              "type": "boolean",
+              "default": false
+            },
+            "restart": {
+              "title": "solvers.td3.restart",
+              "type": "object",
+              "properties": {
+                "wpoint": {
+                  "title": "solvers.td3.restart.wpoint",
+                  "type": "object",
+                  "properties": {
+                    "enabled": {
+                      "title": "solvers.td3.restart.wpoint.enabled",
+                      "description": "TODO",
+                      "type": "boolean",
+                      "default": true
+                    },
+                    "once": {
+                      "title": "solvers.td3.restart.wpoint.once",
+                      "description": "TODO",
+                      "type": "boolean",
+                      "default": false
+                    }
+                  },
+                  "additionalProperties": false
+                }
+              },
+              "additionalProperties": false
+            },
+            "abort": {
+              "title": "solvers.td3.abort",
+              "description": "TODO",
+              "type": "boolean",
+              "default": false
+            },
+            "abort-verify": {
+              "title": "solvers.td3.abort-verify",
+              "description": "TODO",
+              "type": "boolean",
+              "default": false
             }
           },
           "additionalProperties": false
