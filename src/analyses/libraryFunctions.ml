--- conflicted
+++ resolved
@@ -543,8 +543,6 @@
     "sema_init", readsAll;
     "down_trylock", readsAll;
     "up", readsAll;
-<<<<<<< HEAD
-    "ZSTD_customFree", frees [1]; (* only used with extraspecials *)
     "acos", readsAll;
     "acosf", readsAll;
     "acosh", readsAll;
@@ -722,8 +720,6 @@
     "y0", readsAll;
     "y1", readsAll;
     "yn", readsAll;
-=======
->>>>>>> a688a726
   ]
 
 
