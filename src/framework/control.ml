(** An analyzer that takes the CFG from [MyCFG], a solver from [Selector], constraints from [Constraints] (using the specification from [MCP]) *)

open Prelude
open Cil
open MyCFG
open Analyses
open GobConfig
open Constraints

module type S2S = functor (X : Spec) -> Spec
(* gets Spec for current options *)
let get_spec () : (module Spec) =
  let open Batteries in
  (* apply functor F on module X if opt is true *)
  let lift opt (module F : S2S) (module X : Spec) = (module (val if opt then (module F (X)) else (module X) : Spec) : Spec) in
  let module S1 = (val
            (module MCP.MCP2 : Spec)
            |> lift (get_bool "exp.widen-context" && get_bool "exp.full-context") (module WidenContextLifter)
            |> lift (get_bool "exp.widen-context" && neg get_bool "exp.full-context") (module WidenContextLifterSide)
            (* hashcons before witness to reduce duplicates, because witness re-uses contexts in domain and requires tag for PathSensitive3 *)
            |> lift (get_bool "ana.opt.hashcons" || get_bool "ana.sv-comp.enabled") (module HashconsContextLifter)
            |> lift (get_bool "ana.sv-comp.enabled") (module HashconsLifter)
            |> lift (get_bool "ana.sv-comp.enabled") (module WitnessConstraints.PathSensitive3)
            |> lift (not (get_bool "ana.sv-comp.enabled")) (module PathSensitive2)
            |> lift true (module DeadCodeLifter)
            |> lift (get_bool "dbg.slice.on") (module LevelSliceLifter)
            |> lift (get_int "dbg.limit.widen" > 0) (module LimitLifter)
            |> lift (get_bool "ana.opt.equal" && not (get_bool "ana.opt.hashcons")) (module OptEqual)
            |> lift (get_bool "ana.opt.hashcons") (module HashconsLifter)
          ) in
  (module S1)

(** Given a [Cfg], a [Spec], and an [Inc], computes the solution to [MCP.Path] *)
module AnalyzeCFG (Cfg:CfgBidir) (Spec:Spec) (Inc:Increment) =
struct

  (* The Equation system *)
  module EQSys = FromSpec (Spec) (Cfg) (Inc)

  (* Hashtbl for locals *)
  module LHT   = BatHashtbl.Make (EQSys.LVar)
  (* Hashtbl for globals *)
  module GHT   = BatHashtbl.Make (EQSys.GVar)

  (* The solver *)
  module Slvr  = Selector.Make (EQSys) (LHT) (GHT)
  (* The verifyer *)
  module Vrfyr = Verify2 (EQSys) (LHT) (GHT)
  (* The comparator *)
  module Comp = Compare (Spec) (EQSys) (LHT) (GHT)

  (* Triple of the function, context, and the local value. *)
  module RT = Analyses.ResultType2 (Spec)
  (* Set of triples [RT] *)
  module LT = SetDomain.HeadlessSet (RT)
  (* Analysis result structure---a hashtable from program points to [LT] *)
  module Result = Analyses.Result (LT) (struct let result_name = "analysis" end)

  (* SV-COMP and witness generation *)
  module WResult = Witness.Result (Cfg) (Spec) (EQSys) (LHT) (GHT)

  (* print out information about dead code *)
  let print_dead_code (xs:Result.t) uncalled_fn_loc =
    let dead_locations : unit Deadcode.Locmap.t = Deadcode.Locmap.create 10 in
    let module NH = Hashtbl.Make (Node) in
    let live_nodes : unit NH.t = NH.create 10 in
    let count = ref 0 in (* Is only populated if "dbg.print_dead_code" is true *)
    let module StringMap = BatMap.Make (String) in
    let open BatPrintf in
    let live_lines = ref StringMap.empty in
    let dead_lines = ref StringMap.empty in
    let add_one n v =
      (* Not using Node.location here to have updated locations in incremental analysis.
          See: https://github.com/goblint/analyzer/issues/290#issuecomment-881258091. *)
      let l = UpdateCil.getLoc n in
      let f = Node.find_fundec n in
      let add_fun  = BatISet.add l.line in
      let add_file = StringMap.modify_def BatISet.empty f.svar.vname add_fun in
      let is_dead = LT.for_all (fun (_,x,f) -> Spec.D.is_bot x) v in
      if is_dead then (
        dead_lines := StringMap.modify_def StringMap.empty l.file add_file !dead_lines;
        Deadcode.Locmap.add dead_locations l ();
      ) else (
        live_lines := StringMap.modify_def StringMap.empty l.file add_file !live_lines;
        NH.add live_nodes n ()
      );
    in
    Result.iter add_one xs;
    let live_count = StringMap.fold (fun _ file_lines acc ->
        StringMap.fold (fun _ fun_lines acc ->
            acc + ISet.cardinal fun_lines
          ) file_lines acc
      ) !live_lines 0
    in
    printf "Live lines: %d\n" live_count;
    let live file fn =
      try StringMap.find fn (StringMap.find file !live_lines)
      with Not_found -> BatISet.empty
    in
    dead_lines := StringMap.mapi (fun fi -> StringMap.mapi (fun fu ded -> BatISet.diff ded (live fi fu))) !dead_lines;
    dead_lines := StringMap.map (StringMap.filter (fun _ x -> not (BatISet.is_empty x))) !dead_lines;
    dead_lines := StringMap.filter (fun _ x -> not (StringMap.is_empty x)) !dead_lines;
    let print_func f xs =
      let one_range b e first =
        count := !count + (e - b + 1);
        if not first then printf ", ";
        if b=e then
          printf "%d" b
        else
          printf "%d..%d" b e;
        false
      in
      printf "  function '%s' has dead code on lines: " f;
      ignore (BatISet.fold_range one_range xs true);
      printf "\n"
    in
    let print_file f =
      printf "File '%s':\n" f;
      StringMap.iter print_func
    in
    if get_bool "dbg.print_dead_code" then (
      if StringMap.is_empty !dead_lines
      then printf "No lines with dead code found by solver (there might still be dead code removed by CIL).\n" (* TODO https://github.com/goblint/analyzer/issues/94 *)
      else (
        StringMap.iter print_file !dead_lines; (* populates count by side-effect *)
        let total_dead = !count + uncalled_fn_loc in
        printf "Found dead code on %d line%s%s!\n" total_dead (if total_dead>1 then "s" else "") (if uncalled_fn_loc > 0 then Printf.sprintf " (including %d in uncalled functions)" uncalled_fn_loc else "")
      );
      printf "Total lines (logical LoC): %d\n" (live_count + !count + uncalled_fn_loc); (* We can only give total LoC if we counted dead code *)
    );
    let str = function true -> "then" | false -> "else" in
    let report tv (loc, dead) =
      if Deadcode.Locmap.mem dead_locations loc then
        match dead, Deadcode.Locmap.find_option Deadcode.dead_branches_cond loc with
        | true, Some exp -> ignore (Pretty.printf "Dead code: the %s branch over expression '%a' is dead! (%a)\n" (str tv) d_exp exp CilType.Location.pretty loc)
        | true, None     -> ignore (Pretty.printf "Dead code: an %s branch is dead! (%a)\n" (str tv) CilType.Location.pretty loc)
        | _ -> ()
    in
<<<<<<< HEAD

    (* convert result that can be out-put *)
    let solver2source_result h : Result.t =
      (* processed result *)
      let res = Result.create 113 in

      (* Adding the state at each system variable to the final result *)
      let add_local_var (n,es) state =
        let loc = Tracing.getLoc n in
        if loc <> locUnknown then try
            let (_,_, fundec) as p = loc, n, MyCFG.getFun n in
            if Result.mem res p then
              (* If this source location has been added before, we look it up
               * and add another node to it information to it. *)
              let prev = Result.find res p in
              Result.replace res p (LT.add (es,state,fundec) prev)
            else
              Result.add res p (LT.singleton (es,state,fundec))
          (* If the function is not defined, and yet has been included to the
           * analysis result, we generate a warning. *)
          with Not_found ->
            Messages.warn ~msg:("Calculated state for undefined function: unexpected node "^Ana.sprint MyCFG.pretty_node n) ()
      in
      LHT.iter add_local_var h;
      res
=======
    if get_bool "dbg.print_dead_code" then (
      let by_fst (a,_) (b,_) = Stdlib.compare a b in
      Deadcode.Locmap.to_list Deadcode.dead_branches_then |> List.sort by_fst |> List.iter (report true) ;
      Deadcode.Locmap.to_list Deadcode.dead_branches_else |> List.sort by_fst |> List.iter (report false) ;
      Deadcode.Locmap.clear Deadcode.dead_branches_then;
      Deadcode.Locmap.clear Deadcode.dead_branches_else
    );
    NH.mem live_nodes

  (* convert result that can be out-put *)
  let solver2source_result h : Result.t =
    (* processed result *)
    let res = Result.create 113 in

    (* Adding the state at each system variable to the final result *)
    let add_local_var (n,es) state =
      (* Not using Node.location here to have updated locations in incremental analysis.
          See: https://github.com/goblint/analyzer/issues/290#issuecomment-881258091. *)
      let loc = UpdateCil.getLoc n in
      if loc <> locUnknown then try
          let fundec = Node.find_fundec n in
          if Result.mem res n then
            (* If this source location has been added before, we look it up
              * and add another node to it information to it. *)
            let prev = Result.find res n in
            Result.replace res n (LT.add (es,state,fundec) prev)
          else
            Result.add res n (LT.singleton (es,state,fundec))
        (* If the function is not defined, and yet has been included to the
          * analysis result, we generate a warning. *)
        with Not_found ->
          Messages.warn ("Calculated state for undefined function: unexpected node "^Ana.sprint Node.pretty_plain n)
>>>>>>> 0b06dc67
    in
    LHT.iter add_local_var h;
    res

  (** The main function to preform the selected analyses. *)
  let analyze (file: file) (startfuns, exitfuns, otherfuns: Analyses.fundecs) =

    (* exctract global xml from result *)
    let make_global_fast_xml f g =
      let open Printf in
      let print_globals k v =
        fprintf f "\n<glob><key>%s</key>%a</glob>" (XmlUtil.escape (Basetype.Variables.show k)) Spec.G.printXml v;
      in
      GHT.iter print_globals g
    in

    (* add extern variables to local state *)
    let do_extern_inits ctx (file : file) : Spec.D.t =
      let module VS = Set.Make (Basetype.Variables) in
      let add_glob s = function
          GVar (v,_,_) -> VS.add v s
        | _            -> s
      in
      let vars = foldGlobals file add_glob VS.empty in
      let set_bad v st =
        Spec.assign {ctx with local = st} (var v) MyCFG.unknown_exp
      in
      let add_externs s = function
        | GVarDecl (v,_) when not (VS.mem v vars || isFunctionType v.vtype) -> set_bad v s
        | _ -> s
      in
      foldGlobals file add_externs (Spec.startstate MyCFG.dummy_func.svar)
    in

    (* Simulate globals before analysis. *)
    (* TODO: make extern/global inits part of constraint system so all of this would be unnecessary. *)
    let gh = GHT.create 13 in
    let getg v = GHT.find_default gh v (Spec.G.bot ()) in
    let sideg v d =
      if M.tracing then M.trace "global_inits" "sideg %a = %a\n" Prelude.Ana.d_varinfo v Spec.G.pretty d;
      GHT.replace gh v (Spec.G.join (getg v) d)
    in
    (* Old-style global function for context.
     * This indirectly prevents global initializers from depending on each others' global side effects, which would require proper solving. *)
    let getg v = Spec.G.bot () in

    (* analyze cil's global-inits function to get a starting state *)
    let do_global_inits (file: file) : Spec.D.t * fundec list =
      let ctx =
        { ask     = (fun (type a) (q: a Queries.t) -> Queries.Result.top q)
        ; emit   = (fun _ -> failwith "Cannot \"emit\" in global initializer context.")
        ; node    = MyCFG.dummy_node
        ; prev_node = MyCFG.dummy_node
        ; control_context = Obj.repr (fun () -> ctx_failwith "Global initializers have no context.")
        ; context = (fun () -> ctx_failwith "Global initializers have no context.")
        ; edge    = MyCFG.Skip
        ; local   = Spec.D.top ()
        ; global  = getg
        ; presub  = []
        ; postsub = []
        ; spawn   = (fun _ -> failwith "Global initializers should never spawn threads. What is going on?")
        ; split   = (fun _ -> failwith "Global initializers trying to split paths.")
        ; sideg   = sideg
        ; assign  = (fun ?name _ -> failwith "Global initializers trying to assign.")
        }
      in
      let edges = CfgTools.getGlobalInits file in
      if (get_bool "dbg.verbose") then print_endline ("Executing "^string_of_int (List.length edges)^" assigns.");
      let funs = ref [] in
      (*let count = ref 0 in*)
      let transfer_func (st : Spec.D.t) (loc, edge) : Spec.D.t =
        if M.tracing then M.trace "con" "Initializer %a\n" CilType.Location.pretty loc;
        (*incr count;
          if (get_bool "dbg.verbose")&& (!count mod 1000 = 0)  then Printf.printf "%d %!" !count;    *)
        Tracing.current_loc := loc;
        match edge with
        | MyCFG.Entry func        ->
          if M.tracing then M.trace "global_inits" "Entry %a\n" d_lval (var func.svar);
          Spec.body {ctx with local = st} func
        | MyCFG.Assign (lval,exp) ->
          if M.tracing then M.trace "global_inits" "Assign %a = %a\n" d_lval lval d_exp exp;
          (match lval, exp with
            | (Var v,o), (AddrOf (Var f,NoOffset))
              when v.vstorage <> Static && isFunctionType f.vtype ->
              (try funs := Cilfacade.find_varinfo_fundec f :: !funs with Not_found -> ())
            | _ -> ()
          );
          Spec.assign {ctx with local = st} lval exp
        | _                       -> failwith "Unsupported global initializer edge"
      in
      let with_externs = do_extern_inits ctx file in
      (*if (get_bool "dbg.verbose") then Printf.printf "Number of init. edges : %d\nWorking:" (List.length edges);    *)
      let result : Spec.D.t = List.fold_left transfer_func with_externs edges in
      if M.tracing then M.trace "global_inits" "startstate: %a\n" Spec.D.pretty result;
      result, !funs
    in

    let print_globals glob =
      let out = M.get_out (Spec.name ()) !GU.out in
      let print_one v st =
        ignore (Pretty.fprintf out "%a -> %a\n" EQSys.GVar.pretty_trace v Spec.G.pretty st)
      in
      GHT.iter print_one glob
    in

    (* real beginning of the [analyze] function *)
    if get_bool "ana.sv-comp.enabled" then
      WResult.init file; (* TODO: move this out of analyze_loop *)

    GU.global_initialization := true;
    GU.earlyglobs := get_bool "exp.earlyglobs";
    Spec.init ();
    Access.init file;

    let test_domain (module D: Lattice.S): unit =
      let module DP = DomainProperties.All (D) in
      ignore (Pretty.printf "domain testing...: %s\n" (D.name ()));
      let errcode = QCheck_base_runner.run_tests DP.tests in
      if (errcode <> 0) then
        failwith "domain tests failed"
    in
    let _ =
      if (get_bool "dbg.test.domain") then (
        ignore (Pretty.printf "domain testing analysis...: %s\n" (Spec.name ()));
        test_domain (module Spec.D);
        test_domain (module Spec.G);
      )
    in

    let startstate, more_funs =
      if (get_bool "dbg.verbose") then print_endline ("Initializing "^string_of_int (CfgTools.numGlobals file)^" globals.");
      Stats.time "global_inits" do_global_inits file
    in

    let otherfuns = if get_bool "kernel" then otherfuns @ more_funs else otherfuns in

    let enter_with st fd =
      let st = st fd.svar in
      let ctx =
        { ask     = (fun (type a) (q: a Queries.t) -> Queries.Result.top q)
        ; emit   = (fun _ -> failwith "Cannot \"emit\" in enter_with context.")
        ; node    = MyCFG.dummy_node
        ; prev_node = MyCFG.dummy_node
        ; control_context = Obj.repr (fun () -> ctx_failwith "enter_func has no context.")
        ; context = (fun () -> ctx_failwith "enter_func has no context.")
        ; edge    = MyCFG.Skip
        ; local   = st
        ; global  = getg
        ; presub  = []
        ; postsub = []
        ; spawn   = (fun _ -> failwith "Bug1: Using enter_func for toplevel functions with 'otherstate'.")
        ; split   = (fun _ -> failwith "Bug2: Using enter_func for toplevel functions with 'otherstate'.")
        ; sideg   = sideg
        ; assign  = (fun ?name _ -> failwith "Bug4: Using enter_func for toplevel functions with 'otherstate'.")
        }
      in
      let args = List.map (fun x -> MyCFG.unknown_exp) fd.sformals in
      let ents = Spec.enter ctx None fd args in
      List.map (fun (_,s) -> fd, s) ents
    in

    (try MyCFG.dummy_func.svar.vdecl <- (List.hd otherfuns).svar.vdecl with Failure _ -> ());

    let startvars =
      if startfuns = []
      then [[MyCFG.dummy_func, startstate]]
      else
        let morph f = Spec.morphstate f startstate in
        List.map (enter_with morph) startfuns
    in

    let exitvars = List.map (enter_with Spec.exitstate) exitfuns in
    let otherstate st v =
      let ctx =
        { ask     = (fun (type a) (q: a Queries.t) -> Queries.Result.top q)
        ; emit   = (fun _ -> failwith "Cannot \"emit\" in otherstate context.")
        ; node    = MyCFG.dummy_node
        ; prev_node = MyCFG.dummy_node
        ; control_context = Obj.repr (fun () -> ctx_failwith "enter_func has no context.")
        ; context = (fun () -> ctx_failwith "enter_func has no context.")
        ; edge    = MyCFG.Skip
        ; local   = st
        ; global  = getg
        ; presub  = []
        ; postsub = []
        ; spawn   = (fun _ -> failwith "Bug1: Using enter_func for toplevel functions with 'otherstate'.")
        ; split   = (fun _ -> failwith "Bug2: Using enter_func for toplevel functions with 'otherstate'.")
        ; sideg   = sideg
        ; assign  = (fun ?name _ -> failwith "Bug4: Using enter_func for toplevel functions with 'otherstate'.")
        }
      in
      (* TODO: don't hd *)
      List.hd (Spec.threadenter ctx None v [])
      (* TODO: do threadspawn to mainfuns? *)
    in
    let prestartstate = Spec.startstate MyCFG.dummy_func.svar in (* like in do_extern_inits *)
    let othervars = List.map (enter_with (otherstate prestartstate)) otherfuns in
    let startvars = List.concat (startvars @ exitvars @ othervars) in
    if startvars = [] then
      failwith "BUG: Empty set of start variables; may happen if enter_func of any analysis returns an empty list.";

    GU.global_initialization := false;

    let startvars' =
      if get_bool "exp.forward" then
        List.map (fun (n,e) -> (MyCFG.FunctionEntry n, Spec.context e)) startvars
      else
        List.map (fun (n,e) -> (MyCFG.Function n, Spec.context e)) startvars
    in

    let entrystates = List.map (fun (n,e) -> (MyCFG.FunctionEntry n, Spec.context e), e) startvars in
    let entrystates_global = GHT.to_list gh in

    let uncalled_dead = ref 0 in

    let solve_and_postprocess () =
      (* handle save_run/load_run *)
      let solver_file = "solver.marshalled" in
      let load_run = get_string "load_run" in
      let compare_runs = get_string_list "compare_runs" in
      let gobview = get_bool "gobview" in
      let save_run = let o = get_string "save_run" in if o = "" then (if gobview then "run" else "") else o in

      let lh, gh = if load_run <> "" then (
          let solver = Filename.concat load_run solver_file in
          if get_bool "dbg.verbose" then
            print_endline ("Loading the solver result of a saved run from " ^ solver);
          let lh,gh = Serialize.unmarshal solver in
          if get_bool "ana.opt.hashcons" then (
            let lh' = LHT.create (LHT.length lh) in
            let gh' = GHT.create (GHT.length gh) in
            LHT.iter (fun k v -> let k' = EQSys.LVar.relift k in let v' = EQSys.D.join (EQSys.D.bot ()) v in LHT.replace lh' k' v') lh;
            GHT.iter (fun k v -> let k' = EQSys.GVar.relift k in let v' = EQSys.G.join (EQSys.G.bot ()) v in GHT.replace gh' k' v') gh;
            lh', gh'
          ) else lh,gh
        ) else if compare_runs <> [] then (
          match compare_runs with
          | d1::d2::[] -> (* the directories of the runs *)
            if d1 = d2 then print_endline "Beware that you are comparing a run with itself! There should be no differences.";
            let r1, r2 = Tuple2.mapn (fun d -> Serialize.unmarshal (d ^ Filename.dir_sep ^ solver_file)) (d1, d2) in
            Comp.compare (d1, d2) r1 r2;
            r1 (* return the result of the first run for further options -- maybe better to exit early since compare_runs is its own mode. Only excluded verify below since it's on by default. *)
          | _ -> failwith "Currently only two runs can be compared!";
        ) else (
          if get_bool "dbg.verbose" then
            print_endline ("Solving the constraint system with " ^ get_string "solver" ^ ". Solver statistics are shown every " ^ string_of_int (get_int "dbg.solver-stats-interval") ^ "s or by signal " ^ get_string "dbg.solver-signal" ^ ".");
<<<<<<< HEAD
          if get_string "warn_at" = "early" then Goblintutil.should_warn := true;
=======
          Goblintutil.should_warn := get_string "warn" = "early" || gobview;
>>>>>>> 0b06dc67
          let lh, gh = Stats.time "solving" (Slvr.solve entrystates entrystates_global) startvars' in
          if save_run <> "" then (
            let solver = Filename.concat save_run solver_file in
            let analyses = Filename.concat save_run "analyses.marshalled" in
            let config = Filename.concat save_run "config.json" in
            let meta = Filename.concat save_run "meta.json" in
            let solver_stats = Filename.concat save_run "solver_stats.csv" in (* see Generic.SolverStats... *)
            let cil = Filename.concat save_run "cil.marshalled" in
            let warnings = Filename.concat save_run "warnings.marshalled" in
            let stats = Filename.concat save_run "stats.marshalled" in
            if get_bool "dbg.verbose" then (
              print_endline ("Saving the solver result to " ^ solver ^ ", the current configuration to " ^ config ^ ", meta-data about this run to " ^ meta ^ ", and solver statistics to " ^ solver_stats);
            );
            ignore @@ GU.create_dir (save_run); (* ensure the directory exists *)
            Serialize.marshal (lh, gh) solver;
            GobConfig.write_file config;
            let module Meta = struct
                type t = { command : string; version: string; timestamp : float; localtime : string } [@@deriving to_yojson]
                let json = to_yojson { command = GU.command; version = Version.goblint; timestamp = Unix.time (); localtime = localtime () }
              end
            in
            (* Yojson.Safe.to_file meta Meta.json; *)
            Yojson.Safe.pretty_to_channel (Stdlib.open_out meta) Meta.json; (* the above is compact, this is pretty-printed *)
            if gobview then (
              if get_bool "dbg.verbose" then (
                print_endline ("Saving the analysis table to " ^ analyses ^ ", the CIL state to " ^ cil ^ ", the warning table to " ^ warnings ^ ", and the runtime stats to " ^ stats);
              );
              Serialize.marshal !MCP.analyses_table analyses;
              Serialize.marshal (file, Cabs2cil.environment) cil;
              Serialize.marshal !Messages.warning_table warnings;
              Serialize.marshal (Stats.top, Gc.quick_stat ()) stats
            );
            Goblintutil.(self_signal (signal_of_string (get_string "dbg.solver-signal"))); (* write solver_stats after solving (otherwise no rows if faster than dbg.solver-stats-interval). TODO better way to write solver_stats without terminal output? *)
          );
          lh, gh
        )
      in

      if get_string "comparesolver" <> "" then (
        let compare_with (module S2 :  GenericGlobSolver) =
          let module S2' = S2 (EQSys) (LHT) (GHT) in
          let r2 = S2'.solve entrystates entrystates_global startvars' in
          Comp.compare (get_string "solver", get_string "comparesolver") (lh,gh) (r2)
        in
        compare_with (Slvr.choose_solver (get_string "comparesolver"))
      );

      if (get_bool "verify" || get_string "warn_at" <> "never") && compare_runs = [] then (
        if (get_bool "verify" && get_bool "dbg.verbose") then print_endline "Verifying the result.";
        Goblintutil.should_warn := get_string "warn_at" <> "never";
        Stats.time "verify" (Vrfyr.verify lh) gh;
      );

      if get_bool "ana.sv-comp.enabled" then (
        (* prune already here so local_xml and thus HTML are also pruned *)
        let module Reach = Reachability (EQSys) (LHT) (GHT) in
        Stats.time "reachability" (Reach.prune lh gh) startvars'
      );

      let out = M.get_out "uncalled" Legacy.stdout in
      let insrt k _ s = match k with
        | (MyCFG.Function fn,_) -> if not (get_bool "exp.forward") then Set.Int.add fn.svar.vid s else s
        | (MyCFG.FunctionEntry fn,_) -> if (get_bool "exp.forward") then Set.Int.add fn.svar.vid s else s
        | _ -> s
      in
      (* set of ids of called functions *)
      let calledFuns = LHT.fold insrt lh Set.Int.empty in
      let is_bad_uncalled fn loc =
        not (Set.Int.mem fn.vid calledFuns) &&
        not (Str.last_chars loc.file 2 = ".h") &&
        not (LibraryFunctions.is_safe_uncalled fn.vname)
      in
      let print_and_calculate_uncalled = function
        | GFun (fn, loc) when is_bad_uncalled fn.svar loc->
            let cnt = Cilfacade.countLoc fn in
            uncalled_dead := !uncalled_dead + cnt;
            if get_bool "dbg.uncalled" then (
              let msg = "Function \"" ^ fn.svar.vname ^ "\" will never be called: " ^ string_of_int cnt  ^ "LoC" in
              ignore (Pretty.fprintf out "%s (%a)\n" msg CilType.Location.pretty loc)
            )
        | _ -> ()
      in
      List.iter print_and_calculate_uncalled file.globals;

      (* check for dead code at the last state: *)
      let main_sol = try LHT.find lh (List.hd startvars') with Not_found -> Spec.D.bot () in
      if get_bool "dbg.debug" && Spec.D.is_bot main_sol then
        Printf.printf "NB! Execution does not reach the end of Main.\n";

      if get_bool "dump_globs" then
        print_globals gh;

      (* run activated transformations with the analysis result *)
      let active_transformations = get_list "trans.activated" |> List.map Json.string in
      (if List.length active_transformations > 0 then
        (* Transformations work using Cil visitors which use the location, so we join all contexts per location. *)
        let joined =
          let open Batteries in let open Enum in
          let e = LHT.enum lh |> map (Tuple2.map1 (Node.location % fst)) in (* drop context from key and get location from node *)
          let h = Hashtbl.create (if fast_count e then count e else 123) in
          iter (fun (k,v) ->
            (* join values for the same location *)
            let v' = try Spec.D.join (Hashtbl.find h k) v with Not_found -> v in
            Hashtbl.replace h k v') e;
          h
        in
        let ask loc =
          (* build a ctx for using the query system *)
          let rec ctx =
            { ask    = (fun (type a) (q: a Queries.t) -> Spec.query ctx q)
            ; emit   = (fun _ -> failwith "Cannot \"emit\" in query context.")
            ; node   = MyCFG.dummy_node (* TODO maybe ask should take a node (which could be used here) instead of a location *)
            ; prev_node = MyCFG.dummy_node
            ; control_context = Obj.repr (fun () -> ctx_failwith "No context in query context.")
            ; context = (fun () -> ctx_failwith "No context in query context.")
            ; edge    = MyCFG.Skip
            ; local  = Hashtbl.find joined loc
            ; global = GHT.find gh
            ; presub = []
            ; postsub= []
            ; spawn  = (fun v d    -> failwith "Cannot \"spawn\" in query context.")
            ; split  = (fun d es   -> failwith "Cannot \"split\" in query context.")
            ; sideg  = (fun v g    -> failwith "Cannot \"split\" in query context.")
            ; assign = (fun ?name _ -> failwith "Cannot \"assign\" in query context.")
            }
          in
          Spec.query ctx
        in
        let ask loc = { Queries.f = fun (type a) (q: a Queries.t) -> ask loc q } in
        List.iter (fun name -> Transform.run name ask file) active_transformations
      );

      lh, gh
    in

    Generic.write_cfgs := CfgTools.dead_code_cfg file (module Cfg:CfgBidir);

    (* Use "normal" constraint solving *)
    let timeout_reached () =
      M.print_msg "Timeout reached!" (!Tracing.current_loc);
      (* let module S = Generic.SolverStats (EQSys) (LHT) in *)
      (* Can't call Generic.SolverStats...print_stats :(
         print_stats is triggered by dbg.solver-signal, so we send that signal to ourself in maingoblint before re-raising Timeout.
         The alternative would be to catch the below Timeout, print_stats and re-raise in each solver (or include it in some functor above them). *)
      raise GU.Timeout
    in
    let timeout = get_string "dbg.timeout" |> Goblintutil.seconds_of_duration_string in
    let lh, gh = Goblintutil.timeout solve_and_postprocess () (float_of_int timeout) timeout_reached in
    let local_xml = solver2source_result lh in

    let liveness =
      if get_bool "dbg.print_dead_code" then
        print_dead_code local_xml !uncalled_dead
      else
        fun _ -> true (* TODO: warn about conflicting options *)
    in

    if get_bool "ana.sv-comp.enabled" then
      WResult.write lh gh entrystates;

    if get_bool "exp.cfgdot" then
      CfgTools.dead_code_cfg file (module Cfg : CfgBidir) liveness;

    Spec.finalize ();

    if get_bool "dbg.verbose" && get_string "result" <> "none" then print_endline ("Generating output: " ^ get_string "result");
    Result.output (lazy local_xml) gh make_global_fast_xml file
end

(* This function was originally a part of the [AnalyzeCFG] module, but
   now that [AnalyzeCFG] takes [Spec] as a functor parameter,
   [analyze_loop] cannot reside in it anymore since each invocation of
   [get_spec] in the loop might/should return a different module, and we
   cannot swap the functor parameter from inside [AnalyzeCFG]. *)
let rec analyze_loop (module CFG : CfgBidir) file fs change_info =
  try
    let (module Spec) = get_spec () in
    let module A = AnalyzeCFG (CFG) (Spec) (struct let increment = change_info end) in
    A.analyze file fs
  with Refinement.RestartAnalysis ->
    (* Tail-recursively restart the analysis again, when requested.
        All solving starts from scratch.
        Whoever raised the exception should've modified some global state
        to do a more precise analysis next time. *)
    (* TODO: do some more incremental refinement and reuse parts of solution *)
    analyze_loop (module CFG) file fs change_info

let compute_cfg file =
  let cfgF, cfgB = CfgTools.getCFG file in
  let cfgB' = function
    | MyCFG.Statement s as n -> ([Cilfacade.get_stmtLoc s,MyCFG.SelfLoop], n) :: cfgB n
    | n -> cfgB n
  in
  let cfgB = if (get_bool "ana.osek.intrpts") then cfgB' else cfgB in
  (module struct let prev = cfgB let next = cfgF end : CfgBidir)

(** The main function to perform the selected analyses. *)
let analyze change_info (file: file) fs =
  if (get_bool "dbg.verbose") then print_endline "Generating the control flow graph.";
  let (module CFG) = compute_cfg file in
  analyze_loop (module CFG) file fs change_info<|MERGE_RESOLUTION|>--- conflicted
+++ resolved
@@ -136,33 +136,6 @@
         | true, None     -> ignore (Pretty.printf "Dead code: an %s branch is dead! (%a)\n" (str tv) CilType.Location.pretty loc)
         | _ -> ()
     in
-<<<<<<< HEAD
-
-    (* convert result that can be out-put *)
-    let solver2source_result h : Result.t =
-      (* processed result *)
-      let res = Result.create 113 in
-
-      (* Adding the state at each system variable to the final result *)
-      let add_local_var (n,es) state =
-        let loc = Tracing.getLoc n in
-        if loc <> locUnknown then try
-            let (_,_, fundec) as p = loc, n, MyCFG.getFun n in
-            if Result.mem res p then
-              (* If this source location has been added before, we look it up
-               * and add another node to it information to it. *)
-              let prev = Result.find res p in
-              Result.replace res p (LT.add (es,state,fundec) prev)
-            else
-              Result.add res p (LT.singleton (es,state,fundec))
-          (* If the function is not defined, and yet has been included to the
-           * analysis result, we generate a warning. *)
-          with Not_found ->
-            Messages.warn ~msg:("Calculated state for undefined function: unexpected node "^Ana.sprint MyCFG.pretty_node n) ()
-      in
-      LHT.iter add_local_var h;
-      res
-=======
     if get_bool "dbg.print_dead_code" then (
       let by_fst (a,_) (b,_) = Stdlib.compare a b in
       Deadcode.Locmap.to_list Deadcode.dead_branches_then |> List.sort by_fst |> List.iter (report true) ;
@@ -194,8 +167,7 @@
         (* If the function is not defined, and yet has been included to the
           * analysis result, we generate a warning. *)
         with Not_found ->
-          Messages.warn ("Calculated state for undefined function: unexpected node "^Ana.sprint Node.pretty_plain n)
->>>>>>> 0b06dc67
+          Messages.warn ~msg:("Calculated state for undefined function: unexpected node "^Ana.sprint Node.pretty_plain n) ()
     in
     LHT.iter add_local_var h;
     res
@@ -442,11 +414,7 @@
         ) else (
           if get_bool "dbg.verbose" then
             print_endline ("Solving the constraint system with " ^ get_string "solver" ^ ". Solver statistics are shown every " ^ string_of_int (get_int "dbg.solver-stats-interval") ^ "s or by signal " ^ get_string "dbg.solver-signal" ^ ".");
-<<<<<<< HEAD
-          if get_string "warn_at" = "early" then Goblintutil.should_warn := true;
-=======
-          Goblintutil.should_warn := get_string "warn" = "early" || gobview;
->>>>>>> 0b06dc67
+          Goblintutil.should_warn := get_string "warn_at" = "early" || gobview;
           let lh, gh = Stats.time "solving" (Slvr.solve entrystates entrystates_global) startvars' in
           if save_run <> "" then (
             let solver = Filename.concat save_run solver_file in
