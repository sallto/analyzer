(** Mutex analysis. *)

module M = Messages
module Addr = ValueDomain.Addr
module Lockset = LockDomain.Lockset
module Mutexes = LockDomain.Mutexes
module LF = LibraryFunctions
open Prelude.Ana
open Analyses
open GobConfig

let big_kernel_lock = LockDomain.Addr.from_var (Goblintutil.create_var (makeGlobalVar "[big kernel lock]" intType))
let console_sem = LockDomain.Addr.from_var (Goblintutil.create_var (makeGlobalVar "[console semaphore]" intType))
let verifier_atomic = LockDomain.Addr.from_var (Goblintutil.create_var (makeGlobalVar "[__VERIFIER_atomic]" intType))

module type SpecParam =
sig
  module G: Lattice.S
  val effect_fun: ?write:bool -> Lockset.t -> G.t
  val check_fun: ?write:bool -> Lockset.t -> G.t
end

(** Mutex analyzer without base --- this is the new standard *)
module MakeSpec (P: SpecParam) =
struct
  include Analyses.DefaultSpec

  (** name for the analysis (btw, it's "Only Mutex Must") *)
  let name () = "mutex"

  (** Add current lockset alongside to the base analysis domain. Global data is collected using dirty side-effecting. *)
  module D = Lockset
  module C = Lockset

  (** We do not add global state, so just lift from [BS]*)
  module G = P.G
  module V = VarinfoV

  let should_join x y = D.equal x y

  (* NB! Currently we care only about concrete indexes. Base (seeing only a int domain
     element) answers with the string "unknown" on all non-concrete cases. *)
  let rec conv_offset x =
    match x with
    | `NoOffset    -> `NoOffset
    | `Index (Const (CInt (i,_,s)),o) -> `Index (IntDomain.of_const (i,Cilfacade.ptrdiff_ikind (),s), conv_offset o)
    | `Index (_,o) -> `Index (ValueDomain.IndexDomain.top (), conv_offset o)
    | `Field (f,o) -> `Field (f, conv_offset o)

  let rec conv_offset_inv = function
    | `NoOffset -> `NoOffset
    | `Field (f, o) -> `Field (f, conv_offset_inv o)
    (* TODO: better indices handling *)
    | `Index (_, o) -> `Index (MyCFG.unknown_exp, conv_offset_inv o)

<<<<<<< HEAD
=======
  let rec conv_const_offset x =
    match x with
    | NoOffset    -> `NoOffset
    | Index (Const (CInt (i,_,s)),o) -> `Index (IntDomain.of_const (i,Cilfacade.ptrdiff_ikind (),s), conv_const_offset o)
    | Index (_,o) -> `Index (ValueDomain.IndexDomain.top (), conv_const_offset o)
    | Field (f,o) -> `Field (f, conv_const_offset o)

  let rec replace_elem (v,o) q ex =
    match ex with
    | AddrOf  (Mem e,_) when Basetype.CilExp.equal e q ->v, Offs.from_offset (conv_offset o)
    | StartOf (Mem e,_) when Basetype.CilExp.equal e q ->v, Offs.from_offset (conv_offset o)
    | Lval    (Mem e,_) when Basetype.CilExp.equal e q ->v, Offs.from_offset (conv_offset o)
    | CastE (_,e)           -> replace_elem (v,o) q e
    | _ -> v, Offs.from_offset (conv_offset o)
>>>>>>> 2f2d6337

  let part_access ctx e v w =
    let open Access in
    let ps = LSSSet.singleton (LSSet.empty ()) in
    let add_lock l =
      let ls = Lockset.Lock.show l in
      LSSet.add ("lock",ls)
    in
    let locks =
      if w then
        (* when writing: ignore reader locks *)
        Lockset.filter snd ctx.local
      else
        (* when reading: bump reader locks to exclusive as they protect reads *)
        Lockset.map (fun (x,_) -> (x,true)) ctx.local
    in
    let ls = D.fold add_lock locks (LSSet.empty ()) in
    (ps, ls)

  let eval_exp_addr (a: Queries.ask) exp =
    let gather_addr (v,o) b = ValueDomain.Addr.from_var_offset (v,conv_offset o) :: b in
    match a.f (Queries.MayPointTo exp) with
    | a when not (Queries.LS.is_top a)
                   && not (Queries.LS.mem (dummyFunDec.svar,`NoOffset) a) ->
      Queries.LS.fold gather_addr (Queries.LS.remove (dummyFunDec.svar, `NoOffset) a) []
    | _ -> []

  let lock ctx rw may_fail nonzero_return_when_aquired a lv arglist ls =
    let is_a_blob addr =
      match LockDomain.Addr.to_var addr with
      | [a] -> a.vname.[0] = '('
      | _ -> false
    in
    let lock_one (e:LockDomain.Addr.t) =
      if is_a_blob e then
        ls
      else begin
        let nls = Lockset.add (e,rw) ls in
        let changed = Lockset.compare ls nls <> 0 in
        match lv with
        | None ->
          if may_fail then
            ls
          else (
            (* If the lockset did not change, do not emit Lock event *)
            if changed then ctx.emit (Events.Lock e);
            nls
          )
        | Some lv ->
          let sb = Events.SplitBranch (Lval lv, nonzero_return_when_aquired) in
          if changed then
            ctx.split nls [sb; Events.Lock e]
          else
            ctx.split nls [sb];
          if may_fail then (
            let fail_exp = if nonzero_return_when_aquired then Lval lv else BinOp(Gt, Lval lv, zero, intType) in
            ctx.split ls [Events.SplitBranch (fail_exp, not nonzero_return_when_aquired)]
          );
          raise Analyses.Deadcode
      end
    in
    match arglist with
    | [x] -> begin match  (eval_exp_addr a x) with
        | [e]  -> lock_one e
        | _ -> ls
      end
    | _ -> Lockset.top ()


  (** We just lift start state, global and dependency functions: *)
  let startstate v = Lockset.empty ()
  let threadenter ctx lval f args = [Lockset.empty ()]
  let exitstate  v = Lockset.empty ()

  let query ctx (type a) (q: a Queries.t): a Queries.result =
    let non_overlapping locks1 locks2 =
      let intersect = G.join locks1 locks2 in
      G.is_top intersect
    in
    match q with
    | Queries.MayBePublic _ when Lockset.is_bot ctx.local -> false
    | Queries.MayBePublic {global=v; write} ->
      let held_locks: G.t = P.check_fun ~write (Lockset.filter snd ctx.local) in
      (* TODO: unsound in 29/24, why did we do this before? *)
      (* if Mutexes.mem verifier_atomic (Lockset.export_locks ctx.local) then
        false
      else *)
        non_overlapping held_locks (ctx.global v)
    | Queries.MayBePublicWithout _ when Lockset.is_bot ctx.local -> false
    | Queries.MayBePublicWithout {global=v; write; without_mutex} ->
      let held_locks: G.t = P.check_fun ~write (Lockset.remove (without_mutex, true) (Lockset.filter snd ctx.local)) in
      (* TODO: unsound in 29/24, why did we do this before? *)
      (* if Mutexes.mem verifier_atomic (Lockset.export_locks (Lockset.remove (without_mutex, true) ctx.local)) then
        false
      else *)
         non_overlapping held_locks (ctx.global v)
    | Queries.MustBeProtectedBy {mutex; global; write} ->
      let mutex_lockset = Lockset.singleton (mutex, true) in
      let held_locks: G.t = P.check_fun ~write mutex_lockset in
      (* TODO: unsound in 29/24, why did we do this before? *)
      (* if LockDomain.Addr.equal mutex verifier_atomic then
        true
      else *)
        G.leq (ctx.global global) held_locks
    | Queries.CurrentLockset ->
      let held_locks = Lockset.export_locks (Lockset.filter snd ctx.local) in
      let ls = Mutexes.fold (fun addr ls ->
          match Addr.to_var_offset addr with
          | [(var, offs)] -> Queries.LS.add (var, conv_offset_inv offs) ls
          | _ -> ls
        ) held_locks (Queries.LS.empty ())
      in
      ls
    | Queries.MustBeAtomic ->
      let held_locks = Lockset.export_locks (Lockset.filter snd ctx.local) in
      Mutexes.mem verifier_atomic held_locks
    | Queries.PartAccess {exp; var_opt; write} ->
      part_access ctx exp var_opt write
    | _ -> Queries.Result.top q


  (** Transfer functions: *)

  let assign ctx lval rval : D.t =
    ctx.local

  let branch ctx exp tv : D.t =
    ctx.local

  let return ctx exp fundec : D.t =
    (* deprecated but still valid SV-COMP convention for atomic block *)
    if get_bool "ana.sv-comp.functions" && String.starts_with fundec.svar.vname "__VERIFIER_atomic_" then (
      ctx.emit (Events.Unlock verifier_atomic);
      Lockset.remove (verifier_atomic, true) ctx.local
    )
    else
      ctx.local

  let body ctx f : D.t =
    (* deprecated but still valid SV-COMP convention for atomic block *)
    if get_bool "ana.sv-comp.functions" && String.starts_with f.svar.vname "__VERIFIER_atomic_" then (
      ctx.emit (Events.Lock verifier_atomic);
      Lockset.add (verifier_atomic, true) ctx.local
    )
    else
      ctx.local

  let special ctx lv f arglist : D.t =
    let remove_rw x st =
      ctx.emit (Events.Unlock x);
      Lockset.remove (x,true) (Lockset.remove (x,false) st)
    in
    let unlock remove_fn =
      let remove_nonspecial x =
        if Lockset.is_top x then x else
          Lockset.filter (fun (v,_) -> match LockDomain.Addr.to_var v with
              | [v] when v.vname.[0] = '{' -> true
              | _ -> false
            ) x
      in
      match arglist with
      | x::xs -> begin match  (eval_exp_addr (Analyses.ask_of_ctx ctx) x) with
          | [] -> remove_nonspecial ctx.local
          | es -> List.fold_right remove_fn es ctx.local
        end
      | _ -> ctx.local
    in
    match (LF.classify f.vname arglist, f.vname) with
    | _, "_lock_kernel" ->
      ctx.emit (Events.Lock big_kernel_lock);
      Lockset.add (big_kernel_lock,true) ctx.local
    | _, "_unlock_kernel" ->
      ctx.emit (Events.Unlock big_kernel_lock);
      Lockset.remove (big_kernel_lock,true) ctx.local
    | `Lock (failing, rw, nonzero_return_when_aquired), _
      -> let arglist = if f.vname = "LAP_Se_WaitSemaphore" then [List.hd arglist] else arglist in
      (*print_endline @@ "Mutex `Lock "^f.vname;*)
      lock ctx rw failing nonzero_return_when_aquired (Analyses.ask_of_ctx ctx) lv arglist ctx.local
    | `Unlock, "__raw_read_unlock"
    | `Unlock, "__raw_write_unlock"  ->
      let drop_raw_lock x =
        let rec drop_offs o =
          match o with
          | `Field ({fname="raw_lock"; _},`NoOffset) -> `NoOffset
          | `Field (f1,o1) -> `Field (f1, drop_offs o1)
          | `Index (i1,o1) -> `Index (i1, drop_offs o1)
          | `NoOffset -> `NoOffset
        in
        match Addr.to_var_offset x with
        | [(v,o)] -> Addr.from_var_offset (v, drop_offs o)
        | _ -> x
      in
      unlock (fun l -> remove_rw (drop_raw_lock l))
    | `Unlock, _ ->
      (*print_endline @@ "Mutex `Unlock "^f.vname;*)
      unlock remove_rw
    | _, "spinlock_check" -> ctx.local
    | _, "acquire_console_sem" when get_bool "kernel" ->
      ctx.emit (Events.Lock console_sem);
      Lockset.add (console_sem,true) ctx.local
    | _, "release_console_sem" when get_bool "kernel" ->
      ctx.emit (Events.Unlock console_sem);
      Lockset.remove (console_sem,true) ctx.local
    | _, "__builtin_prefetch" | _, "misc_deregister" ->
      ctx.local
    | _, "__VERIFIER_atomic_begin" when get_bool "ana.sv-comp.functions" ->
      ctx.emit (Events.Lock verifier_atomic);
      Lockset.add (verifier_atomic, true) ctx.local
    | _, "__VERIFIER_atomic_end" when get_bool "ana.sv-comp.functions" ->
      ctx.emit (Events.Unlock verifier_atomic);
      Lockset.remove (verifier_atomic, true) ctx.local
    | _, "pthread_cond_wait"
    | _, "pthread_cond_timedwait" ->
      (* mutex is unlocked while waiting but relocked when returns *)
      (* emit unlock-lock events for privatization *)
      let m_arg = List.nth arglist 1 in
      let ms = eval_exp_addr (Analyses.ask_of_ctx ctx) m_arg in
      List.iter (fun m ->
          (* unlock-lock each possible mutex as a split to be dependent *)
          (* otherwise may-point-to {a, b} might unlock a, but relock b *)
          ctx.split ctx.local [Events.Unlock m; Events.Lock m];
        ) ms;
      raise Deadcode (* splits cover all cases *)
    | _, x ->
      ctx.local

  let enter ctx lv f args : (D.t * D.t) list =
    [(ctx.local,ctx.local)]

  let combine ctx lv fexp f args fc al =
    al


  let threadspawn ctx lval f args fctx =
    ctx.local

  let event ctx e octx =
    match e with
    | Events.Access {var_opt; write} ->
      (*privatization*)
      begin match var_opt with
        | Some v ->
          if not (Lockset.is_bot ctx.local) then
            let ls = Lockset.filter snd ctx.local in
            let el = P.effect_fun ~write ls in
            ctx.sideg v el
        | None -> M.info ~category:Unsound "Write to unknown address: privatization is unsound."
      end;
      ctx.local
    | _ ->
      ctx.local

end

module MyParam =
struct
  module G = LockDomain.Simple
  let effect_fun ?write:(w=false) ls = Lockset.export_locks ls
  let check_fun = effect_fun
end

module WriteBased =
struct
  module GReadWrite =
  struct
    include LockDomain.Simple
    let name () = "readwrite"
  end
  module GWrite =
  struct
    include LockDomain.Simple
    let name () = "write"
  end
  module G = Lattice.Prod (GReadWrite) (GWrite)
  let effect_fun ?write:(w=false) ls =
    let locks = Lockset.export_locks ls in
    (locks, if w then locks else Mutexes.top ())
  let check_fun ?write:(w=false) ls =
    let locks = Lockset.export_locks ls in
    if w then (Mutexes.bot (), locks) else (locks, Mutexes.bot ())
end

module Spec = MakeSpec (WriteBased)

let _ =
  MCP.register_analysis ~dep:["access"] (module Spec : MCPSpec)<|MERGE_RESOLUTION|>--- conflicted
+++ resolved
@@ -53,23 +53,6 @@
     (* TODO: better indices handling *)
     | `Index (_, o) -> `Index (MyCFG.unknown_exp, conv_offset_inv o)
 
-<<<<<<< HEAD
-=======
-  let rec conv_const_offset x =
-    match x with
-    | NoOffset    -> `NoOffset
-    | Index (Const (CInt (i,_,s)),o) -> `Index (IntDomain.of_const (i,Cilfacade.ptrdiff_ikind (),s), conv_const_offset o)
-    | Index (_,o) -> `Index (ValueDomain.IndexDomain.top (), conv_const_offset o)
-    | Field (f,o) -> `Field (f, conv_const_offset o)
-
-  let rec replace_elem (v,o) q ex =
-    match ex with
-    | AddrOf  (Mem e,_) when Basetype.CilExp.equal e q ->v, Offs.from_offset (conv_offset o)
-    | StartOf (Mem e,_) when Basetype.CilExp.equal e q ->v, Offs.from_offset (conv_offset o)
-    | Lval    (Mem e,_) when Basetype.CilExp.equal e q ->v, Offs.from_offset (conv_offset o)
-    | CastE (_,e)           -> replace_elem (v,o) q e
-    | _ -> v, Offs.from_offset (conv_offset o)
->>>>>>> 2f2d6337
 
   let part_access ctx e v w =
     let open Access in
