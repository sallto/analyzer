(** This is the main program! *)

open Prelude
open GobConfig
open Printf
open Goblintutil

let writeconffile = ref None

(** Print version and bail. *)
let print_version ch =
  printf "Goblint version: %s\n" Version.goblint;
  printf "Cil version:     %s\n" Cil.cilVersion;
  printf "Profile:         %s\n" ConfigProfile.profile;
  exit 0

(** Print helpful messages. *)
let print_help ch =
  fprintf ch "Usage: goblint [options] source-files\nOptions\n";
  fprintf ch "    -v                        Prints more status information.                 \n";
  fprintf ch "    -o <file>                 Prints the output to file.                      \n";
  fprintf ch "    -I <dir>                  Add include directory.                          \n";
  fprintf ch "    -IK <dir>                 Add kernel include directory.                   \n\n";
  fprintf ch "    --help                    Prints this text                                \n";
  fprintf ch "    --version                 Print out current version information.          \n\n";
  fprintf ch "    --conf <file>             Merge the configuration from the <file>.        \n";
  fprintf ch "    --writeconf <file>        Write the effective configuration to <file>     \n";
  fprintf ch "    --set <jpath> <jvalue>    Set a configuration variable <jpath> to the specified <jvalue>.\n";
  fprintf ch "    --sets <jpath> <string>   Set a configuration variable <jpath> to the string.\n";
  fprintf ch "    --enable  <jpath>         Set a configuration variable <jpath> to true.   \n";
  fprintf ch "    --disable <jpath>         Set a configuration variable <jpath> to false.  \n\n";
  fprintf ch "    --print_options           Print out commonly used configuration variables.\n";
  fprintf ch "    --print_all_options       Print out all configuration variables.          \n";
  fprintf ch "\n";
  fprintf ch "A <jvalue> is a string from the JSON language where single-quotes (')";
  fprintf ch " are used instead of double-quotes (\").\n\n";
  fprintf ch "A <jpath> is a path in a json structure. E.g. 'field.another_field[42]';\n";
  fprintf ch "in addition to the normal syntax you can use 'field[+]' append to an array.\n\n";
  exit 0

(** [Arg] option specification *)
let rec option_spec_list: Arg_complete.speclist Lazy.t = lazy (
  let add_string l = let f str = l := str :: !l in Arg_complete.String (f, Arg_complete.empty) in
  let add_int    l = let f str = l := str :: !l in Arg_complete.Int (f, Arg_complete.empty) in
  let set_trace sys =
    if Messages.tracing then Tracing.addsystem sys
    else (prerr_endline "Goblint has been compiled without tracing, recompile in trace profile (./scripts/trace_on.sh)"; raise Exit)
  in
  let oil file =
    set_string "ana.osek.oil" file;
    set_auto "ana.activated" "['base','threadid','threadflag','escape','OSEK','OSEK2','stack_trace_set','fmode','flag','mallocWrapper']";
    set_auto "mainfun" "[]"
  in
  let configure_html () =
    if (get_string "outfile" = "") then
      set_string "outfile" "result";
    if get_string "exp.g2html_path" = "" then
      set_string "exp.g2html_path" (Fpath.to_string exe_dir);
    set_bool "dbg.print_dead_code" true;
    set_bool "exp.cfgdot" true;
    set_bool "g2html" true;
    set_string "result" "fast_xml"
  in
  let configure_sarif () =
    if (get_string "outfile" = "") then
      set_string "outfile" "goblint.sarif";
    set_bool "dbg.print_dead_code" true;
    set_string "result" "sarif"
  in
  let complete_option_value option s =
    let completions = List.assoc option Options.completions in
    Arg_complete.strings completions s
  in
  let defaults_spec_list = List.map (fun path ->
      (* allow "--option value" as shorthand for "--set option value" *)
      ("--" ^ path, Arg_complete.String (set_auto path, complete_option_value path), "")
    ) Options.paths
  in
  let tmp_arg = ref "" in
  let last_complete_option = ref "" in
  let complete_option s =
    last_complete_option := s;
    Arg_complete.strings Options.paths s
  in
  let complete_bool_option s =
    let cs = complete_option s in
    let is_bool c =
      match GobConfig.get_json c with
      | `Bool _ -> true
      | _ -> false
    in
    List.filter is_bool cs
  in
  let complete_last_option_value s =
    complete_option_value !last_complete_option s
  in
  [ "-o"                   , Arg_complete.String (set_string "outfile", Arg_complete.empty), ""
  ; "-v"                   , Arg_complete.Unit (fun () -> set_bool "dbg.verbose" true; set_bool "printstats" true), ""
  ; "-j"                   , Arg_complete.Int (set_int "jobs", Arg_complete.empty), ""
  ; "-I"                   , Arg_complete.String (set_string "pre.includes[+]", Arg_complete.empty), ""
  ; "-IK"                  , Arg_complete.String (set_string "pre.kernel_includes[+]", Arg_complete.empty), ""
  ; "--set"                , Arg_complete.Tuple [Arg_complete.Set_string (tmp_arg, complete_option); Arg_complete.String ((fun x -> set_auto !tmp_arg x), complete_last_option_value)], ""
  ; "--sets"               , Arg_complete.Tuple [Arg_complete.Set_string (tmp_arg, complete_option); Arg_complete.String ((fun x -> prerr_endline "--sets is deprecated, use --set instead."; set_string !tmp_arg x), complete_last_option_value)], ""
  ; "--enable"             , Arg_complete.String ((fun x -> set_bool x true), complete_bool_option), ""
  ; "--disable"            , Arg_complete.String ((fun x -> set_bool x false), complete_bool_option), ""
  ; "--conf"               , Arg_complete.String ((fun fn -> merge_file (Fpath.v fn)), Arg_complete.empty), ""
  ; "--writeconf"          , Arg_complete.String ((fun fn -> writeconffile := Some (Fpath.v fn)), Arg_complete.empty), ""
  ; "--version"            , Arg_complete.Unit print_version, ""
  ; "--print_options"      , Arg_complete.Unit (fun () -> Options.print_options (); exit 0), ""
  ; "--print_all_options"  , Arg_complete.Unit (fun () -> Options.print_all_options (); exit 0), ""
  ; "--trace"              , Arg_complete.String (set_trace, Arg_complete.empty), ""
  ; "--tracevars"          , add_string Tracing.tracevars, ""
  ; "--tracelocs"          , add_int Tracing.tracelocs, ""
  ; "--help"               , Arg_complete.Unit (fun _ -> print_help stdout),""
  ; "--html"               , Arg_complete.Unit (fun _ -> configure_html ()),""
  ; "--sarif"               , Arg_complete.Unit (fun _ -> configure_sarif ()),""
  ; "--compare_runs"       , Arg_complete.Tuple [Arg_complete.Set_string (tmp_arg, Arg_complete.empty); Arg_complete.String ((fun x -> set_auto "compare_runs" (sprintf "['%s','%s']" !tmp_arg x)), Arg_complete.empty)], ""
  ; "--oil"                , Arg_complete.String (oil, Arg_complete.empty), ""
  (*     ; "--tramp"              , Arg_complete.String (set_string "ana.osek.tramp"), ""  *)
  ; "--osekdefaults"       , Arg_complete.Unit (fun () -> set_bool "ana.osek.defaults" false), ""
  ; "--osektaskprefix"     , Arg_complete.String (set_string "ana.osek.taskprefix", Arg_complete.empty), ""
  ; "--osekisrprefix"      , Arg_complete.String (set_string "ana.osek.isrprefix", Arg_complete.empty), ""
  ; "--osektasksuffix"     , Arg_complete.String (set_string "ana.osek.tasksuffix", Arg_complete.empty), ""
  ; "--osekisrsuffix"      , Arg_complete.String (set_string "ana.osek.isrsuffix", Arg_complete.empty), ""
  ; "--osekcheck"          , Arg_complete.Unit (fun () -> set_bool "ana.osek.check" true), ""
  ; "--oseknames"          , Arg_complete.Set_string (OilUtil.osek_renames, Arg_complete.empty), ""
  ; "--osekids"            , Arg_complete.Set_string (OilUtil.osek_ids, Arg_complete.empty), ""
  ; "--complete"           , Arg_complete.Rest_all_compat.spec (Lazy.force rest_all_complete), ""
  ] @ defaults_spec_list (* lowest priority *)
)
and rest_all_complete = lazy (Arg_complete.Rest_all_compat.create complete Arg_complete.empty_all)
and complete args =
  Arg_complete.complete_argv args (Lazy.force option_spec_list) Arg_complete.empty
  |> List.iter print_endline;
  raise Exit

(** Parse arguments. Print help if needed. *)
let parse_arguments () =
  let anon_arg = set_string "files[+]" in
  let arg_speclist = Arg_complete.arg_speclist (Lazy.force option_spec_list) in
  Arg.parse arg_speclist anon_arg "Look up options using 'goblint --help'.";
  Arg_complete.Rest_all_compat.finish (Lazy.force rest_all_complete);
  begin match !writeconffile with
    | Some writeconffile ->
      GobConfig.write_file writeconffile;
      raise Exit
    | None -> ()
  end;
  if get_string_list "files" = [] then (
    prerr_endline "No files for Goblint?";
    prerr_endline "Try `goblint --help' for more information.";
    raise Exit
  )

(** Initialize some globals in other modules. *)
let handle_flags () =
  let has_oil = get_string "ana.osek.oil" <> "" in
  if has_oil then Osek.Spec.parse_oil ();

  if get_bool "dbg.verbose" then (
    Printexc.record_backtrace true;
    Errormsg.debugFlag := true;
    Errormsg.verboseFlag := true
  );

  if get_bool "dbg.debug" then
    set_bool "warn.debug" true;

  match get_string "dbg.dump" with
  | "" -> ()
  | path ->
    Messages.formatter := Format.formatter_of_out_channel (Legacy.open_out (Legacy.Filename.concat path "warnings.out"));
    set_string "outfile" ""

(** Use gcc to preprocess a file. Returns the path to the preprocessed file. *)
let basic_preprocess ~all_cppflags fname =
  (* The actual filename of the preprocessed sourcefile *)
  let nname = Fpath.append (GoblintDir.preprocessed ()) (Fpath.set_ext ".i" (Fpath.base fname)) in
  (* Preprocess using cpp. *)
  (* ?? what is __BLOCKS__? is it ok to just undef? this? http://en.wikipedia.org/wiki/Blocks_(C_language_extension) *)
  let arguments = "--undef" :: "__BLOCKS__" :: all_cppflags @ Fpath.to_string fname :: "-o" :: Fpath.to_string nname :: [] in
  let command = Filename.quote_command (Preprocessor.get_cpp ()) arguments in
  if get_bool "dbg.verbose" then print_endline command;
  (nname, Some {ProcessPool.command; cwd = None})

(** Preprocess all files. Return list of preprocessed files and the temp directory name. *)
let preprocess_files () =
  Preprocessor.FpathH.clear Preprocessor.dependencies; (* clear for server mode *)

  (* Preprocessor flags *)
  let cppflags = ref (get_string_list "pre.cppflags") in

  (* the base include directory *)
  let custom_include_dirs =
    List.map Fpath.v (get_string_list "pre.custom_includes") @
    Fpath.(exe_dir / "includes") ::
    List.map Fpath.v Goblint_sites.includes
  in
  if get_bool "dbg.verbose" then (
    print_endline "Custom include dirs:";
    List.iteri (fun i custom_include_dir ->
        Format.printf "  %d. %a (exists=%B)\n" (i + 1) Fpath.pp custom_include_dir (Sys.file_exists (Fpath.to_string custom_include_dir))
      ) custom_include_dirs
  );
  let custom_include_dirs = List.filter (Sys.file_exists % Fpath.to_string) custom_include_dirs in
  if custom_include_dirs = [] then
    print_endline "Warning, cannot find goblint's custom include files.";

  let find_custom_include subpath =
    List.find_map (fun custom_include_dir ->
        let path = Fpath.append custom_include_dir subpath in
        if Sys.file_exists (Fpath.to_string path) then
          Some path
        else
          None
      ) custom_include_dirs
  in

  (* include flags*)
  let include_dirs = ref [] in
  let include_files = ref [] in

  (* fill include flags *)
  let one_include_f f x = include_dirs := f x :: !include_dirs in
  if get_string "ana.osek.oil" <> "" then include_files := Fpath.(GoblintDir.preprocessed () / OilUtil.header) :: !include_files;
  (* if get_string "ana.osek.tramp" <> "" then include_files := get_string "ana.osek.tramp" :: !include_files; *)
  get_string_list "pre.includes" |> List.map Fpath.v |> List.iter (one_include_f identity);

  include_dirs := custom_include_dirs @ !include_dirs;

  (* If we analyze a kernel module, some special includes are needed. *)
  if get_bool "kernel" then (
    let kernel_root = get_string "pre.kernel-root" in
    let kernel_roots =
      begin if kernel_root <> "" then (* cannot parse empty *)
          [Fpath.v kernel_root]
        else
          []
      end @ [
        Fpath.(exe_dir / "linux-headers");
        (* linux-headers not installed with goblint package *)
      ]
    in
    let kernel_root =
      try
        List.find (Sys.file_exists % Fpath.to_string) kernel_roots
      with Not_found ->
        prerr_endline "Root directory for kernel include files not found!";
        raise Exit
    in

    let kernel_dir = Fpath.(kernel_root / "include") in
    let arch_dir = Fpath.(kernel_root / "arch" / "x86" / "include") in (* TODO add arm64: https://github.com/goblint/analyzer/issues/312 *)

    get_string_list "pre.kernel_includes" |> List.map Fpath.v |> List.iter (Fpath.append kernel_root |> one_include_f);

    let preconf = find_custom_include Fpath.(v "linux" / "goblint_preconf.h") in
    let autoconf = Fpath.(kernel_dir / "linux" / "kconfig.h") in
    cppflags := "-D__KERNEL__" :: "-U__i386__" :: "-D__x86_64__" :: !cppflags;
    include_files := preconf :: autoconf :: !include_files;
    (* These are not just random permutations of directories, but based on USERINCLUDE from the
     * Linux kernel Makefile (in the root directory of the kernel distribution). *)
    include_dirs := !include_dirs @ [
        kernel_dir; Fpath.(kernel_dir / "uapi"); Fpath.(kernel_dir / "include" / "generated" / "uapi"); (* TODO: duplicate include with kernel_dir is bug? *)
        arch_dir; Fpath.(arch_dir / "generated"); Fpath.(arch_dir / "uapi"); Fpath.(arch_dir / "generated" / "uapi");
      ]
  );

  let include_args =
    List.concat_map (fun include_dir -> ["-I"; Fpath.to_string include_dir]) !include_dirs @
    List.concat_map (fun include_file -> ["-include"; Fpath.to_string include_file]) !include_files
  in

  let all_cppflags = !cppflags @ include_args in

  (* preprocess all the files *)
  if get_bool "dbg.verbose" then print_endline "Preprocessing files.";

  let rec preprocess_arg_file = function
    | filename when Fpath.filename filename = "Makefile" ->
      let comb_file = MakefileUtil.generate_and_combine filename ~all_cppflags in
      [basic_preprocess ~all_cppflags comb_file]

    | filename when Fpath.filename filename = CompilationDatabase.basename ->
      CompilationDatabase.load_and_preprocess ~all_cppflags filename

    | filename when Sys.is_directory (Fpath.to_string filename) ->
      let dir_files = Sys.readdir (Fpath.to_string filename) in
      if Array.mem CompilationDatabase.basename dir_files then (* prefer compilation database to Makefile in case both exist, because compilation database is more robust *)
        preprocess_arg_file (Fpath.add_seg filename CompilationDatabase.basename)
      else if Array.mem "Makefile" dir_files then
        preprocess_arg_file (Fpath.add_seg filename "Makefile")
      else
        [] (* don't recurse for anything else *)

    | filename when Fpath.get_ext filename = ".json" ->
      Format.eprintf "Unexpected JSON file argument (possibly missing --conf): %a\n" Fpath.pp filename;
      raise Exit

    | filename ->
      [basic_preprocess ~all_cppflags filename]
  in

  let extra_files = ref [] in

  extra_files := find_custom_include (Fpath.v "stdlib.c") :: find_custom_include (Fpath.v "pthread.c") :: !extra_files;

  if get_bool "ana.sv-comp.functions" then
    extra_files := find_custom_include (Fpath.v "sv-comp.c") :: !extra_files;

  let preprocessed = List.concat_map preprocess_arg_file (!extra_files @ List.map Fpath.v (get_string_list "files")) in
  if not (get_bool "pre.exist") then (
    let preprocess_tasks = List.filter_map snd preprocessed in
    let terminated task = function
      | Unix.WEXITED 0 -> ()
      | process_status -> failwith (GobUnix.string_of_process_status process_status)
    in
    ProcessPool.run ~jobs:(Goblintutil.jobs ()) ~terminated preprocess_tasks
  );
  preprocessed

(** Possibly merge all postprocessed files *)
let merge_preprocessed preprocessed =
  (* get the AST *)
  if get_bool "dbg.verbose" then print_endline "Parsing files.";

  let goblint_cwd = GobFpath.cwd () in
  let get_ast_and_record_deps (preprocessed_file, task_opt) =
    let transform_file (path_str, system_header) = match path_str with
      | "<built-in>" | "<command-line>" ->
        (path_str, system_header) (* ignore special "paths" *)
      | _ ->
        let path = Fpath.v path_str in
        let dir = (Option.get task_opt).ProcessPool.cwd |? goblint_cwd in (* relative to compilation database directory or goblint's cwd *)
        let path' = Fpath.normalize @@ Fpath.append dir path in
        let path' = Fpath.rem_prefix goblint_cwd path' |? path' in (* remove goblint cwd prefix (if has one) for readability *)
        Preprocessor.FpathH.modify_def Fpath.Map.empty preprocessed_file (Fpath.Map.add path' system_header) Preprocessor.dependencies; (* record dependency *)
        (Fpath.to_string path', system_header)
    in
    let transformLocation ~file ~line =
      let file' = Option.map transform_file file in
      Some (file', line)
    in
    Errormsg.transformLocation := transformLocation;

    Cilfacade.getAST preprocessed_file
  in
  let files_AST = List.map (get_ast_and_record_deps) preprocessed in

  let cilout =
    if get_string "dbg.cilout" = "" then Legacy.stderr else Legacy.open_out (get_string "dbg.cilout")
  in

  Errormsg.logChannel := Messages.get_out "cil" cilout;

  (* we use CIL to merge all inputs to ONE file *)
  let merged_AST =
    match files_AST with
    | [one] -> Cilfacade.callConstructors one
    | [] ->
      prerr_endline "No files to analyze!";
      raise Exit
    | xs -> Cilfacade.getMergedAST xs |> Cilfacade.callConstructors
  in

  Cilfacade.rmTemps merged_AST;

  (* create the Control Flow Graph from CIL's AST *)
  Cilfacade.createCFG merged_AST;
  Cilfacade.current_file := merged_AST;
  merged_AST

let preprocess_and_merge () = preprocess_files () |> merge_preprocessed

let do_stats () =
  if get_bool "printstats" then (
    print_newline ();
    ignore (Pretty.printf "vars = %d    evals = %d    narrow_reuses = %d    aborts = %d\n" !Goblintutil.vars !Goblintutil.evals !Goblintutil.narrow_reuses !Goblintutil.aborts);
    print_newline ();
    Stats.print (Messages.get_out "timing" Legacy.stderr) "Timings:\n";
    flush_all ()
  )

(** Perform the analysis over the merged AST.  *)
let do_analyze change_info merged_AST =
  (* direct the output to file if requested  *)
  if not (get_bool "g2html" || get_string "outfile" = "") then (
    if !Goblintutil.out <> Legacy.stdout then
      Legacy.close_out !Goblintutil.out;
    Goblintutil.out := Legacy.open_out (get_string "outfile"));

  let module L = Printable.Liszt (CilType.Fundec) in
  if get_bool "justcil" then
    (* if we only want to print the output created by CIL: *)
    Cilfacade.print merged_AST
  else (
    (* we first find the functions to analyze: *)
    if get_bool "dbg.verbose" then print_endline "And now...  the Goblin!";
    let (stf,exf,otf as funs) = Cilfacade.getFuns merged_AST in
    if stf@exf@otf = [] then failwith "No suitable function to start from.";
    if get_bool "dbg.verbose" then ignore (Pretty.printf "Startfuns: %a\nExitfuns: %a\nOtherfuns: %a\n"
                                             L.pretty stf L.pretty exf L.pretty otf);
    (* and here we run the analysis! *)

    let do_all_phases ast funs =
      let do_one_phase ast p =
        phase := p;
        if get_bool "dbg.verbose" then (
          let aa = String.concat ", " @@ get_string_list "ana.activated" in
          let at = String.concat ", " @@ get_string_list "trans.activated" in
          print_endline @@ "Activated analyses for phase " ^ string_of_int p ^ ": " ^ aa;
          print_endline @@ "Activated transformations for phase " ^ string_of_int p ^ ": " ^ at
        );
        try Control.analyze change_info ast funs
        with e ->
          let backtrace = Printexc.get_raw_backtrace () in (* capture backtrace immediately, otherwise the following loses it (internal exception usage without raise_notrace?) *)
          Messages.error "About to crash!"; (* TODO: move severity coloring to Messages *)
          (* trigger Generic.SolverStats...print_stats *)
          Goblintutil.(self_signal (signal_of_string (get_string "dbg.solver-signal")));
          do_stats ();
          print_newline ();
          Printexc.raise_with_backtrace e backtrace (* re-raise with captured inner backtrace *)
          (* Cilfacade.current_file := ast'; *)
      in
      (* new style is phases[i].ana.activated = [ana_1, ...]
         phases[i].ana.x overwrites setting ana.x *)
      let num_phases =
        let np,na,nt = Tuple3.mapn (List.length % get_list) ("phases", "ana.activated", "trans.activated") in
        (* TODO what about wrong usage like { phases = [...], ana.activated = [...] }? should child-lists add to parent-lists? *)
        if get_bool "dbg.verbose" then print_endline @@ "Using new format for phases!";
        if np = 0 && na = 0 && nt = 0 then failwith "No phases and no activated analyses or transformations!";
        max np 1
      in
      ignore @@ Enum.iter (do_one_phase ast) (0 -- (num_phases - 1))
    in

    (* Analyze with the new experimental framework. *)
    Stats.time "analysis" (do_all_phases merged_AST) funs
  )

let do_html_output () =
  (* TODO: Fpath *)
  let jar = Filename.concat (get_string "exp.g2html_path") "g2html.jar" in
  if get_bool "g2html" then (
    if Sys.file_exists jar then (
      let command = "java -jar "^ jar ^" --result-dir "^ (get_string "outfile")^" "^ !Messages.xml_file_name in
      try match Unix.system command with
        | Unix.WEXITED 0 -> ()
        | _ -> eprintf "HTML generation failed! Command: %s\n" command
      with Unix.Unix_error (e, f, a) ->
        eprintf "%s at syscall %s with argument \"%s\".\n" (Unix.error_message e) f a
    ) else
      eprintf "Warning: jar file %s not found.\n" jar
  )

let do_gobview () =
  (* TODO: Fpath *)
  let create_symlink target link =
    if not (Sys.file_exists link) then Unix.symlink target link
  in
  let gobview = GobConfig.get_bool "gobview" in
  let goblint_root =
    Filename.concat (Unix.getcwd ()) (Filename.dirname Sys.argv.(0))
  in
  let dist_dir = Filename.concat goblint_root "_build/default/gobview/dist" in
  let js_file = Filename.concat dist_dir "main.js" in
  if gobview then (
    if Sys.file_exists js_file then (
      let save_run = GobConfig.get_string "save_run" in
      let run_dir = if save_run <> "" then save_run else "run" in
      let dist_files =
        Sys.files_of dist_dir
        |> Enum.filter (fun n -> n <> "dune")
        |> List.of_enum
      in
      List.iter (fun n ->
          create_symlink
            (Filename.concat dist_dir n)
            (Filename.concat run_dir n)
        ) dist_files
    )
    else
      eprintf "Warning: Cannot locate Gobview.\n"
  )

let eprint_color m = eprintf "%s\n" (MessageUtil.colorize ~fd:Unix.stderr m)

let check_arguments () =
  (* let fail m = let m = "Option failure: " ^ m in eprint_color ("{red}"^m); failwith m in *) (* unused now, but might be useful for future checks here *)
  let warn m = eprint_color ("{yellow}Option warning: "^m) in
  if get_bool "allfuns" && not (get_bool "exp.earlyglobs") then (set_bool "exp.earlyglobs" true; warn "allfuns enables exp.earlyglobs.\n");
  if not @@ List.mem "escape" @@ get_string_list "ana.activated" then warn "Without thread escape analysis, every local variable whose address is taken is considered escaped, i.e., global!";
  if get_string "ana.osek.oil" <> "" && not (get_string "ana.base.privatization" = "protection-vesal" || get_string "ana.base.privatization" = "protection-old") then (set_string "ana.base.privatization" "protection-vesal"; warn "oil requires protection-old/protection-vesal privatization, setting ana.base.privatization to protection-vesal");
  if get_bool "ana.base.context.int" && not (get_bool "ana.base.context.non-ptr") then (set_bool "ana.base.context.int" false; warn "ana.base.context.int implicitly disabled by ana.base.context.non-ptr");
  (* order matters: non-ptr=false, int=true -> int=false cascades to interval=false with warning *)
  if get_bool "ana.base.context.interval" && not (get_bool "ana.base.context.int") then (set_bool "ana.base.context.interval" false; warn "ana.base.context.interval implicitly disabled by ana.base.context.int");
  if get_bool "incremental.only-rename" then (set_bool "incremental.load" true; warn "incremental.only-rename implicitly activates incremental.load. Previous AST is loaded for diff and rename, but analyis results are not reused.");
  if get_bool "incremental.restart.sided.enabled" && get_string_list "incremental.restart.list" <> [] then warn "Passing a non-empty list to incremental.restart.list (manual restarting) while incremental.restart.sided.enabled (automatic restarting) is activated."

let handle_extraspecials () =
  let funs = get_string_list "exp.extraspecials" in
  LibraryFunctions.add_lib_funs funs

(* Detects changes and renames vids and sids. *)
let diff_and_rename current_file =
  (* Create change info, either from old results, or from scratch if there are no previous results. *)
  let change_info: Analyses.increment_data =
    let warn m = eprint_color ("{yellow}Warning: "^m) in
    if GobConfig.get_bool "incremental.load" && not (Serialize.results_exist ()) then begin
      warn "incremental.load is activated but no data exists that can be loaded."
    end;
<<<<<<< HEAD
    let (changes, restarting, old_file, version_map, max_ids) =
      if Serialize.results_exist () && GobConfig.get_bool "incremental.load" then begin
        let old_file = Serialize.load_data Serialize.CilFile in
        let (version_map, changes, max_ids) = VersionLookup.load_and_update_map old_file current_file in
        let max_ids = UpdateCil.update_ids old_file max_ids current_file version_map changes in
        let restarting = GobConfig.get_string_list "incremental.restart.list" in

        let restarting, not_found = VarQuery.varqueries_from_names current_file restarting in

        if not (List.is_empty not_found) then begin
          List.iter
            (fun s ->
              warn @@ "Should restart " ^ s ^ " but no such global could not be found in the CIL-file.")
            not_found;
          flush stderr
        end;
        (changes, restarting, Some old_file, version_map, max_ids)
      end else begin
        let (version_map, max_ids) = VersionLookup.create_map current_file in
        (CompareCIL.empty_change_info (), [], None, version_map, max_ids)
=======
    let (changes, old_file, max_ids) =
      if Serialize.results_exist () && GobConfig.get_bool "incremental.load" then begin
        let old_file = Serialize.load_data Serialize.CilFile in
        let changes = CompareCIL.compareCilFiles old_file current_file in
        let max_ids = MaxIdUtil.load_max_ids () in
        let max_ids = UpdateCil.update_ids old_file max_ids current_file changes in
        (changes, Some old_file, max_ids)
      end else begin
        let max_ids = MaxIdUtil.get_file_max_ids current_file in
        (CompareCIL.empty_change_info (), None, max_ids)
>>>>>>> b3354ea8
      end
    in
    let solver_data = if Serialize.results_exist () && GobConfig.get_bool "incremental.load" && not (GobConfig.get_bool "incremental.only-rename")
      then Some (Serialize.load_data Serialize.SolverData)
      else None
    in
    if GobConfig.get_bool "incremental.save" then begin
      Serialize.store_data current_file Serialize.CilFile;
      Serialize.store_data max_ids Serialize.VersionData
    end;
    let old_data = match old_file, solver_data with
      | Some cil_file, Some solver_data -> Some ({cil_file; solver_data}: Analyses.analyzed_data)
      | _, _ -> None
    in
    {Analyses.changes = changes; restarting; old_data; new_file = current_file}
  in change_info

let () = (* signal for printing backtrace; other signals in Generic.SolverStats and Timeout *)
  let open Sys in
  (* whether interactive interrupt (ctrl-C) terminates the program or raises the Break exception which we use below to print a backtrace. https://ocaml.org/api/Sys.html#VALcatch_break *)
  catch_break true;
  set_signal (Goblintutil.signal_of_string (get_string "dbg.backtrace-signal")) (Signal_handle (fun _ -> Printexc.get_callstack 999 |> Printexc.print_raw_backtrace Stdlib.stderr; print_endline "\n...\n")) (* e.g. `pkill -SIGUSR2 goblint`, or `kill`, `htop` *)<|MERGE_RESOLUTION|>--- conflicted
+++ resolved
@@ -509,16 +509,15 @@
     if GobConfig.get_bool "incremental.load" && not (Serialize.results_exist ()) then begin
       warn "incremental.load is activated but no data exists that can be loaded."
     end;
-<<<<<<< HEAD
-    let (changes, restarting, old_file, version_map, max_ids) =
+    let (changes, restarting, old_file, max_ids) =
       if Serialize.results_exist () && GobConfig.get_bool "incremental.load" then begin
         let old_file = Serialize.load_data Serialize.CilFile in
-        let (version_map, changes, max_ids) = VersionLookup.load_and_update_map old_file current_file in
-        let max_ids = UpdateCil.update_ids old_file max_ids current_file version_map changes in
+        let changes = CompareCIL.compareCilFiles old_file current_file in
+        let max_ids = MaxIdUtil.load_max_ids () in
+        let max_ids = UpdateCil.update_ids old_file max_ids current_file changes in
+
         let restarting = GobConfig.get_string_list "incremental.restart.list" in
-
         let restarting, not_found = VarQuery.varqueries_from_names current_file restarting in
-
         if not (List.is_empty not_found) then begin
           List.iter
             (fun s ->
@@ -526,22 +525,10 @@
             not_found;
           flush stderr
         end;
-        (changes, restarting, Some old_file, version_map, max_ids)
-      end else begin
-        let (version_map, max_ids) = VersionLookup.create_map current_file in
-        (CompareCIL.empty_change_info (), [], None, version_map, max_ids)
-=======
-    let (changes, old_file, max_ids) =
-      if Serialize.results_exist () && GobConfig.get_bool "incremental.load" then begin
-        let old_file = Serialize.load_data Serialize.CilFile in
-        let changes = CompareCIL.compareCilFiles old_file current_file in
-        let max_ids = MaxIdUtil.load_max_ids () in
-        let max_ids = UpdateCil.update_ids old_file max_ids current_file changes in
-        (changes, Some old_file, max_ids)
+        (changes, restarting, Some old_file, max_ids)
       end else begin
         let max_ids = MaxIdUtil.get_file_max_ids current_file in
-        (CompareCIL.empty_change_info (), None, max_ids)
->>>>>>> b3354ea8
+        (CompareCIL.empty_change_info (), [], None, max_ids)
       end
     in
     let solver_data = if Serialize.results_exist () && GobConfig.get_bool "incremental.load" && not (GobConfig.get_bool "incremental.only-rename")
