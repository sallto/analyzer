(** Value analysis + multi-threadedness analysis.  *)

open Prelude.Ana
open Analyses
open GobConfig
module A = Analyses
module H = Hashtbl
module Q = Queries

module GU = Goblintutil
module ID = ValueDomain.ID
module IdxDom = ValueDomain.IndexDomain
module IntSet = SetDomain.Make (IntDomain.Integers)
module AD = ValueDomain.AD
module Addr = ValueDomain.Addr
module Offs = ValueDomain.Offs
module LF = LibraryFunctions
module CArrays = ValueDomain.CArrays

let is_mutex_type (t: typ): bool = match t with
  | TNamed (info, attr) -> info.tname = "pthread_mutex_t" || info.tname = "spinlock_t"
  | TInt (IInt, attr) -> hasAttribute "mutex" attr
  | _ -> false

let is_immediate_type t = is_mutex_type t || isFunctionType t

let is_global (a: Q.ask) (v: varinfo): bool =
  v.vglob || match a (Q.MayEscape v) with `Bool tv -> tv | _ -> false

let is_static (v:varinfo): bool = v.vstorage == Static

let precious_globs = ref []
let is_precious_glob v = List.exists (fun x -> v.vname = Json.string x) !precious_globs

let is_multi_a (ask:Q.ask): bool =
  match ask Q.SingleThreaded with
  | `Bool b -> not b
  | `Top -> true
  | _ -> failwith "is_multi_a"
let is_multi ctx: bool = is_multi_a ctx.ask

let privatization = ref false
let is_private (a: Q.ask) (_,_) (v: varinfo): bool =
  !privatization &&
  (not (is_multi_a a) && is_precious_glob v ||
   match a (Q.IsPublic v) with `Bool tv -> not tv | _ ->
   if M.tracing then M.tracel "osek" "isPrivate yields top(!!!!)";
   false)

module MainFunctor(RVEval:BaseDomain.ExpEvaluator) =
struct
  include Analyses.DefaultSpec

  exception Top

  module VD     = BaseDomain.VD
  module CPA    = BaseDomain.CPA
  module Dep    = BaseDomain.PartDeps

  module Dom    = BaseDomain.DomFunctor(RVEval)

  module G      = BaseDomain.VD
  module D      = Dom
  module C      = Dom
  module V      = Basetype.Variables


  let name () = "base"
  let startstate v = CPA.bot (), Dep.bot ()
  let exitstate  v = CPA.bot (), Dep.bot ()


  let morphstate v (cpa,dep) = cpa, dep

  type cpa = CPA.t
  type extra = (varinfo * Offs.t * bool) list
  type store = D.t
  type value = VD.t
  type address = AD.t
  type glob_fun  = V.t -> G.t
  type glob_diff = (V.t * G.t) list

  (**************************************************************************
   * Helpers
   **************************************************************************)

  (* hack for char a[] = {"foo"} or {'f','o','o', '\000'} *)
  let char_array : (lval, bytes) Hashtbl.t = Hashtbl.create 500

  let hash    (x,_)             = Hashtbl.hash x
  let equal   (x1,_) (y1,_) = CPA.equal x1 y1
  let leq     (x1,_) (y1,_) = CPA.leq   x1 y1
  let compare (x1,_) (y1,_) = CPA.compare x1 y1


  (**************************************************************************
   * Initializing my variables
   **************************************************************************)

  let return_varstore = ref dummyFunDec.svar
  let return_varinfo () = !return_varstore
  let return_var () = AD.from_var (return_varinfo ())
  let return_lval (): lval = (Var (return_varinfo ()), NoOffset)

  let heap_var loc = AD.from_var (BaseDomain.get_heap_var loc)


  let tasks_var_ref = ref dummyFunDec.svar
  let tasks_var () = !tasks_var_ref

  let init () =
    privatization := get_bool "exp.privatization";
    precious_globs := get_list "exp.precious_globs";
    return_varstore := Goblintutil.create_var @@ makeVarinfo false "RETURN" voidType;
    tasks_var_ref := Goblintutil.create_var (makeGlobalVar "__GOBLINT_ARINC_TASKS" voidPtrType);
    H.clear BaseDomain.heap_hash

  (**************************************************************************
   * Abstract evaluation functions
   **************************************************************************)

  let iDtoIdx n =
    match ID.to_int n with
    | None -> IdxDom.top ()
    | Some n -> IdxDom.of_int n

  let unop_ID = function
    | Neg  -> ID.neg
    | BNot -> ID.bitnot
    | LNot -> ID.lognot

  (* Evaluating Cil's unary operators. *)
  let evalunop op = function
    | `Int v1 -> `Int (unop_ID op v1)
    | `Bot -> `Bot
    | _ -> VD.top ()

  let binop_ID = function
    | PlusA -> ID.add
    | MinusA -> ID.sub
    | Mult -> ID.mul
    | Div -> ID.div
    | Mod -> ID.rem
    | Lt -> ID.lt
    | Gt -> ID.gt
    | Le -> ID.le
    | Ge -> ID.ge
    | Eq -> ID.eq
    | Ne -> ID.ne
    | BAnd -> ID.bitand
    | BOr -> ID.bitor
    | BXor -> ID.bitxor
    | Shiftlt -> ID.shift_left
    | Shiftrt -> ID.shift_right
    | LAnd -> ID.logand
    | LOr -> ID.logor
    | _ -> (fun x y -> (ID.top ()))

  (* Evaluate binop for two abstract values: *)
  let evalbinop (op: binop) (t1:typ) (a1:value) (t2:typ) (a2:value): value =
    if M.tracing then M.tracel "eval" "evalbinop %a %a %a\n" d_binop op VD.pretty a1 VD.pretty a2;
    (* We define a conversion function for the easy cases when we can just use
     * the integer domain operations. *)
    let bool_top () = ID.(join (of_int 0L) (of_int 1L)) in
    (* An auxiliary function for ptr arithmetic on array values. *)
    let addToAddr n (addr:Addr.t) =
      let typeOffsetOpt o t =
        try
          Some (typeOffset t o)
        with Errormsg.Error ->
          None
      in
      (* adds n to the last offset *)
      let rec addToOffset n (t:typ option) = function
        | `Index (i, `NoOffset) ->
          (* If we have arrived at the last Offset and it is an Index, we add our integer to it *)
          `Index(IdxDom.add i (iDtoIdx n), `NoOffset)
        | `Field (f, `NoOffset) ->
          (* If we have arrived at the last Offset and it is a Field,
           * then check if we're subtracting exactly its offsetof.
           * If so, n cancels out f exactly.
           * This is to better handle container_of hacks. *)
          let n_offset = iDtoIdx n in
          begin match t with
            | Some t ->
              let (f_offset_bits, _) = bitsOffset t (Field (f, NoOffset)) in
              let f_offset = IdxDom.of_int (Int64.of_int (f_offset_bits / 8)) in
              begin match IdxDom.(to_bool (eq f_offset (neg n_offset))) with
                | Some true -> `NoOffset
                | _ -> `Field (f, `Index (n_offset, `NoOffset))
              end
            | None -> `Field (f, `Index (n_offset, `NoOffset))
          end
        | `Index (i, o) ->
          let t' = BatOption.bind t (typeOffsetOpt (Index (integer 0, NoOffset))) in (* actual index value doesn't matter for typeOffset *)
          `Index(i, addToOffset n t' o)
        | `Field (f, o) ->
          let t' = BatOption.bind t (typeOffsetOpt (Field (f, NoOffset))) in
          `Field(f, addToOffset n t' o)
        | `NoOffset -> `Index(iDtoIdx n, `NoOffset)
      in
      let default = function
        | Addr.NullPtr when ID.to_int n = Some 0L -> Addr.NullPtr
        | Addr.SafePtr | Addr.NullPtr when get_bool "exp.ptr-arith-safe" -> Addr.SafePtr
        | _ -> Addr.UnknownPtr
      in
      match Addr.to_var_offset addr with
      | [x, o] -> Addr.from_var_offset (x, addToOffset n (Some x.vtype) o)
      | _ -> default addr
    in
    (* The main function! *)
    match a1,a2 with
    (* For the integer values, we apply the domain operator *)
    | `Int v1, `Int v2 -> `Int (binop_ID op v1 v2)
    (* For address +/- value, we try to do some elementary ptr arithmetic *)
    | `Address p, `Int n
    | `Int n, `Address p when op=Eq || op=Ne ->
      `Int (match ID.to_bool n, AD.to_bool p with
          | Some a, Some b -> ID.of_bool (op=Eq && a=b || op=Ne && a<>b)
          | _ -> bool_top ())
    | `Address p, `Int n  -> begin
        match op with
        (* For array indexing e[i] and pointer addition e + i we have: *)
        | IndexPI | PlusPI ->
          `Address (AD.map (addToAddr n) p)
        (* Pointer subtracted by a value (e-i) is very similar *)
        | MinusPI -> let n = ID.neg n in
          `Address (AD.map (addToAddr n) p)
        | Mod -> `Int (ID.top ()) (* we assume that address is actually casted to int first*)
        | _ -> `Address AD.top_ptr
      end
    (* If both are pointer values, we can subtract them and well, we don't
     * bother to find the result in most cases, but it's an integer. *)
    | `Address p1, `Address p2 -> begin
        let eq x y = if AD.is_definite x && AD.is_definite y then Some (AD.Addr.equal (AD.choose x) (AD.choose y)) else None in
        match op with
        (* TODO use ID.of_incl_list [0; 1] for all comparisons *)
        | MinusPP ->
          (* when subtracting pointers to arrays, per 6.5.6 of C-standard if we subtract two pointers to the same array, the difference *)
          (* between them is the difference in subscript *)
          begin
            let rec calculateDiffFromOffset x y =
              match x, y with
              | `Field ((xf:Cil.fieldinfo), xo), `Field((yf:Cil.fieldinfo), yo)
                when  xf.floc = yf.floc && xf.fname = yf.fname && Cil.typeSig xf.ftype = Cil.typeSig yf.ftype && xf.fbitfield = yf.fbitfield && xf.fattr = yf.fattr ->
                calculateDiffFromOffset xo yo
              | `Index (i, `NoOffset), `Index(j, `NoOffset) ->
                begin
                  let diff = ValueDomain.IndexDomain.sub i j in
                  match ValueDomain.IndexDomain.to_int diff with
                  | Some z -> `Int(ID.of_int z)
                  | _ -> `Int (ID.top ())
                end
              | `Index (xi, xo), `Index(yi, yo) when xi = yi ->
                calculateDiffFromOffset xo yo
              | _ -> `Int (ID.top ())
            in
            if AD.is_definite p1 && AD.is_definite p2 then
              match Addr.to_var_offset (AD.choose p1), Addr.to_var_offset (AD.choose p2) with
              | [x, xo], [y, yo] when x.vid = y.vid ->
                calculateDiffFromOffset xo yo
              | _ ->
                `Int (ID.top ())
            else
              `Int (ID.top ())
          end
        | Eq -> `Int (if AD.is_bot (AD.meet p1 p2) then ID.of_int 0L else match eq p1 p2 with Some x when x -> ID.of_int 1L | _ -> bool_top ())
        | Ne -> `Int (if AD.is_bot (AD.meet p1 p2) then ID.of_int 1L else match eq p1 p2 with Some x when x -> ID.of_int 0L | _ -> bool_top ())
        | _ -> VD.top ()
      end
    (* For other values, we just give up! *)
    | `Bot, _ -> `Bot
    | _, `Bot -> `Bot
    | _ -> VD.top ()

  (* Auxiliary function to append an additional offset to a given offset. *)
  let rec add_offset ofs add =
    match ofs with
    | `NoOffset -> add
    | `Field (fld, `NoOffset) -> `Field (fld, add)
    | `Field (fld, ofs) -> `Field (fld, add_offset ofs add)
    | `Index (exp, `NoOffset) -> `Index (exp, add)
    | `Index (exp, ofs) -> `Index (exp, add_offset ofs add)

  (* We need the previous function with the varinfo carried along, so we can
   * map it on the address sets. *)
  let add_offset_varinfo add ad =
    match Addr.to_var_offset ad with
    | [x,ofs] -> Addr.from_var_offset (x, add_offset ofs add)
    | _ -> ad

  (* evaluate value using our "query functions" *)
  let eval_rv_pre (ask: Q.ask) exp pr =
    let binop op e1 e2 =
      let equality () =
        match ask (Q.ExpEq (e1,e2)) with
        | `Bool x ->
          if M.tracing then M.tracel "query" "ExpEq (%a, %a) = %b\n" d_exp e1 d_exp e2 x;
          Some x
        | _ -> None
      in
      let ptrdiff_ikind = match !ptrdiffType with TInt (ik,_) -> ik | _ -> assert false in
      match op with
      | MinusA when equality () = Some true ->
        let ik = Cilfacade.get_ikind (Cil.typeOf exp) in
        Some (`Int (ID.cast_to ik @@ ID.of_int 0L))
      | MinusPI
      | MinusPP when equality () = Some true -> Some (`Int (ID.of_int 0L))
      | MinusPI
      | MinusPP when equality () = Some false -> Some (`Int (ID.of_excl_list ptrdiff_ikind [0L]))
      | Le
      | Ge when equality () = Some true -> Some (`Int (ID.of_bool true))
      | Lt
      | Gt when equality () = Some true -> Some (`Int (ID.of_bool false))
      | Eq -> (match equality () with Some tv -> Some (`Int (ID.of_bool tv)) | None -> None)
      | Ne -> (match equality () with Some tv -> Some (`Int (ID.of_bool (not tv))) | None -> None)
      | _ -> None
    in
    match exp with
    | BinOp (op,arg1,arg2,_) -> binop op arg1 arg2
    | _ -> None


  (**************************************************************************
   * State functions
   **************************************************************************)

  let globalize ?(privates=false) a (cpa,dep): cpa * glob_diff  =
    (* For each global variable, we create the diff *)
    let add_var (v: varinfo) (value) (cpa,acc) =
      if M.tracing then M.traceli "globalize" ~var:v.vname "Tracing for %s\n" v.vname;
      let res =
        if is_global a v && ((privates && not (is_precious_glob v)) || not (is_private a (cpa,dep) v)) then begin
          if M.tracing then M.tracec "globalize" "Publishing its value: %a\n" VD.pretty value;
          (CPA.remove v cpa, (v,value) :: acc)
        end else
          (cpa,acc)
      in
      if M.tracing then M.traceu "globalize" "Done!\n";
      res
    in
    (* We fold over the local state, and collect the globals *)
    CPA.fold add_var cpa (cpa, [])

  let sync' privates multi ctx: D.t * glob_diff =
    let cpa,dep = ctx.local in
    let privates = privates || (!GU.earlyglobs && not multi) in
    let cpa, diff = if !GU.earlyglobs || multi then globalize ~privates:privates ctx.ask ctx.local else (cpa,[]) in
    (cpa, dep), diff

  let sync ctx = sync' false (is_multi ctx) ctx

  let publish_all ctx =
    List.iter (fun ((x,d)) -> ctx.sideg x d) (snd (sync' true true ctx))

  (** [get st addr] returns the value corresponding to [addr] in [st]
   *  adding proper dependencies.
   *  For the exp argument it is always ok to put None. This means not using precise information about
   *  which part of an array is involved.  *)
  let rec get ?(full=false) a (gs: glob_fun) (st,dep: store) (addrs:address) (exp:exp option): value =
    let firstvar = if M.tracing then try (List.hd (AD.to_var_may addrs)).vname with _ -> "" else "" in
    let get_global x = gs x in
    if M.tracing then M.traceli "get" ~var:firstvar "Address: %a\nState: %a\n" AD.pretty addrs CPA.pretty st;
    (* Finding a single varinfo*offset pair *)
    let res =
      let f_addr (x, offs) =
        (* get hold of the variable value, either from local or global state *)
        let var = if (!GU.earlyglobs || is_multi_a a) && is_global a x then
            match CPA.find x st with
            | `Bot -> (if M.tracing then M.tracec "get" "Using global invariant.\n"; get_global x)
            | x -> (if M.tracing then M.tracec "get" "Using privatized version.\n"; x)
          else begin
            if M.tracing then M.tracec "get" "Singlethreaded mode.\n";
            CPA.find x st
          end
        in

        let v = VD.eval_offset a (fun x -> get a gs (st,dep) x exp) var offs exp (Some (Var x, Offs.to_cil_offset offs)) in
        if M.tracing then M.tracec "get" "var = %a, %a = %a\n" VD.pretty var AD.pretty (AD.from_var_offset (x, offs)) VD.pretty v;
        if full then v else match v with
          | `Blob (c, s) -> c
          | x -> x
      in
      let f x =
        match Addr.to_var_offset x with
        | [x] -> f_addr x                    (* normal reference *)
        | _ when x = Addr.NullPtr -> VD.bot () (* null pointer *)
        | _ -> `Int (ID.cast_to IChar (ID.top ()))       (* string pointer *)
      in
      (* We form the collecting function by joining *)
      let f x a = VD.join (f x) a in
      (* Finally we join over all the addresses in the set. If any of the
       * addresses is a topped value, joining will fail. *)
      try AD.fold f addrs (VD.bot ()) with SetDomain.Unsupported _ -> VD.top ()
    in
    if M.tracing then M.traceu "get" "Result: %a\n" VD.pretty res;
    res

  let is_always_unknown variable = variable.vstorage = Extern || Ciltools.is_volatile_tp variable.vtype


  (**************************************************************************
   * Auxiliary functions for function calls
   **************************************************************************)

  (* The normal haskell zip that throws no exception *)
  let rec zip x y = match x,y with
    | (x::xs), (y::ys) -> (x,y) :: zip xs ys
    | _ -> []

  (* From a list of values, presumably arguments to a function, simply extract
   * the pointer arguments. *)
  let get_ptrs (vals: value list): address list =
    let f x acc = match x with
      | `Address adrs when AD.is_top adrs ->
        M.warn_each "Unknown address given as function argument"; acc
      | `Address adrs when AD.to_var_may adrs = [] -> acc
      | `Address adrs ->
        let typ = AD.get_type adrs in
        if isFunctionType typ then acc else adrs :: acc
      | `Top -> M.warn_each "Unknown value type given as function argument"; acc
      | _ -> acc
    in
    List.fold_right f vals []

  (* Get the list of addresses accessable immediately from a given address, thus
   * all pointers within a structure should be considered, but we don't follow
   * pointers. We return a flattend representation, thus simply an address (set). *)
  let reachable_from_address (ask: Q.ask) (gs:glob_fun) st (adr: address): address =
    if M.tracing then M.tracei "reachability" "Checking for %a\n" AD.pretty adr;
    let empty = AD.empty () in
    let rec reachable_from_value (value: value) =
      if M.tracing then M.trace "reachability" "Checking value %a\n" VD.pretty value;
      match value with
      | `Top ->
        let typ = AD.get_type adr in
        let warning = "Unknown value in " ^ AD.short 40 adr ^ " could be an escaped pointer address!" in
        if is_immediate_type typ then () else M.warn_each warning; empty
      | `Bot -> (*M.debug "A bottom value when computing reachable addresses!";*) empty
      | `Address adrs when AD.is_top adrs ->
        let warning = "Unknown address in " ^ AD.short 40 adr ^ " has escaped." in
        M.warn_each warning; empty
      (* The main thing is to track where pointers go: *)
      | `Address adrs -> adrs
      (* Unions are easy, I just ingore the type info. *)
      | `Union (t,e) -> reachable_from_value e
      (* For arrays, we ask to read from an unknown index, this will cause it
       * join all its values. *)
      | `Array a -> reachable_from_value (ValueDomain.CArrays.get ask a (ExpDomain.top (), ValueDomain.ArrIdxDomain.top ()))
      | `Blob (e,_) -> reachable_from_value e
      | `List e -> reachable_from_value (`Address (ValueDomain.Lists.entry_rand e))
      | `Struct s -> ValueDomain.Structs.fold (fun k v acc -> AD.join (reachable_from_value v) acc) s empty
      | `Int _ -> empty
    in
    let res = reachable_from_value (get ask gs st adr None) in
    if M.tracing then M.traceu "reachability" "Reachable addresses: %a\n" AD.pretty res;
    res

  (* The code for getting the variables reachable from the list of parameters.
   * This section is very confusing, because I use the same construct, a set of
   * addresses, as both AD elements abstracting individual (ambiguous) addresses
   * and the workset of visited addresses. *)
  let reachable_vars (ask: Q.ask) (args: address list) (gs:glob_fun) (st: store): address list =
    if M.tracing then M.traceli "reachability" "Checking reachable arguments from [%a]!\n" (d_list ", " AD.pretty) args;
    let empty = AD.empty () in
    (* We begin looking at the parameters: *)
    let argset = List.fold_right (AD.join) args empty in
    let workset = ref argset in
    (* And we keep a set of already visited variables *)
    let visited = ref empty in
    while not (AD.is_empty !workset) do
      visited := AD.union !visited !workset;
      (* ok, let's visit all the variables in the workset and collect the new variables *)
      let visit_and_collect var (acc: address): address =
        let var = AD.singleton var in (* Very bad hack! Pathetic really! *)
        AD.union (reachable_from_address ask gs st var) acc in
      let collected = AD.fold visit_and_collect !workset empty in
      (* And here we remove the already visited variables *)
      workset := AD.diff collected !visited
    done;
    (* Return the list of elements that have been visited. *)
    if M.tracing then M.traceu "reachability" "All reachable vars: %a\n" AD.pretty !visited;
    List.map AD.singleton (AD.elements !visited)

  let drop_non_ptrs (st:CPA.t) : CPA.t =
    if CPA.is_top st then st else
      let rec replace_val = function
        | `Address _ as v -> v
        | `Blob (v,s) ->
          begin match replace_val v with
            | `Blob (`Top, _)
            | `Top -> `Top
            | t -> `Blob (t, s)
          end
        | `Struct s ->
          let one_field fl vl st =
            match replace_val vl with
            | `Top -> st
            | v    -> ValueDomain.Structs.replace st fl v
          in
          `Struct (ValueDomain.Structs.fold one_field (ValueDomain.Structs.top ()) s)
        | _ -> `Top
      in
      CPA.map replace_val st

  let drop_ints (st:CPA.t) : CPA.t =
    if CPA.is_top st then st else
      let rec replace_val = function
        | `Int _       -> `Top
        | `Array n     -> `Array (ValueDomain.CArrays.map replace_val n)
        | `Struct n    -> `Struct (ValueDomain.Structs.map replace_val n)
        | `Union (f,v) -> `Union (f,replace_val v)
        | `Blob (n,s)  -> `Blob (replace_val n,s)
        | `Address x -> `Address (ValueDomain.AD.map ValueDomain.Addr.drop_ints x)
        | x -> x
      in
      CPA.map replace_val st

  let drop_interval32 = CPA.map (function `Int x -> `Int (ID.no_interval32 x) | x -> x)

  let context (cpa,dep) =
    let f t f (cpa,dep) = if t then f cpa, dep else cpa, dep in
    (cpa,dep) |>
    f !GU.earlyglobs (CPA.filter (fun k v -> not (V.is_global k) || is_precious_glob k))
    %> f (get_bool "exp.addr-context") drop_non_ptrs
    %> f (get_bool "exp.no-int-context") drop_ints
    %> f (get_bool "exp.no-interval32-context") drop_interval32

  let context_cpa (cpa,dep) = fst @@ context (cpa,dep)

  let convertToQueryLval x =
    let rec offsNormal o =
      let toInt i =
        match IdxDom.to_int i with
        | Some x -> Const (CInt64 (x,IInt, None))
        | _ -> mkCast (Const (CStr "unknown")) intType

      in
      match o with
      | `NoOffset -> `NoOffset
      | `Field (f,o) -> `Field (f,offsNormal o)
      | `Index (i,o) -> `Index (toInt i,offsNormal o)
    in
    match x with
    | ValueDomain.AD.Addr.Addr (v,o) ->[v,offsNormal o]
    | _ -> []

  let addrToLvalSet a =
    let add x y = Q.LS.add y x in
    try
      AD.fold (fun e c -> List.fold_left add c (convertToQueryLval e)) a (Q.LS.empty ())
    with SetDomain.Unsupported _ -> Q.LS.top ()

  let reachable_top_pointers_types ctx (ps: AD.t) : Queries.TS.t =
    let module TS = Queries.TS in
    let empty = AD.empty () in
    let reachable_from_address (adr: address) =
      let with_type t = function
        | (ad,ts,true) ->
          begin match unrollType t with
            | TPtr (p,_) ->
              (ad, TS.add (unrollType p) ts, false)
            | _ ->
              (ad, ts, false)
          end
        | x -> x
      in
      let with_field (a,t,b) = function
        | `Top -> (AD.empty (), TS.top (), false)
        | `Bot -> (a,t,false)
        | `Lifted f -> with_type f.ftype (a,t,b)
      in
      let rec reachable_from_value (value: value) =
        match value with
        | `Top -> (empty, TS.top (), true)
        | `Bot -> (empty, TS.bot (), false)
        | `Address adrs when AD.is_top adrs -> (empty,TS.bot (), true)
        | `Address adrs -> (adrs,TS.bot (), AD.has_unknown adrs)
        | `Union (t,e) -> with_field (reachable_from_value e) t
        | `Array a -> reachable_from_value (ValueDomain.CArrays.get ctx.ask a (ExpDomain.top(), ValueDomain.ArrIdxDomain.top ()))
        | `Blob (e,_) -> reachable_from_value e
        | `List e -> reachable_from_value (`Address (ValueDomain.Lists.entry_rand e))
        | `Struct s ->
          let join_tr (a1,t1,_) (a2,t2,_) = AD.join a1 a2, TS.join t1 t2, false in
          let f k v =
            join_tr (with_type k.ftype (reachable_from_value v))
          in
          ValueDomain.Structs.fold f s (empty, TS.bot (), false)
        | `Int _ -> (empty, TS.bot (), false)
      in
      reachable_from_value (get ctx.ask ctx.global ctx.local adr None)
    in
    let visited = ref empty in
    let work = ref ps in
    let collected = ref (TS.empty ()) in
    while not (AD.is_empty !work) do
      let next = ref empty in
      let do_one a =
        let (x,y,_) = reachable_from_address (AD.singleton a) in
        collected := TS.union !collected y;
        next := AD.union !next x
      in
      if not (AD.is_top !work) then
        AD.iter do_one !work;
      visited := AD.union !visited !work;
      work := AD.diff !next !visited
    done;
    !collected

  (* The evaluation function as mutually recursive eval_lv & eval_rv *)
  let rec eval_rv (a: Q.ask) (gs:glob_fun) (st: store) (exp:exp): value =
    let rec do_offs def = function (* for types that only have one value *)
      | Field (fd, offs) -> begin
          match Goblintutil.is_blessed (TComp (fd.fcomp, [])) with
          | Some v -> do_offs (`Address (AD.singleton (Addr.from_var_offset (v,convert_offset a gs st (Field (fd, offs)))))) offs
          | None -> do_offs def offs
        end
      | Index (_, offs) -> do_offs def offs
      | NoOffset -> def
    in
    (* we have a special expression that should evaluate to top ... *)
    if exp = MyCFG.unknown_exp then VD.top () else
      (* First we try with query functions --- these are currently more precise.
       * Ideally we would meet both values, but we fear types might not match. (bottom) *)
      match eval_rv_pre a exp st with
      | Some x -> x
      | None ->
        (* query functions were no help ... now try with values*)
        match constFold true exp with
        (* Integer literals *)
        (* seems like constFold already converts CChr to CInt64 *)
        | Const (CChr x) -> eval_rv a gs st (Const (charConstToInt x)) (* char becomes int, see Cil doc/ISO C 6.4.4.4.10 *)
        | Const (CInt64 (num,typ,str)) ->
          (match str with Some x -> M.tracel "casto" "CInt64 (%s, %a, %s)\n" (Int64.to_string num) d_ikind typ x | None -> ());
          `Int (ID.cast_to typ (ID.of_int num))
        (* String literals *)
        | Const (CStr x) -> `Address (AD.from_string x) (* normal 8-bit strings, type: char* *)
        | Const (CWStr xs as c) -> (* wide character strings, type: wchar_t* *)
          let x = Pretty.sprint 80 (d_const () c) in (* escapes, see impl. of d_const in cil.ml *)
          let x = String.sub x 2 (String.length x - 3) in (* remove surrounding quotes: L"foo" -> foo *)
          `Address (AD.from_string x) (* `Address (AD.str_ptr ()) *)
        (* Variables and address expressions *)
        | Lval ((Var v, ofs) as b) ->
          let t = typeOfLval b in
          let p = eval_lv a gs st b in
          let v = get a gs st p (Some exp) in
          let v' = VD.cast t v in
          M.tracel "cast" "Var: cast %a to %a = %a!\n" VD.pretty v d_type t VD.pretty v';
          let v' = do_offs v' ofs in
          v'
        (*| Lval (Mem e, ofs) -> do_offs (get a gs st (eval_lv a gs st (Mem e, ofs))) ofs*)
        | Lval (Mem e, ofs) ->
          (*M.tracel "cast" "Deref: lval: %a\n" d_plainlval lv;*)
          let rec contains_vla (t:typ) = match t with
            | TPtr (t, _) -> contains_vla t
            | TArray(t, None, args) -> true
            | TArray(t, Some exp, args) when isConstant exp -> contains_vla t
            | TArray(t, Some exp, args) -> true
            | _ -> false
          in
          let b = Mem e, NoOffset in (* base pointer *)
          let t = typeOfLval b in (* static type of base *)
          let p = eval_lv a gs st b in (* abstract base addresses *)
          let v = (* abstract base value *)
            let open Addr in
            (* pre VLA: *)
            (* let cast_ok = function Addr a -> sizeOf t <= sizeOf (get_type_addr a) | _ -> false in *)
            let cast_ok = function
              | Addr a ->
                begin
                  match Cil.isInteger (sizeOf t), Cil.isInteger (sizeOf (get_type_addr a)) with
                  | Some i1, Some i2 -> Int64.compare i1 i2 <= 0
                  | _ ->
                    if contains_vla t || contains_vla (get_type_addr a) then
                      begin
                        (* TODO: Is this ok? *)
                        M.warn "Casting involving a VLA is assumed to work";
                        true
                      end
                    else
                      false
                end
              | _ -> false
            in
            if AD.for_all cast_ok p then
              get a gs st p (Some exp)  (* downcasts are safe *)
            else
              VD.top () (* upcasts not! *)
          in
          let v' = VD.cast t v in (* cast to the expected type (the abstract type might be something other than t since we don't change addresses upon casts!) *)
          M.tracel "cast" "Ptr-Deref: cast %a to %a = %a!\n" VD.pretty v d_type t VD.pretty v';
          let v' = VD.eval_offset a (fun x -> get a gs st x (Some exp)) v' (convert_offset a gs st ofs) (Some exp) None in (* handle offset *)
          let v' = do_offs v' ofs in (* handle blessed fields? *)
          v'
        (* Binary operators *)
        (* Eq/Ne when both values are equal and casted to the same type *)
        | BinOp (op, (CastE (t1, e1) as c1), (CastE (t2, e2) as c2), t) when typeSig t1 = typeSig t2 && (op = Eq || op = Ne) ->
          let a1 = eval_rv a gs st e1 in
          let a2 = eval_rv a gs st e2 in
          let both_arith_type = isArithmeticType (typeOf e1) && isArithmeticType (typeOf e2) in
          let is_safe = VD.equal a1 a2 || VD.is_safe_cast t1 (typeOf e1) && VD.is_safe_cast t2 (typeOf e2) && not both_arith_type in
          M.tracel "cast" "remove cast on both sides for %a? -> %b\n" d_exp exp is_safe;
          if is_safe then (* we can ignore the casts if the values are equal anyway, or if the casts can't change the value *)
            eval_rv a gs st (BinOp (op, e1, e2, t))
          else
            let a1 = eval_rv a gs st c1 in
            let a2 = eval_rv a gs st c2 in
            evalbinop op t1 a1 t2 a2
        | BinOp (op,arg1,arg2,typ) ->
          let a1 = eval_rv a gs st arg1 in
          let a2 = eval_rv a gs st arg2 in
          let t1 = typeOf arg1 in
          let t2 = typeOf arg2 in
          evalbinop op t1 a1 t2 a2
        (* Unary operators *)
        | UnOp (op,arg1,typ) ->
          let a1 = eval_rv a gs st arg1 in
          evalunop op a1
        (* The &-operator: we create the address abstract element *)
        | AddrOf lval -> `Address (eval_lv a gs st lval)
        (* CIL's very nice implicit conversion of an array name [a] to a pointer
         * to its first element [&a[0]]. *)
        | StartOf lval ->
          let array_ofs = `Index (IdxDom.of_int 0L, `NoOffset) in
          let array_start ad =
            match Addr.to_var_offset ad with
            | [x, offs] -> Addr.from_var_offset (x, add_offset offs array_ofs)
            | _ -> ad
          in
          `Address (AD.map array_start (eval_lv a gs st lval))
        | CastE (t, Const (CStr x)) -> (* VD.top () *) eval_rv a gs st (Const (CStr x)) (* TODO safe? *)
        | CastE  (t, exp) ->
          let v = eval_rv a gs st exp in
          VD.cast ~torg:(typeOf exp) t v
        | _ -> VD.top ()
  (* A hackish evaluation of expressions that should immediately yield an
   * address, e.g. when calling functions. *)
  and eval_fv a (gs:glob_fun) st (exp:exp): AD.t =
    match exp with
    | Lval lval -> eval_lv a gs st lval
    | _ -> eval_tv a gs st exp
  (* Used also for thread creation: *)
  and eval_tv a (gs:glob_fun) st (exp:exp): AD.t =
    match (eval_rv a gs st exp) with
    | `Address x -> x
    | _          -> M.bailwith "Problems evaluating expression to function calls!"
  and eval_int a gs st exp =
    match eval_rv a gs st exp with
    | `Int x -> x
    | _ -> ID.top ()
  (* A function to convert the offset to our abstract representation of
   * offsets, i.e.  evaluate the index expression to the integer domain. *)
  and convert_offset a (gs:glob_fun) (st: store) (ofs: offset) =
    match ofs with
    | NoOffset -> `NoOffset
    | Field (fld, ofs) -> `Field (fld, convert_offset a gs st ofs)
    | Index (exp, ofs) ->
      let exp_rv = eval_rv a gs st exp in
      match exp_rv with
      | `Int i -> `Index (iDtoIdx i, convert_offset a gs st ofs)
      | `Top   -> `Index (IdxDom.top (), convert_offset a gs st ofs)
      | `Bot -> `Index (IdxDom.bot (), convert_offset a gs st ofs)
      | _ -> M.bailwith "Index not an integer value"
  (* Evaluation of lvalues to our abstract address domain. *)
  and eval_lv (a: Q.ask) (gs:glob_fun) st (lval:lval): AD.t =
    let rec do_offs def = function
      | Field (fd, offs) -> begin
          match Goblintutil.is_blessed (TComp (fd.fcomp, [])) with
          | Some v -> do_offs (AD.singleton (Addr.from_var_offset (v,convert_offset a gs st (Field (fd, offs))))) offs
          | None -> do_offs def offs
        end
      | Index (_, offs) -> do_offs def offs
      | NoOffset -> def
    in
    match lval with
    | Var x, NoOffset when (not x.vglob) && Goblintutil.is_blessed x.vtype<> None ->
      begin match Goblintutil.is_blessed x.vtype with
        | Some v -> AD.singleton (Addr.from_var v)
        | _ ->  AD.singleton (Addr.from_var_offset (x, convert_offset a gs st NoOffset))
      end
    (* The simpler case with an explicit variable, e.g. for [x.field] we just
     * create the address { (x,field) } *)
    | Var x, ofs ->
      if x.vglob
      then AD.singleton (Addr.from_var_offset (x, convert_offset a gs st ofs))
      else do_offs (AD.singleton (Addr.from_var_offset (x, convert_offset a gs st ofs))) ofs
    (* The more complicated case when [exp = & x.field] and we are asked to
     * evaluate [(\*exp).subfield]. We first evaluate [exp] to { (x,field) }
     * and then add the subfield to it: { (x,field.subfield) }. *)
    | Mem n, ofs -> begin
        match (eval_rv a gs st n) with
        | `Address adr -> do_offs (AD.map (add_offset_varinfo (convert_offset a gs st ofs)) adr) ofs
        | `Bot -> AD.bot ()
        | _ ->  let str = Pretty.sprint ~width:80 (Pretty.dprintf "%a " d_lval lval) in
          M.debug ("Failed evaluating "^str^" to lvalue"); do_offs AD.unknown_ptr ofs
      end

  let rec bot_value a (gs:glob_fun) (st: store) (t: typ): value =
    let bot_comp compinfo: ValueDomain.Structs.t =
      let nstruct = ValueDomain.Structs.top () in
      let bot_field nstruct fd = ValueDomain.Structs.replace nstruct fd (bot_value a gs st fd.ftype) in
      List.fold_left bot_field nstruct compinfo.cfields
    in
    match t with
    | TInt _ -> `Bot (*`Int (ID.bot ()) -- should be lower than any int or address*)
    | TPtr _ -> `Address (AD.bot ())
    | TComp ({cstruct=true; _} as ci,_) -> `Struct (bot_comp ci)
    | TComp ({cstruct=false; _},_) -> `Union (ValueDomain.Unions.bot ())
    | TArray (ai, None, _) ->
      `Array (ValueDomain.CArrays.make (IdxDom.bot ()) (bot_value a gs st ai))
    | TArray (ai, Some exp, _) ->
      let l = Cil.isInteger (Cil.constFold true exp) in
      `Array (ValueDomain.CArrays.make (BatOption.map_default (IdxDom.of_int) (IdxDom.bot ()) l) (bot_value a gs st ai))
    | TNamed ({ttype=t; _}, _) -> bot_value a gs st t
    | _ -> `Bot

  let rec init_value a (gs:glob_fun) (st: store) (t: typ): value = (* TODO why is VD.top_value not used here? *)
    let init_comp compinfo: ValueDomain.Structs.t =
      let nstruct = ValueDomain.Structs.top () in
      let init_field nstruct fd = ValueDomain.Structs.replace nstruct fd (init_value a gs st fd.ftype) in
      List.fold_left init_field nstruct compinfo.cfields
    in
    match t with
    | t when is_mutex_type t -> `Top
    | TInt (ik,_) -> `Int (ID.(cast_to ik (top ())))
    | TPtr _ -> `Address (if get_bool "exp.uninit-ptr-safe" then AD.(join null_ptr safe_ptr) else AD.top_ptr)
    | TComp ({cstruct=true; _} as ci,_) -> `Struct (init_comp ci)
    | TComp ({cstruct=false; _},_) -> `Union (ValueDomain.Unions.top ())
    | TArray (ai, None, _) ->
      `Array (ValueDomain.CArrays.make (IdxDom.bot ())  (if get_bool "exp.partition-arrays.enabled" then (init_value a gs st ai) else (bot_value a gs st ai)))
    | TArray (ai, Some exp, _) ->
      let l = Cil.isInteger (Cil.constFold true exp) in
      `Array (ValueDomain.CArrays.make (BatOption.map_default (IdxDom.of_int) (IdxDom.bot ()) l) (if get_bool "exp.partition-arrays.enabled" then (init_value a gs st ai) else (bot_value a gs st ai)))
    | TNamed ({ttype=t; _}, _) -> init_value a gs st t
    | _ -> `Top

  let rec top_value a (gs:glob_fun) (st: store) (t: typ): value =
    let top_comp compinfo: ValueDomain.Structs.t =
      let nstruct = ValueDomain.Structs.top () in
      let top_field nstruct fd = ValueDomain.Structs.replace nstruct fd (top_value a gs st fd.ftype) in
      List.fold_left top_field nstruct compinfo.cfields
    in
    match t with
    | TInt _ -> `Int (ID.top ())
    | TPtr _ -> `Address AD.top_ptr
    | TComp ({cstruct=true; _} as ci,_) -> `Struct (top_comp ci)
    | TComp ({cstruct=false; _},_) -> `Union (ValueDomain.Unions.top ())
    | TArray (ai, None, _) ->
      `Array (ValueDomain.CArrays.make (IdxDom.top ()) (if get_bool "exp.partition-arrays.enabled" then (top_value a gs st ai) else (bot_value a gs st ai)))
    | TArray (ai, Some exp, _) ->
      let l = Cil.isInteger (Cil.constFold true exp) in
      `Array (ValueDomain.CArrays.make (BatOption.map_default (IdxDom.of_int) (IdxDom.top ()) l) (if get_bool "exp.partition-arrays.enabled" then (top_value a gs st ai) else (bot_value a gs st ai)))
    | TNamed ({ttype=t; _}, _) -> top_value a gs st t
    | _ -> `Top

  (* run eval_rv from above and keep a result that is bottom *)
  (* this is needed for global variables *)
  let eval_rv_keep_bot = eval_rv

  (* run eval_rv from above, but change bot to top to be sound for programs with undefined behavior. *)
  (* Previously we only gave sound results for programs without undefined behavior, so yielding bot for accessing an uninitialized array was considered ok. Now only [invariant] can yield bot/Deadcode if the condition is known to be false but evaluating an expression should not be bot. *)
  let eval_rv (a: Q.ask) (gs:glob_fun) (st: store) (exp:exp): value =
    try
      let r = eval_rv a gs st exp in
      if M.tracing then M.tracel "eval" "eval_rv %a = %a\n" d_exp exp VD.pretty r;
      if VD.is_bot r then top_value a gs st (typeOf exp) else r
    with IntDomain.ArithmeticOnIntegerBot _ ->
      top_value a gs st (typeOf exp)

  (* Evaluate an expression containing only locals. This is needed for smart joining the partitioned arrays where ctx is not accessible. *)
  (* This will yield `Top for expressions containing any access to globals, and does not make use of the query system. *)
  (* Wherever possible, don't use this but the query system or normal eval_rv instead. *)
  let eval_exp x (exp:exp):int64 option =
    (* Since ctx is not available here, we need to make some adjustments *)
    let knownothing = fun _ -> `Top in (* our version of ask *)
    let gs = fun _ -> `Top in (* the expression is guaranteed to not contain globals *)
    match (eval_rv knownothing gs x exp) with
    | `Int x -> ValueDomain.ID.to_int x
    | _ -> None

  let eval_funvar ctx fval: varinfo list =
    try
      let fp = eval_fv ctx.ask ctx.global ctx.local fval in
      if AD.mem Addr.UnknownPtr fp then begin
        M.warn_each ("Function pointer " ^ sprint d_exp fval ^ " may contain unknown functions.");
        dummyFunDec.svar :: AD.to_var_may fp
      end else
        AD.to_var_may fp
    with SetDomain.Unsupported _ ->
      M.warn_each ("Unknown call to function " ^ sprint d_exp fval ^ ".");
      [dummyFunDec.svar]

  (* interpreter end *)

  let query ctx (q:Q.t) =
    match q with
    (* | Q.IsPublic _ ->
       `Bool (BaseDomain.Flag.is_multi (snd ctx.local)) *)
    | Q.EvalFunvar e ->
      begin
        let fs = eval_funvar ctx e in
        (*          Messages.report ("Base: I should know it! "^string_of_int (List.length fs));*)
        `LvalSet (List.fold_left (fun xs v -> Q.LS.add (v,`NoOffset) xs) (Q.LS.empty ()) fs)
      end
    | Q.EvalInt e -> begin
        match eval_rv ctx.ask ctx.global ctx.local e with
        | `Int i when ID.is_int i -> `Int (Option.get (ID.to_int i))
        | `Bot   -> `Bot
        | v      -> M.warn ("Query function answered " ^ (VD.short 20 v)); `Top
      end
    | Q.EvalLength e -> begin
        match eval_rv ctx.ask ctx.global ctx.local e with
        | `Address a ->
          let slen = List.map String.length (AD.to_string a) in
          let lenOf = function
            | TArray (_, l, _) -> (try Some (lenOfArray l) with _ -> None)
            | _ -> None
          in
          let alen = List.filter_map (fun v -> lenOf v.vtype) (AD.to_var_may a) in
          let d = List.fold_left ID.join (ID.bot ()) (List.map (ID.of_int%Int64.of_int) (slen @ alen)) in
          (* ignore @@ printf "EvalLength %a = %a\n" d_exp e ID.pretty d; *)
          (match ID.to_int d with Some i -> `Int i | None -> `Top)
        | `Bot -> `Bot
        | _ -> `Top
      end
    | Q.BlobSize e -> begin
        let p = eval_rv ctx.ask ctx.global ctx.local e in
        (* ignore @@ printf "BlobSize %a MayPointTo %a\n" d_plainexp e VD.pretty p; *)
        match p with
        | `Address a ->
          let r = get ~full:true ctx.ask ctx.global ctx.local a  None in
          (* ignore @@ printf "BlobSize %a = %a\n" d_plainexp e VD.pretty r; *)
          (match r with
           | `Blob (_,s) -> (match ID.to_int s with Some i -> `Int i | None -> `Top)
           | _ -> `Top)
        | _ -> `Top
      end
    | Q.MayPointTo e -> begin
        match eval_rv ctx.ask ctx.global ctx.local e with
        | `Address a ->
          let s = addrToLvalSet a in
          if AD.mem Addr.UnknownPtr a
          then `LvalSet (Q.LS.add (dummyFunDec.svar, `NoOffset) s)
          else `LvalSet s
        | `Bot -> `Bot
        | _ -> `Top
      end
    | Q.ReachableFrom e -> begin
        match eval_rv ctx.ask ctx.global ctx.local e with
        | `Top -> `Top
        | `Bot -> `Bot
        | `Address a when AD.is_top a || AD.mem Addr.UnknownPtr a ->
          `LvalSet (Q.LS.top ())
        | `Address a ->
          let xs = List.map addrToLvalSet (reachable_vars ctx.ask [a] ctx.global ctx.local) in
          let addrs = List.fold_left (Q.LS.join) (Q.LS.empty ()) xs in
          `LvalSet addrs
        | _ -> `LvalSet (Q.LS.empty ())
      end
    | Q.ReachableUkTypes e -> begin
        match eval_rv ctx.ask ctx.global ctx.local e with
        | `Top -> `Top
        | `Bot -> `Bot
        | `Address a when AD.is_top a || AD.mem Addr.UnknownPtr a ->
          `TypeSet (Q.TS.top ())
        | `Address a ->
          `TypeSet (reachable_top_pointers_types ctx a)
        | _ -> `TypeSet (Q.TS.empty ())
      end
    | Q.EvalStr e -> begin
        match eval_rv ctx.ask ctx.global ctx.local e with
        (* exactly one string in the set (works for assignments of string constants) *)
        | `Address a when List.length (AD.to_string a) = 1 -> (* exactly one string *)
          `Str (List.hd (AD.to_string a))
        (* check if we have an array of chars that form a string *)
        (* TODO return may-points-to-set of strings *)
        | `Address a when List.length (AD.to_string a) > 1 -> (* oh oh *)
          M.debug_each @@ "EvalStr (" ^ sprint d_exp e ^ ") returned " ^ AD.short 80 a;
          `Top
        | `Address a when List.length (AD.to_var_may a) = 1 -> (* some other address *)
          (* Cil.varinfo * (AD.Addr.field, AD.Addr.idx) Lval.offs *)
          (* ignore @@ printf "EvalStr `Address: %a -> %s (must %i, may %i)\n" d_plainexp e (VD.short 80 (`Address a)) (List.length @@ AD.to_var_must a) (List.length @@ AD.to_var_may a); *)
          begin match unrollType (typeOf e) with
            | TPtr(TInt(IChar, _), _) ->
              let v, offs = Q.LS.choose @@ addrToLvalSet a in
              let ciloffs = Lval.CilLval.to_ciloffs offs in
              let lval = Var v, ciloffs in
              (try `Str (Bytes.to_string (Hashtbl.find char_array lval))
               with Not_found -> `Top)
            | _ -> (* what about ISChar and IUChar? *)
              (* ignore @@ printf "Type %a\n" d_plaintype t; *)
              `Top
          end
        | x ->
          (* ignore @@ printf "EvalStr Unknown: %a -> %s\n" d_plainexp e (VD.short 80 x); *)
          `Top
      end
    | Q.MustBeEqual (e1, e2) -> begin
        let e1_val = eval_rv ctx.ask ctx.global ctx.local e1 in
        let e2_val = eval_rv ctx.ask ctx.global ctx.local e2 in
        match e1_val, e2_val with
        | `Int i1, `Int i2 -> begin
            match ID.to_int i1, ID.to_int i2 with
            | Some i1', Some i2' when i1' = i2' -> `Bool(true)
            | _ -> Q.Result.top ()
            end
        | _ -> Q.Result.top ()
      end
    | Q.MayBeEqual (e1, e2) -> begin
        (* Printf.printf "---------------------->  may equality check for %s and %s \n" (ExpDomain.short 20 (`Lifted e1)) (ExpDomain.short 20 (`Lifted e2)); *)
        let e1_val = eval_rv ctx.ask ctx.global ctx.local e1 in
        let e2_val = eval_rv ctx.ask ctx.global ctx.local e2 in
        match e1_val, e2_val with
        | `Int i1, `Int i2 -> begin
            (* This should behave like == and also work on different int types, hence the cast (just like with == in C) *)
            let e1_ik = Cilfacade.get_ikind (Cil.typeOf e1) in
            let e2_ik = Cilfacade.get_ikind (Cil.typeOf e2) in
            let ik= Cil.commonIntKind e1_ik e2_ik in
            if ID.is_bot (ID.meet (ID.cast_to ik i1) (ID.cast_to ik i2)) then
              begin
                (* Printf.printf "----------------------> NOPE may equality check for %s and %s \n" (ExpDomain.short 20 (`Lifted e1)) (ExpDomain.short 20 (`Lifted e2)); *)
                `Bool(false)
              end
            else Q.Result.top ()
          end
        | _ -> Q.Result.top ()
      end
    | Q.MayBeLess (e1, e2) -> begin
        (* Printf.printf "----------------------> may check for %s < %s \n" (ExpDomain.short 20 (`Lifted e1)) (ExpDomain.short 20 (`Lifted e2)); *)
        let e1_val = eval_rv ctx.ask ctx.global ctx.local e1 in
        let e2_val = eval_rv ctx.ask ctx.global ctx.local e2 in
        match e1_val, e2_val with
        | `Int i1, `Int i2 -> begin
            match (ID.minimal i1), (ID.maximal i2) with
            | Some i1', Some i2' ->
              if i1' >= i2' then
                begin
                  (* Printf.printf "----------------------> NOPE may check for %s < %s \n" (ExpDomain.short 20 (`Lifted e1)) (ExpDomain.short 20 (`Lifted e2)); *)
                  `Bool(false)
                end
              else Q.Result.top ()
            | _ -> Q.Result.top ()
          end
        | _ -> Q.Result.top ()
      end
    | _ -> Q.Result.top ()

  let update_variable variable value state =
    if ((get_bool "exp.volatiles_are_top") && (is_always_unknown variable)) then
      CPA.add variable (VD.top ()) state
    else
      CPA.add variable value state

  (** Add dependencies between a value and the expression it (or any of its contents) are partitioned by *)
  let add_partitioning_dependencies (x:varinfo) (value:VD.t) (st,dep:store):store =
    let add_one_dep (array:varinfo) (var:varinfo) dep =
      let vMap = Dep.find_opt var dep |? Dep.VarSet.empty () in
      let vMapNew = Dep.VarSet.add array vMap in
      Dep.add var vMapNew dep
    in
    match value with
    | `Array _
    | `Struct _
    | `Union _ ->
      begin
        let vars_in_paritioning = VD.affecting_vars value in
        let dep_new = List.fold_left (fun dep var -> add_one_dep x var dep) dep vars_in_paritioning in
        (st, dep_new)
      end
    (* `List and `Blob cannot contain arrays *)
    | _ ->  (st, dep)


  (** [set st addr val] returns a state where [addr] is set to [val]
  * it is always ok to put None for lval_raw and rval_raw, this amounts to not using/maintaining
  * precise information about arrays. *)
  let set a ?(ctx=None) ?(effect=true) ?(change_array=true) ?lval_raw ?rval_raw ?t_override (gs:glob_fun) (st,dep: store) (lval: AD.t) (value: value) : store =
    let update_variable x y z =
      if M.tracing then M.tracel "setosek" ~var:x.vname "update_variable: start '%s' '%a'\nto\n%a\n\n" x.vname VD.pretty y CPA.pretty z;
      let r = update_variable x y z in (* refers to defintion that is outside of set *)
      if M.tracing then M.tracel "setosek" ~var:x.vname "update_variable: start '%s' '%a'\nto\n%a\nresults in\n%a\n" x.vname VD.pretty y CPA.pretty z CPA.pretty r;
      r
    in
    let firstvar = if M.tracing then try (List.hd (AD.to_var_may lval)).vname with _ -> "" else "" in
    if M.tracing then M.tracel "set" ~var:firstvar "lval: %a\nvalue: %a\nstate: %a\n" AD.pretty lval VD.pretty value CPA.pretty st;
    (* Updating a single varinfo*offset pair. NB! This function's type does
     * not include the flag. *)
    let update_one_addr (x, offs) (nst, dep): store =
      let cil_offset = Offs.to_cil_offset offs in
      if M.tracing then M.tracel "setosek" ~var:firstvar "update_one_addr: start with '%a' (type '%a') \nstate:%a\n\n" AD.pretty (AD.from_var_offset (x,offs)) d_type x.vtype CPA.pretty st;
      if isFunctionType x.vtype then begin
        if M.tracing then M.tracel "setosek" ~var:firstvar "update_one_addr: returning: '%a' is a function type \n" d_type x.vtype;
        nst, dep
      end else
      if get_bool "exp.globs_are_top" then begin
        if M.tracing then M.tracel "setosek" ~var:firstvar "update_one_addr: BAD? exp.globs_are_top is set \n";
        CPA.add x `Top nst, dep
      end else
        (* Check if we need to side-effect this one. We no longer generate
         * side-effects here, but the code still distinguishes these cases. *)
      if (!GU.earlyglobs || is_multi_a a) && is_global a x then
        (* Check if we should avoid producing a side-effect, such as updates to
         * the state when following conditional guards. *)
        if not effect && not (is_private a (st,dep) x) then begin
          if M.tracing then M.tracel "setosek" ~var:x.vname "update_one_addr: BAD! effect = '%B', or else is private! \n" effect;
          nst, dep
        end else begin
          let get x st =
            match CPA.find x st with
            | `Bot -> (if M.tracing then M.tracec "set" "Reading from global invariant.\n"; gs x)
            | x -> (if M.tracing then M.tracec "set" "Reading from privatized version.\n"; x)
          in
          if M.tracing then M.tracel "setosek" ~var:x.vname "update_one_addr: update a global var '%s' ...\n" x.vname;
          (* Here, an effect should be generated, but we add it to the local
           * state, waiting for the sync function to publish it. *)
<<<<<<< HEAD
          update_variable x (VD.update_offset a (get x nst) offs value (Option.map (fun x -> Lval x) lval_raw) (Var x, cil_offset) t) nst, dep
=======
          update_variable x (VD.update_offset a (get x nst) offs value (Option.map (fun x -> Lval x) lval_raw) (Var x, cil_offset)) nst, fl, dep
>>>>>>> e7f19222
        end
      else begin
        if M.tracing then M.tracel "setosek" ~var:x.vname "update_one_addr: update a local var '%s' ...\n" x.vname;
        (* Normal update of the local state *)
        let lval_raw = (Option.map (fun x -> Lval x) lval_raw) in
        let new_value = VD.update_offset a (CPA.find x nst) offs value lval_raw ((Var x), cil_offset) in
        (* what effect does changing this local variable have on arrays -
           we only need to do this here since globals are not allowed in the
           expressions for partitioning *)
        let effect_on_arrays a (st, dep)=
          let affected_arrays =
            let set = Dep.find_opt x dep |? Dep.VarSet.empty () in
            Dep.VarSet.elements set
          in
          let movement_for_expr l' r' currentE' =
            let are_equal e1 e2 =
              match a (Q.MustBeEqual (e1, e2)) with
              | `Bool t -> Q.BD.to_bool t = Some true
              | _ -> false
            in
            let ik = Cilfacade.get_ikind (typeOf currentE') in
            let newE = Basetype.CilExp.replace l' r' currentE' in
            let currentEPlusOne = BinOp (PlusA, currentE', Cil.kinteger ik 1, typeOf currentE') in
            if are_equal newE currentEPlusOne then
              Some 1
            else
              let currentEMinusOne = BinOp (MinusA, currentE', Cil.kinteger ik 1, typeOf currentE') in
              if are_equal newE currentEMinusOne then
                Some (-1)
              else
                None
          in
          let effect_on_array actually_moved arr (st,dep):store =
            let v = CPA.find arr st in
            let nval =
              if actually_moved then
                match lval_raw, rval_raw with
                | Some (Lval(Var l',NoOffset)), Some r' ->
                  begin
                    let moved_by = movement_for_expr l' r' in
                    VD.affect_move a v x moved_by
                  end
                | _  ->
                  VD.affect_move a v x (fun x -> None)
              else
                let patched_ask =
                match ctx with
                | Some ctx ->
                  let patched = swap_st ctx (st,dep) in
                  query patched
                | _ ->
                  a
                in
                let moved_by = fun x -> Some 0 in (* this is ok, the information is not provided if it *)
                VD.affect_move patched_ask v x moved_by     (* was a set call caused e.g. by a guard *)
            in
            update_variable arr nval st, dep
          in
          (* change_array is false if a change to the way arrays are partitioned is not necessary *)
          (* for now, this is only the case when guards are evaluated *)
          List.fold_left (fun x y -> effect_on_array change_array y x) (st,dep) affected_arrays
        in
        let x_updated = update_variable x new_value nst in
        let with_dep = add_partitioning_dependencies x new_value (x_updated, dep) in
        effect_on_arrays a with_dep
      end
    in
    let update_one x store =
      match Addr.to_var_offset x with
      | [x] -> update_one_addr x store
      | _ -> store
    in try
      (* We start from the current state and an empty list of global deltas,
       * and we assign to all the the different possible places: *)
      let nst = AD.fold update_one lval (st, dep) in
      (* if M.tracing then M.tracel "setosek" ~var:firstvar "new state1 %a\n" CPA.pretty nst; *)
      (* If the address was definite, then we just return it. If the address
       * was ambiguous, we have to join it with the initial state. *)
      let nst = if AD.cardinal lval > 1 then (CPA.join st (fst nst), dep) else nst in
      (* if M.tracing then M.tracel "setosek" ~var:firstvar "new state2 %a\n" CPA.pretty nst; *)
      nst
    with
    (* If any of the addresses are unknown, we ignore it!?! *)
    | SetDomain.Unsupported x ->
      (* if M.tracing then M.tracel "setosek" ~var:firstvar "set got an exception '%s'\n" x; *)
      M.warn_each "Assignment to unknown address"; (st,dep)

  let set_many a (gs:glob_fun) (st,dep as store: store) lval_value_list: store =
    (* Maybe this can be done with a simple fold *)
    let f (acc: store) ((lval:AD.t),(value:value)): store =
      set a gs acc lval value
    in
    (* And fold over the list starting from the store turned wstore: *)
    List.fold_left f store lval_value_list

  let rem_many a (st,dep: store) (v_list: varinfo list): store =
    let f acc v = CPA.remove v acc in
    let g dep v = Dep.remove v dep in
    List.fold_left f st v_list, List.fold_left g dep v_list

  (* Removes all partitionings done according to this variable *)
  let rem_many_paritioning a (s:store) (v_list: varinfo list):store =
    (* Removes the partitioning information from all affected arrays, call before removing locals *)
    let rem_partitioning a (st,dep:store) (x:varinfo):store =
      let affected_arrays =
        let set = Dep.find_opt x dep |? Dep.VarSet.empty () in
        Dep.VarSet.elements set
      in
      let effect_on_array arr st =
        let v = CPA.find arr st in
        let nval = VD.affect_move ~replace_with_const:(get_bool ("exp.partition-arrays.partition-by-const-on-return")) a v x (fun _ -> None) in (* Having the function for movement return None here is equivalent to forcing the partitioning to be dropped *)
        update_variable arr nval st
      in
      let nst = List.fold_left (fun x y -> effect_on_array y x) st affected_arrays in
      (nst, dep) in
    let f s v = rem_partitioning a s v in
    List.fold_left f s v_list

 (**************************************************************************
   * Auxillary functions
   **************************************************************************)

  let is_some_bot x =
    match x with
    | `Int n ->  ID.is_bot n
    | `Address n ->  AD.is_bot n
    | `Struct n ->  ValueDomain.Structs.is_bot n
    | `Union n ->  ValueDomain.Unions.is_bot n
    | `Array n ->  ValueDomain.CArrays.is_bot n
    | `Blob n ->  ValueDomain.Blobs.is_bot n
    | `List n ->  ValueDomain.Lists.is_bot n
    | `Bot -> false (* HACK: bot is here due to typing conflict (we do not cast appropriately) *)
    | `Top -> false

  let invariant ctx a (gs:glob_fun) st exp tv =
    (* We use a recursive helper function so that x != 0 is false can be handled
     * as x == 0 is true etc *)
    let rec helper (op: binop) (lval: lval) (value: value) (tv: bool) =
      match (op, lval, value, tv) with
      (* The true-branch where x == value: *)
      | Eq, x, value, true ->
        if M.tracing then M.tracec "invariant" "Yes, %a equals %a\n" d_lval x VD.pretty value;
        (match value with
        | `Int n ->
          let ikind = Cilfacade.get_ikind (typeOf (Lval lval)) in
          Some (x, `Int (ID.cast_to ikind n))
        | _ -> Some(x, value))
      (* The false-branch for x == value: *)
      | Eq, x, value, false -> begin
          match value with
          | `Int n -> begin
              match ID.to_int n with
              | Some n ->
                (* When x != n, we can return a singleton exclusion set *)
                if M.tracing then M.tracec "invariant" "Yes, %a is not %Ld\n" d_lval x n;
                let ikind = Cilfacade.get_ikind (typeOf (Lval lval)) in
                Some (x, `Int (ID.of_excl_list ikind [n]))
              | None -> None
            end
          | `Address n -> begin
              if M.tracing then M.tracec "invariant" "Yes, %a is not %a\n" d_lval x AD.pretty n;
              match eval_rv a gs st (Lval x) with
              | `Address a when AD.is_definite n ->
                Some (x, `Address (AD.diff a n))
              | `Top when AD.is_null n ->
                Some (x, `Address AD.not_null)
              | v ->
                if M.tracing then M.tracec "invariant" "No address invariant for: %a != %a\n" VD.pretty v AD.pretty n;
                None
            end
          (* | `Address a -> Some (x, value) *)
          | _ ->
            (* We can't say anything else, exclusion sets are finite, so not
             * being in one means an infinite number of values *)
            if M.tracing then M.tracec "invariant" "Failed! (not a definite value)\n";
            None
        end
      | Ne, x, value, _ -> helper Eq x value (not tv)
      | Lt, x, value, _ -> begin
          match value with
          | `Int n -> begin
            let ikind = Cilfacade.get_ikind (typeOf (Lval lval)) in
            let n = ID.cast_to ikind n in
            let range_from x = if tv then ID.ending ~ikind (Int64.sub x 1L) else ID.starting ~ikind x in
            let limit_from = if tv then ID.maximal else ID.minimal in
            match limit_from n with
            | Some n ->
              if M.tracing then M.tracec "invariant" "Yes, success! %a is not %Ld\n\n" d_lval x n;
              Some (x, `Int (range_from n))
            | None -> None
            end
          | _ -> None
        end
      | Le, x, value, _ -> begin
          match value with
          | `Int n -> begin
            let ikind = Cilfacade.get_ikind (typeOf (Lval lval)) in
            let n = ID.cast_to ikind n in
            let range_from x = if tv then ID.ending ~ikind x else ID.starting ~ikind (Int64.add x 1L) in
            let limit_from = if tv then ID.maximal else ID.minimal in
              match limit_from n with
              | Some n ->
                if M.tracing then M.tracec "invariant" "Yes, success! %a is not %Ld\n\n" d_lval x n;
                Some (x, `Int (range_from n))
              | None -> None
            end
          | _ -> None
        end
      | Gt, x, value, _ -> helper Le x value (not tv)
      | Ge, x, value, _ -> helper Lt x value (not tv)
      | _ ->
        if M.tracing then M.trace "invariant" "Failed! (operation not supported)\n\n";
        None
    in
    if M.tracing then M.traceli "invariant" "assume expression %a is %B\n" d_exp exp tv;
    let null_val typ =
      match Cil.unrollType typ with
      | TPtr _                    -> `Address AD.null_ptr
      | TEnum({ekind=_;_},_)
      | _                         -> `Int (ID.of_int 0L)
    in
    let rec derived_invariant exp tv =
      let switchedOp = function Lt -> Gt | Gt -> Lt | Le -> Ge | Ge -> Le | x -> x in (* a op b <=> b (switchedOp op) b *)
      match exp with
      (* Since we handle not only equalities, the order is important *)
      | BinOp(op, Lval x, rval, typ) -> helper op x (VD.cast (typeOfLval x) (eval_rv a gs st rval)) tv
      | BinOp(op, rval, Lval x, typ) -> derived_invariant (BinOp(switchedOp op, Lval x, rval, typ)) tv
      | BinOp(op, CastE (t1, c1), CastE (t2, c2), t) when (op = Eq || op = Ne) && typeSig t1 = typeSig t2 && VD.is_safe_cast t1 (typeOf c1) && VD.is_safe_cast t2 (typeOf c2)
        -> derived_invariant (BinOp (op, c1, c2, t)) tv
      | BinOp(op, CastE (TInt (ik, _) as t1, Lval x), rval, typ) ->
        (match eval_rv a gs st (Lval x) with
        | `Int v ->
          (* This is tricky: It it is not sufficient to check that ID.cast_to_ik v = v
           * If there is one domain that knows this to be true and the other does not, we
           * should still impose the invariant. E.g. i -> ([1,5]; Not {0}[byte]) *)
          if VD.is_safe_cast t1 (Cil.typeOf (Lval x)) then
            derived_invariant (BinOp (op, Lval x, rval, typ)) tv
          else
            None
        | _ -> None)
      | BinOp(op, rval, CastE (TInt (_, _) as ti, Lval x), typ) ->
        derived_invariant (BinOp (switchedOp op, CastE(ti, Lval x), rval, typ)) tv
      (* Cases like if (x) are treated like if (x != 0) *)
      | Lval x ->
        (* There are two correct ways of doing it: "if ((int)x != 0)" or "if (x != (typeof(x))0))"
         * Because we try to avoid casts (and use a more precise address domain) we use the latter *)
        helper Ne x (null_val (typeOf exp)) tv
      | UnOp (LNot,uexp,typ) -> derived_invariant uexp (not tv)
      | _ ->
        if M.tracing then M.tracec "invariant" "Failed! (expression %a not understood)\n\n" d_plainexp exp;
        None
    in
    let apply_invariant oldv newv =
      match oldv, newv with
      (* | `Address o, `Address n when AD.mem (Addr.unknown_ptr ()) o && AD.mem (Addr.unknown_ptr ()) n -> *)
      (*   `Address (AD.join o n) *)
      (* | `Address o, `Address n when AD.mem (Addr.unknown_ptr ()) o -> `Address n *)
      (* | `Address o, `Address n when AD.mem (Addr.unknown_ptr ()) n -> `Address o *)
      | _ -> VD.meet oldv newv
    in
    match derived_invariant exp tv with
    | Some (lval, value) ->
      if M.tracing then M.tracec "invariant" "Restricting %a with %a\n" d_lval lval VD.pretty value;
      let addr = eval_lv a gs st lval in
      if (AD.is_top addr) then st
      else
        let oldval = get a gs st addr None in (* None is ok here, we could try to get more precise, but this is ok (reading at unknown position in array) *)
        let oldval = if is_some_bot oldval then (M.tracec "invariant" "%a is bot! This should not happen. Will continue with top!" d_lval lval; VD.top ()) else oldval in
        let state_with_excluded = set a gs st addr value ~effect:false ~change_array:false ~ctx:(Some ctx) in
        let value =  get a gs state_with_excluded addr None in
        let new_val = apply_invariant oldval value in
        if M.tracing then M.traceu "invariant" "New value is %a\n" VD.pretty new_val;
        (* make that address meet the invariant, i.e exclusion sets will be joined *)
        if is_some_bot new_val then (
          if M.tracing then M.tracel "branchosek" "C The branch %B is dead!\n" tv;
          raise Analyses.Deadcode
        )
        else if VD.is_bot new_val
        then set a gs st addr value ~effect:false ~change_array:false ~ctx:(Some ctx) (* no *_raw because this is not a real assignment *)
        else set a gs st addr new_val ~effect:false ~change_array:false ~ctx:(Some ctx) (* no *_raw because this is not a real assignment *)
    | None ->
      if M.tracing then M.traceu "invariant" "Doing nothing.\n";
      M.warn_each ("Invariant failed: expression \"" ^ sprint d_plainexp exp ^ "\" not understood.");
      st

  let invariant ctx a gs st exp tv =
    let open Deriving.Cil in
    let fallback reason =
      if M.tracing then M.tracel "inv" "Can't handle %a.\n%s\n" d_plainexp exp reason;
      fst (invariant ctx a gs st exp tv)
    in
    (* inverse values for binary operation a `op` b == c *)
    (* ikind is the type of a for limiting ranges of the operands a, b. The only binops which can have different types for a, b are Shiftlt, Shiftrt (not handled below; don't use ikind to limit b there). *)
    let inv_bin_int (a, b) ikind c =
      let warn_and_top_on_zero x =
        if ID.to_int x = Some 0L then
          (M.warn "Must Undefined Behavior: Second argument of div or mod is 0, continuing with top";
          ID.top ())
        else
          x
      in
      let meet_bin a' b'  = ID.meet a a', ID.meet b b' in
      let meet_com oi    = meet_bin (oi c b) (oi c a) in (* commutative *)
      let meet_non oi oo = meet_bin (oi c b) (oo a c) in (* non-commutative *)
      function
      | PlusA  -> meet_com ID.sub
      | Mult   ->
        (* Only multiplication with odd numbers is an invertible operation in (mod 2^n) *)
        (* refine x by information about y, using x * y == c *)
        let refine_by x y = (match ID.to_int y with
          | None -> x
          | Some v when Int64.rem v 2L = 0L -> x (* A refinement would still be possible here, but has to take non-injectivity into account. *)
          | Some v (* when Int64.rem v 2L = 1L *) -> ID.meet x (ID.div c y)) (* Div is ok here, c must be divisible by a and b *)
        in
        (refine_by a b, refine_by b a)
      | MinusA -> meet_non ID.add ID.sub
      | Div    ->
        (* If b must be zero, we have must UB *)
        let b = warn_and_top_on_zero b in
        (* Integer division means we need to add the remainder, so instead of just `a = c*b` we have `a = c*b + a%b`.
         * However, a%b will give [-b+1, b-1] for a=top, but we only want the positive/negative side depending on the sign of c*b.
         * If c*b = 0 or it can be positive or negative, we need the full range for the remainder. *)
        let rem =
          let is_pos = ID.to_bool @@ ID.gt (ID.mul b c) (ID.of_int 0L) = Some true in
          let is_neg = ID.to_bool @@ ID.lt (ID.mul b c) (ID.of_int 0L) = Some true in
          let full = ID.rem a b in
          if is_pos then ID.meet (ID.starting 0L) full
          else if is_neg then ID.meet (ID.ending 0L) full
          else full
        in
        meet_bin (ID.add (ID.mul b c) rem) (ID.div (ID.sub a rem) c)
      | Mod    -> (* a % b == c *)
        (* If b must be zero, we have must UB *)
        let b = warn_and_top_on_zero b in
        (* a' = a/b*b + c and derived from it b' = (a-c)/(a/b)
         * The idea is to formulate a' as quotient * divisor + remainder. *)
        let a' = ID.add (ID.mul (ID.div a b) b) c in
        let b' = ID.div (ID.sub a c) (ID.div a b) in
        (* However, for [2,4]%2 == 1 this only gives [3,4].
         * If the upper bound of a is divisible by b, we can also meet with the result of a/b*b - c to get the precise [3,3].
         * If b is negative we have to look at the lower bound. *)
        let is_divisible bound =
          try ID.rem (bound a |> Option.get |> ID.of_int) b |> ID.to_int = Some 0L with _ -> false
        in
        let max_pos = match ID.maximal b with None -> true | Some x -> x >= 0L in
        let min_neg = match ID.minimal b with None -> true | Some x -> x <  0L in
        let implies a b = not a || b in
        let a'' =
          if implies max_pos (is_divisible ID.maximal) && implies min_neg (is_divisible ID.minimal) then
            ID.meet a' (ID.sub (ID.mul (ID.div a b) b) c)
          else a'
        in
        meet_bin a'' b'
      | Eq | Ne as op ->
        let both x = x, x in
        let m = ID.meet a b in
        (match op, ID.to_bool c with
        | Eq, Some true
        | Ne, Some false -> both m (* def. equal: if they compare equal, both values must be from the meet *)
        | Eq, Some false
        | Ne, Some true -> (* def. unequal *)
          (* Both values can not be in the meet together, but it's not sound to exclude the meet from both.
           * e.g. a=[0,1], b=[1,2], meet a b = [1,1], but (a != b) does not imply a=[0,0], b=[2,2] since others are possible: a=[1,1], b=[2,2]
           * Only if a is a definite value, we can exclude it from b: *)
          let excl a b = match ID.to_int a with Some x -> ID.of_excl_list ikind [x] | None -> b in
          let a' = excl b a in
          let b' = excl a b in
          if M.tracing then M.tracel "inv" "inv_bin_int: unequal: %a and %a; ikind: %a; a': %a, b': %a\n" ID.pretty a ID.pretty b d_ikind ikind ID.pretty a' ID.pretty b';
          meet_bin a' b'
        | _, _ -> a, b
        )
      | Lt | Le | Ge | Gt as op ->
        (match ID.minimal a, ID.maximal a, ID.minimal b, ID.maximal b with
        | Some l1, Some u1, Some l2, Some u2 ->
          (* if M.tracing then M.tracel "inv" "Op: %s, l1: %Ld, u1: %Ld, l2: %Ld, u2: %Ld\n" (show_binop op) l1 u1 l2 u2; *)
          (match op, ID.to_bool c with
          | Le, Some true
          | Gt, Some false -> meet_bin (ID.ending ~ikind u2) (ID.starting ~ikind l1)
          | Ge, Some true
          | Lt, Some false -> meet_bin (ID.starting ~ikind l2) (ID.ending ~ikind u1)
          | Lt, Some true
          | Ge, Some false -> meet_bin (ID.ending ~ikind (Int64.pred u2)) (ID.starting ~ikind (Int64.succ l1))
          | Gt, Some true
          | Le, Some false -> meet_bin (ID.starting ~ikind (Int64.succ l2)) (ID.ending ~ikind (Int64.pred u1))
          | _, _ -> a, b)
        | _ -> a, b)
      | op ->
        if M.tracing then M.tracel "inv" "Unhandled operator %s\n" (show_binop op);
        a, b
    in
    let eval e = eval_rv a gs st e in
    let eval_bool e = match eval e with `Int i -> ID.to_bool i | _ -> None in
    let set' lval v = fst (set a gs st (eval_lv a gs st lval) v ~effect:false ~change_array:false ~ctx:(Some ctx)) in
    let rec inv_exp c = function
      | UnOp (LNot, e, _) ->
        let c' =
          match ID.to_bool (unop_ID LNot c) with
          | Some true ->
            (* i.e. e should evaluate to [1,1] *)
            (* LNot x is 0 for any x != 0 *)
            let ikind = Cilfacade.get_ikind @@ typeOf e in
            ID.of_excl_list ikind [0L]
          | Some false -> ID.of_bool false
          | _ -> ID.top ()
        in
        inv_exp c' e
      | UnOp ((BNot|Neg) as op, e, _) -> inv_exp (unop_ID op c) e
      | BinOp(op, CastE (t1, c1), CastE (t2, c2), t) when (op = Eq || op = Ne) && typeSig t1 = typeSig t2 && VD.is_safe_cast t1 (typeOf c1) && VD.is_safe_cast t2 (typeOf c2) ->
        inv_exp c (BinOp (op, c1, c2, t))
      | BinOp (op, e1, e2, _) as e ->
        if M.tracing then M.tracel "inv" "binop %a with %a %s %a == %a\n" d_exp e VD.pretty (eval e1) (show_binop op) VD.pretty (eval e2) ID.pretty c;
        (match eval e1, eval e2 with
        | `Int a, `Int b ->
          let ikind = Cilfacade.get_ikind @@ typeOf e1 in (* both operands have the same type (except for Shiftlt, Shiftrt)! *)
          let a', b' = inv_bin_int (a, b) ikind c op in
          if M.tracing then M.tracel "inv" "binop: %a, a': %a, b': %a\n" d_exp e ID.pretty a' ID.pretty b';
          let m1 = inv_exp a' e1 in
          let m2 = inv_exp b' e2 in
          CPA.meet m1 m2
        (* | `Address a, `Address b -> ... *)
        | a1, a2 -> fallback ("binop: got abstract values that are not `Int: " ^ sprint VD.pretty a1 ^ " and " ^ sprint VD.pretty a2))
      | Lval x -> (* meet x with c *)
        let t = Cil.unrollType (typeOfLval x) in  (* unroll type to deal with TNamed *)
        let c' = match t with
          | TPtr _ -> `Address (AD.of_int (module ID) c)
          | TInt (ik, _)
          | TEnum ({ekind = ik; _}, _) -> `Int (ID.cast_to ik c )
          | _ -> `Int c
        in
        let oldv = eval (Lval x) in
        let v = VD.meet oldv c' in
        if is_some_bot v then raise Deadcode
        else (
          if M.tracing then M.tracel "inv" "improve lval %a from %a to %a (c = %a, c' = %a)\n" d_lval x VD.pretty oldv VD.pretty v ID.pretty c VD.pretty c';
          set' x v
        )
      | Const _ -> fst st (* nothing to do *)
      | CastE ((TInt (ik, _)) as t, e) -> (* Can only meet the t part of an Lval in e with c (unless we meet with all overflow possibilities)! Since there is no good way to do this, we only continue if e has no values outside of t. *)
        (match eval e with
        | `Int i ->
          if ID.leq i (ID.cast_to ik i) then
             match Cil.typeOf e with
              | TInt(ik_e, _) ->
                let c' = ID.cast_to ik_e c in
                if M.tracing then M.tracel "inv" "cast: %a from %a to %a: i = %a; cast c = %a to %a = %a\n" d_exp e d_ikind ik_e d_ikind ik ID.pretty i ID.pretty c d_ikind ik_e ID.pretty c';
                inv_exp c' e
              | x -> fallback ("CastE: e did evaluate to `Int, but the type did not match" ^ sprint d_type t)
          else
            fallback ("CastE: " ^ sprint d_plainexp e ^ " evaluates to " ^ sprint ID.pretty i ^ " which is bigger than the type it is cast to which is " ^ sprint d_type t)
        | v -> fallback ("CastE: e did not evaluate to `Int, but " ^ sprint VD.pretty v))
      | e -> fallback (sprint d_plainexp e ^ " not implemented")
    in
    if eval_bool exp = Some (not tv) then raise Deadcode (* we already know that the branch is dead *)
    else
      let is_cmp = function
        | BinOp ((Lt | Gt | Le | Ge | Eq | Ne), _, _, t) -> true
        | _ -> false
      in
      let itv = (* int abstraction for tv *)
        if not tv || is_cmp exp then (* false is 0, but true can be anything that is not 0, except for comparisons which yield 1 *)
          ID.of_bool tv (* this will give 1 for true which is only ok for comparisons *)
        else
          let ik = Cilfacade.get_ikind (typeOf exp) in
          ID.of_excl_list ik [Int64.zero] (* Lvals, Casts, arithmetic operations etc. should work with true = non_zero *)
      in
      Tuple2.map1 (fun _ -> inv_exp itv exp) st

  let set_savetop ?lval_raw ?rval_raw ask (gs:glob_fun) st adr v : store =
    match v with
    | `Top -> set ask gs st adr (top_value ask gs st (AD.get_type adr)) ?lval_raw ?rval_raw
    | v -> set ask gs st adr v ?lval_raw ?rval_raw


  (**************************************************************************
   * Simple defs for the transfer functions
   **************************************************************************)
  let assign ctx (lval:lval) (rval:exp):store  =
    let char_array_hack () =
      let rec split_offset = function
        | Index(Const(CInt64(i, _, _)), NoOffset) -> (* ...[i] *)
          Index(zero, NoOffset), Some i (* all i point to StartOf(string) *)
        | NoOffset -> NoOffset, None
        | Index(exp, offs) ->
          let offs', r = split_offset offs in
          Index(exp, offs'), r
        | Field(fi, offs) ->
          let offs', r = split_offset offs in
          Field(fi, offs'), r
      in
      let last_index (lhost, offs) =
        match split_offset offs with
        | offs', Some i -> Some ((lhost, offs'), i)
        | _ -> None
      in
      match last_index lval, stripCasts rval with
      | Some (lv, i), Const(CChr c) when c<>'\000' -> (* "abc" <> "abc\000" in OCaml! *)
        let i = i64_to_int i in
        (* ignore @@ printf "%a[%i] = %c\n" d_lval lv i c; *)
        let s = try Hashtbl.find char_array lv with Not_found -> Bytes.empty in (* current string for lv or empty string *)
        if i >= Bytes.length s then ((* optimized b/c Out_of_memory *)
          let dst = Bytes.make (i+1) '\000' in
          Bytes.blit s 0 dst 0 (Bytes.length s); (* dst[0:len(s)] = s *)
          Bytes.set dst i c; (* set character i to c inplace *)
          Hashtbl.replace char_array lv dst
        )else(
          Bytes.set s i c; (* set character i to c inplace *)
          Hashtbl.replace char_array lv s
        )
      (*BatHashtbl.modify_def "" lv (fun s -> Bytes.set s i c) char_array*)
      | _ -> ()
    in
    char_array_hack ();
    let is_list_init () =
      match lval, rval with
      | (Var a, Field (fi,NoOffset)), AddrOf((Var b, NoOffset))
        when !GU.global_initialization && a.vid = b.vid
             && fi.fcomp.cname = "list_head"
             && (fi.fname = "prev" || fi.fname = "next") -> Some a
      | _ -> None
    in
    match is_list_init () with
    | Some a when (get_bool "exp.list-type") ->
        set ctx.ask ctx.global ctx.local (AD.singleton (Addr.from_var a)) (`List (ValueDomain.Lists.bot ()))
    | _ ->
      let rval_val = eval_rv ctx.ask ctx.global ctx.local rval in
      let lval_val = eval_lv ctx.ask ctx.global ctx.local lval in
      (* let sofa = AD.short 80 lval_val^" = "^VD.short 80 rval_val in *)
      (* M.debug @@ sprint ~width:80 @@ dprintf "%a = %a\n%s" d_plainlval lval d_plainexp rval sofa; *)
      let not_local xs =
        let not_local x =
          match Addr.to_var_may x with
          | [x] -> is_global ctx.ask x
          | _ -> x = Addr.UnknownPtr
        in
        AD.is_top xs || AD.exists not_local xs
      in
      (match rval_val, lval_val with
      | `Address adrs, lval
        when (not !GU.global_initialization) && get_bool "kernel" && not_local lval && not (AD.is_top adrs) ->
        let find_fps e xs = Addr.to_var_must e @ xs in
        let vars = AD.fold find_fps adrs [] in
        let funs = List.filter (fun x -> isFunctionType x.vtype) vars in
        List.iter (fun x -> ctx.spawn x []) funs
      | _ -> ()
      );
      match lval with (* this section ensure global variables contain bottom values of the proper type before setting them  *)
      | (Var v, _) when AD.is_definite lval_val && v.vglob ->
        let current_val = eval_rv_keep_bot ctx.ask ctx.global ctx.local (Lval (Var v, NoOffset)) in
        (match current_val with
        | `Bot -> (* current value is VD `Bot *)
          (match Addr.to_var_offset (AD.choose lval_val) with
          | [(x,offs)] ->
            let iv = bot_value ctx.ask ctx.global ctx.local v.vtype in (* correct bottom value for top level variable *)
            let nv = VD.update_offset ctx.ask iv offs rval_val (Some  (Lval lval)) lval in (* do desired update to value *)
            set_savetop ctx.ask ctx.global ctx.local (AD.from_var v) nv (* set top-level variable to updated value *)
          | _ ->
            set_savetop ctx.ask ctx.global ctx.local lval_val rval_val ~lval_raw:lval ~rval_raw:rval
          )
        | _ ->
          set_savetop ctx.ask ctx.global ctx.local lval_val rval_val ~lval_raw:lval ~rval_raw:rval
        )
      | _ ->
        set_savetop ctx.ask ctx.global ctx.local lval_val rval_val ~lval_raw:lval ~rval_raw:rval


  module Locmap = Deadcode.Locmap

  let dead_branches = function true -> Deadcode.dead_branches_then | false -> Deadcode.dead_branches_else

  let locmap_modify_def d k f h =
    if Locmap.mem h k then
      Locmap.replace h k (f (Locmap.find h k))
    else
      Locmap.add h k d

  let branch ctx (exp:exp) (tv:bool) : store =
    Locmap.replace Deadcode.dead_branches_cond !Tracing.next_loc exp;
    let valu = eval_rv ctx.ask ctx.global ctx.local exp in
    let refine () =
      let res = invariant ctx ctx.ask ctx.global ctx.local exp tv in
      if M.tracing then M.tracec "branch" "EqualSet result for expression %a is %a\n" d_exp exp Queries.Result.pretty (ctx.ask (Queries.EqualSet exp));
      if M.tracing then M.tracec "branch" "CondVars result for expression %a is %a\n" d_exp exp Queries.Result.pretty (ctx.ask (Queries.CondVars exp));
      if M.tracing then M.traceu "branch" "Invariant enforced!\n";
      match ctx.ask (Queries.CondVars exp) with
      | `ExprSet s when Queries.ES.cardinal s = 1 ->
        let e = Queries.ES.choose s in
        M.debug_each @@ "CondVars result for expression " ^ sprint d_exp exp ^ " is " ^ sprint d_exp e;
        invariant ctx ctx.ask ctx.global res e tv
      | _ -> res
    in
    if M.tracing then M.traceli "branch" ~subsys:["invariant"] "Evaluating branch for expression %a with value %a\n" d_exp exp VD.pretty valu;
    if M.tracing then M.tracel "branchosek" "Evaluating branch for expression %a with value %a\n" d_exp exp VD.pretty valu;
    (* First we want to see, if we can determine a dead branch: *)
    match valu with
    (* For a boolean value: *)
    | `Int value when (ID.is_bool value) ->
      if M.tracing then M.traceu "branch" "Expression %a evaluated to %a\n" d_exp exp ID.pretty value;
      (* to suppress pattern matching warnings: *)
      let fromJust x = match x with Some x -> x | None -> assert false in
      let v = fromJust (ID.to_bool value) in
      if !GU.in_verifying_stage && get_bool "dbg.print_dead_code" then begin
        if v=tv then
          Locmap.replace (dead_branches tv) !Tracing.next_loc false
        else
          locmap_modify_def true !Tracing.next_loc (fun x -> x) (dead_branches tv)
      end;
      (* Eliminate the dead branch and just propagate to the true branch *)
      if v = tv then refine () else begin
        if M.tracing then M.tracel "branchosek" "A The branch %B is dead!\n" tv;
        raise Deadcode
      end
    | `Bot ->
      if M.tracing then M.traceu "branch" "The branch %B is dead!\n" tv;
      if M.tracing then M.tracel "branchosek" "B The branch %B is dead!\n" tv;
      if !GU.in_verifying_stage && get_bool "dbg.print_dead_code" then begin
        locmap_modify_def true !Tracing.next_loc (fun x -> x) (dead_branches tv)
      end;
      raise Deadcode
    (* Otherwise we try to impose an invariant: *)
    | _ ->
      if !GU.in_verifying_stage then
        Locmap.replace (dead_branches tv) !Tracing.next_loc false;
      refine ()

  let body ctx f =
    (* First we create a variable-initvalue pair for each variable *)
    let init_var v = (AD.from_var v, init_value ctx.ask ctx.global ctx.local v.vtype) in
    (* Apply it to all the locals and then assign them all *)
    let inits = List.map init_var f.slocals in
    set_many ctx.ask ctx.global ctx.local inits

  let return ctx exp fundec =
    let (cp,dep) = ctx.local in
    match fundec.svar.vname with
    | "__goblint_dummy_init" ->
      publish_all ctx;
      cp, dep
    | "StartupHook" ->
      publish_all ctx;
      cp, dep
    | _ ->
      let locals = (fundec.sformals @ fundec.slocals) in
      let nst_part = rem_many_paritioning ctx.ask ctx.local locals in
      let nst = rem_many ctx.ask nst_part locals in
      match exp with
      | None -> nst
      | Some exp ->
        let t_override = match fundec.svar.vtype with
          | TFun(TVoid _, _, _, _) -> M.warn "Returning a value from a void function"; assert false
          | TFun(ret, _, _, _) -> ret
          | _ -> assert false
        in
        set ~t_override ctx.ask ctx.global nst (return_var ()) (eval_rv ctx.ask ctx.global ctx.local exp)
        (* lval_raw:None, and rval_raw:None is correct here *)

  let vdecl ctx (v:varinfo) =
    if not (Cil.isArrayType v.vtype) then
      ctx.local
    else
      let lval = eval_lv ctx.ask ctx.global ctx.local (Var v, NoOffset) in
      let current_value = eval_rv ctx.ask ctx.global ctx.local (Lval (Var v, NoOffset)) in
      let new_value = VD.update_array_lengths (eval_rv ctx.ask ctx.global ctx.local) current_value v.vtype in
      set ctx.ask ctx.global ctx.local lval new_value

  (**************************************************************************
   * Function calls
   **************************************************************************)
  let invalidate ask (gs:glob_fun) (st:store) (exps: exp list): store =
    if M.tracing && exps <> [] then M.tracel "invalidate" "Will invalidate expressions [%a]\n" (d_list ", " d_plainexp) exps;
    (* To invalidate a single address, we create a pair with its corresponding
     * top value. *)
    let invalidate_address st a =
      let t = AD.get_type a in
      let v = get ask gs st a None in (* None here is ok, just causes us to be a bit less precise *)
      let nv =  VD.invalidate_value ask t v in
      (a, nv)
    in
    (* We define the function that invalidates all the values that an address
     * expression e may point to *)
    let invalidate_exp e =
      match eval_rv ask gs st e with
      (*a null pointer is invalid by nature*)
      | `Address a when AD.is_null a -> []
      | `Address a when not (AD.is_top a) ->
        List.map (invalidate_address st) (reachable_vars ask [a] gs st)
      | `Int _ -> []
      | _ -> M.warn_each ("Failed to invalidate unknown address: " ^ sprint d_exp e); []
    in
    (* We concatMap the previous function on the list of expressions. *)
    let invalids = List.concat (List.map invalidate_exp exps) in
    let my_favorite_things = List.map Json.string !precious_globs in
    let is_fav_addr x =
      List.exists (fun x -> List.mem x.vname my_favorite_things) (AD.to_var_may x)
    in
    let invalids' = List.filter (fun (x,_) -> not (is_fav_addr x)) invalids in
    if M.tracing && exps <> [] then (
      let addrs, vs = List.split invalids' in
      M.tracel "invalidate" "Setting addresses [%a] to values [%a]\n" (d_list ", " AD.pretty) addrs (d_list ", " VD.pretty) vs
    );
    set_many ask gs st invalids'

  (* Variation of the above for yet another purpose, uhm, code reuse? *)
  let collect_funargs ask (gs:glob_fun) (st:store) (exps: exp list) =
    let do_exp e =
      match eval_rv ask gs st e with
      | `Address a when AD.equal a AD.null_ptr -> []
      | `Address a when not (AD.is_top a) ->
        let rble = reachable_vars ask [a] gs st in
        if M.tracing then
          M.trace "collect_funargs" "%a = %a\n" AD.pretty a (d_list ", " AD.pretty) rble;
        rble
      | _-> []
    in
    List.concat (List.map do_exp exps)


  let make_entry (ctx:(D.t, G.t, C.t) Analyses.ctx) fn args: D.t =
    let (cpa,dep) as st = ctx.local in
    (* Evaluate the arguments. *)
    let vals = List.map (eval_rv ctx.ask ctx.global st) args in
    (* generate the entry states *)
    let fundec = Cilfacade.getdec fn in
    (* If we need the globals, add them *)
    let new_cpa = if not (!GU.earlyglobs || is_multi ctx) then CPA.filter_class 2 cpa else CPA.filter (fun k v -> V.is_global k && is_private ctx.ask ctx.local k) cpa in
    (* Assign parameters to arguments *)
    let pa = zip fundec.sformals vals in
    let new_cpa = CPA.add_list pa new_cpa in
    (* List of reachable variables *)
    let reachable = List.concat (List.map AD.to_var_may (reachable_vars ctx.ask (get_ptrs vals) ctx.global st)) in
    let new_cpa = CPA.add_list_fun reachable (fun v -> CPA.find v cpa) new_cpa in
    new_cpa, dep

  let enter ctx lval fn args : (D.t * D.t) list =
    [ctx.local, make_entry ctx fn args]



  let forkfun (ctx:(D.t, G.t, C.t) Analyses.ctx) (lv: lval option) (f: varinfo) (args: exp list) : (varinfo * exp list) list =
    let create_thread arg v =
      try
        (* try to get function declaration *)
        let fd = Cilfacade.getdec v in
        let args =
          match arg with
          | Some x -> [x]
          | None -> List.map (fun x -> MyCFG.unknown_exp) fd.sformals
        in
        Some (v, args)
      with Not_found ->
        if LF.use_special f.vname then None (* we handle this function *)
        else if isFunctionType v.vtype then (
          M.warn_each ("Creating a thread from unknown function " ^ v.vname);
          Some (v, args)
        ) else (
          M.warn_each ("Not creating a thread from " ^ v.vname ^ " because its type is " ^ sprint d_type v.vtype);
          None
        )
    in
    match LF.classify f.vname args with
    (* handling thread creations *)
    (* TODO: move LAP_Se_* out of base? *)
    | `Unknown "LAP_Se_SetPartitionMode" when List.length args = 2 -> begin
        let mode = List.hd @@ List.map (fun x -> stripCasts (constFold false x)) args in
        match ctx.ask (Queries.EvalInt mode) with
        | `Int i when i=3L ->
          let a = match ctx.global (tasks_var ()) with `Address a -> a | _ -> AD.empty () in
          let r = AD.to_var_may a |> List.filter_map (create_thread None) in
          ctx.sideg (tasks_var ()) (`Address (AD.empty ()));
          ignore @@ printf "base: SetPartitionMode NORMAL: spawning %i processes!\n" (List.length r);
          r
        | _ -> []
      end
    | `Unknown "LAP_Se_CreateProcess"
    | `Unknown "LAP_Se_CreateErrorHandler" -> begin
        match List.map (fun x -> stripCasts (constFold false x)) args with
        (* | [proc_att;AddrOf id;AddrOf r] -> (* CreateProcess *) *)
        (* | [entry_point;stack_size;AddrOf r] -> (* CreateErrorHandler *) *)
        | [entry_point; _; AddrOf r] -> (* both *)
          let pa = eval_fv ctx.ask ctx.global ctx.local entry_point in
          let reach_fs = reachable_vars ctx.ask [pa] ctx.global ctx.local in
          let reach_fs = List.concat (List.map AD.to_var_may reach_fs) in
          let a = match ctx.global (tasks_var ()) with `Address a -> a | _ -> AD.empty () in
          ctx.sideg (tasks_var ()) (`Address (List.map AD.from_var reach_fs |> List.fold_left AD.join a));
          (* List.filter_map (create_thread None) reach_fs *)
          []
        | _ -> []
      end
    | `ThreadCreate (start,ptc_arg) -> begin
        (* extra sync so that we do not analyze new threads with bottom global invariant *)
        publish_all ctx;
        (* Collect the threads. *)
        let start_addr = eval_tv ctx.ask ctx.global ctx.local start in
        List.filter_map (create_thread (Some ptc_arg)) (AD.to_var_may start_addr)
      end
    | `Unknown _ -> begin
        let args =
          match LF.get_invalidate_action f.vname with
          | Some fnc -> fnc `Write  args (* why do we only spawn arguments that are written?? *)
          | None -> args
        in
        let flist = collect_funargs ctx.ask ctx.global ctx.local args in
        let addrs = List.concat (List.map AD.to_var_may flist) in
        List.filter_map (create_thread None) addrs
      end
    | _ ->  []

  let assert_fn ctx e warn change =
    let check_assert e st =
      match eval_rv ctx.ask ctx.global st e with
      | `Int v when ID.is_bool v ->
        begin match ID.to_bool v with
          | Some false ->  `False
          | Some true  ->  `True
          | _ -> `Top
        end
      | `Bot -> `Bot
      | _ -> `Top
    in
    let expr = sprint d_exp e in
    let warn ?annot msg = if warn then
        if get_bool "dbg.regression" then ( (* This only prints unexpected results (with the difference) as indicated by the comment behind the assert (same as used by the regression test script). *)
          let loc = !M.current_loc in
          let line = List.at (List.of_enum @@ File.lines_of loc.file) (loc.line-1) in
          let open Str in
          let expected = if string_match (regexp ".+//.*\\(FAIL\\|UNKNOWN\\).*") line 0 then Some (matched_group 1 line) else None in
          if expected <> annot then (
            let result = if annot = None && (expected = Some ("NOWARN") || (expected = Some ("UNKNOWN") && not (String.exists line "UNKNOWN!"))) then "improved" else "failed" in
            (* Expressions with logical connectives like a && b are calculated in temporary variables by CIL. Instead of the original expression, we then see something like tmp___0. So we replace expr in msg by the orginal source if this is the case. *)
            let assert_expr = if string_match (regexp ".*assert(\\(.+\\));.*") line 0 then matched_group 1 line else expr in
            let msg = if expr <> assert_expr then String.nreplace msg expr assert_expr else msg in
            M.warn_each ~ctx:ctx.control_context (msg ^ " Expected: " ^ (expected |? "SUCCESS") ^ " -> " ^ result)
          )
        ) else
          M.warn_each ~ctx:ctx.control_context msg
    in
    match check_assert e ctx.local with
    | `False ->
      warn ~annot:"FAIL" ("{red}Assertion \"" ^ expr ^ "\" will fail.");
      if change then raise Analyses.Deadcode else ctx.local
    | `True ->
      warn ("{green}Assertion \"" ^ expr ^ "\" will succeed");
      ctx.local
    | `Bot ->
      M.warn_each ~ctx:ctx.control_context ("{red}Assertion \"" ^ expr ^ "\" produces a bottom. What does that mean? (currently uninitialized arrays' content is bottom)");
      ctx.local
    | `Top ->
      warn ~annot:"UNKNOWN" ("{yellow}Assertion \"" ^ expr ^ "\" is unknown.");
      (* make the state meet the assertion in the rest of the code *)
      if not change then ctx.local else begin
        let newst = invariant ctx ctx.ask ctx.global ctx.local e true in
        (* if check_assert e newst <> `True then
            M.warn_each ("Invariant \"" ^ expr ^ "\" does not stick."); *)
        newst
      end

  let special ctx (lv:lval option) (f: varinfo) (args: exp list) =
    (*    let heap_var = heap_var !Tracing.current_loc in*)
    let forks = forkfun ctx lv f args in
    if M.tracing then M.tracel "spawn" "Base.special %s: spawning functions %a\n" f.vname (d_list "," d_varinfo) (List.map fst forks);
    List.iter (uncurry ctx.spawn) forks;
    let cpa,dep as st = ctx.local in
    let gs = ctx.global in
    match LF.classify f.vname args with
    | `Unknown "F59" (* strcpy *)
    | `Unknown "F60" (* strncpy *)
    | `Unknown "F63" (* memcpy *)
      ->
      begin match args with
        | [dst; src]
        | [dst; src; _] ->
          (* let dst_val = eval_rv ctx.ask ctx.global ctx.local dst in *)
          (* let src_val = eval_rv ctx.ask ctx.global ctx.local src in *)
          (* begin match dst_val with *)
          (* | `Address ls -> set_savetop ctx.ask ctx.global ctx.local ls src_val *)
          (* | _ -> ignore @@ Pretty.printf "strcpy: dst %a may point to anything!\n" d_exp dst; *)
          (*     ctx.local *)
          (* end *)
          let rec get_lval exp = match stripCasts exp with
            | Lval x | AddrOf x | StartOf x -> x
            | BinOp (PlusPI, e, i, _)
            | BinOp (MinusPI, e, i, _) -> get_lval e
            | x ->
              ignore @@ Pretty.printf "strcpy: dst is %a!\n" d_plainexp dst;
              failwith "strcpy: expecting first argument to be a pointer!"
          in
          assign ctx (get_lval dst) src
        | _ -> M.bailwith "strcpy arguments are strange/complicated."
      end
    | `Unknown "F1" ->
      begin match args with
        | [dst; data; len] -> (* memset: write char to dst len times *)
          let dst_lval = mkMem ~addr:dst ~off:NoOffset in
          assign ctx dst_lval data (* this is only ok because we use ArrayDomain.Trivial per default, i.e., there's no difference between the first element or the whole array *)
        | _ -> M.bailwith "memset arguments are strange/complicated."
      end
    | `Unknown "list_add" when (get_bool "exp.list-type") ->
      begin match args with
        | [ AddrOf (Var elm,next);(AddrOf (Var lst,NoOffset))] ->
          begin
            let ladr = AD.singleton (Addr.from_var lst) in
            match get ctx.ask ctx.global ctx.local ladr  None with
            | `List ld ->
              let eadr = AD.singleton (Addr.from_var elm) in
              let eitemadr = AD.singleton (Addr.from_var_offset (elm, convert_offset ctx.ask ctx.global ctx.local next)) in
              let new_list = `List (ValueDomain.Lists.add eadr ld) in
              let s1 = set ctx.ask ctx.global ctx.local ladr new_list in
              let s2 = set ctx.ask ctx.global s1 eitemadr (`Address (AD.singleton (Addr.from_var lst))) in
              s2
            | _ -> set ctx.ask ctx.global ctx.local ladr `Top
          end
        | _ -> M.bailwith "List function arguments are strange/complicated."
      end
    | `Unknown "list_del" when (get_bool "exp.list-type") ->
      begin match args with
        | [ AddrOf (Var elm,next) ] ->
          begin
            let eadr = AD.singleton (Addr.from_var elm) in
            let lptr = AD.singleton (Addr.from_var_offset (elm, convert_offset ctx.ask ctx.global ctx.local next)) in
            let lprt_val = get ctx.ask ctx.global ctx.local lptr None in
            let lst_poison = `Address (AD.singleton (Addr.from_var ListDomain.list_poison)) in
            let s1 = set ctx.ask ctx.global ctx.local lptr (VD.join lprt_val lst_poison) in
            match get ctx.ask ctx.global ctx.local lptr None with
            | `Address ladr -> begin
                match get ctx.ask ctx.global ctx.local ladr None with
                | `List ld ->
                  let del_ls = ValueDomain.Lists.del eadr ld in
                  let s2 = set ctx.ask ctx.global s1 ladr (`List del_ls) in
                  s2
                | _ -> s1
              end
            | _ -> s1
          end
        | _ -> M.bailwith "List function arguments are strange/complicated."
      end
    | `Unknown "__builtin" ->
      begin match args with
        | Const (CStr "invariant") :: args when List.length args > 0 ->
          List.fold_left (fun d e -> invariant ctx ctx.ask ctx.global d e true) ctx.local args
        | _ -> failwith "Unknown __builtin."
      end
    | `Unknown "exit" ->  raise Deadcode
    | `Unknown "abort" -> raise Deadcode
    | `Unknown "pthread_exit" -> raise Deadcode (* TODO: somehow actually return value, pthread_join doesn't handle anyway? *)
    | `Unknown "__builtin_expect" ->
      begin match lv with
        | Some v -> assign ctx v (List.hd args)
        | None -> ctx.local (* just calling __builtin_expect(...) without assigning is a nop, since the arguments are CIl exp and therefore have no side-effects *)
      end
    | `Unknown "spinlock_check" ->
      begin match lv with
        | Some x -> assign ctx x (List.hd args)
        | None -> ctx.local
      end
    (* handling thread creations *)
    (*       | `Unknown "LAP_Se_CreateProcess" -> begin
              match List.map (fun x -> stripCasts (constFold false x)) args with
                | [_;AddrOf id;AddrOf r] ->
                    let cpa,_ = invalidate ctx.ask ctx.global ctx.local [Lval id; Lval r] in
                      cpa, fl
                | _ -> raise Deadcode
              end *)
    (* handling thread joins... sort of *)
    | `ThreadJoin (id,ret_var) ->
      begin match (eval_rv ctx.ask gs st ret_var) with
        | `Int n when ID.to_int n = Some 0L -> cpa,dep
        | _      -> invalidate ctx.ask gs st [ret_var]
      end
    | `Malloc size -> begin
        match lv with
        | Some lv ->
          let heap_var =
            if (get_bool "exp.malloc-fail")
            then AD.join (heap_var !Tracing.current_loc) AD.null_ptr
            else heap_var !Tracing.current_loc
          in
          (* ignore @@ printf "malloc will allocate %a bytes\n" ID.pretty (eval_int ctx.ask gs st size); *)
          set_many ctx.ask gs st [(heap_var, `Blob (VD.bot (), eval_int ctx.ask gs st size));
                                  (eval_lv ctx.ask gs st lv, `Address heap_var)]
        | _ -> st
      end
    | `Calloc size ->
      begin match lv with
        | Some lv -> (* array length is set to one, as num*size is done when turning into `Calloc *)
          let heap_var = BaseDomain.get_heap_var !Tracing.current_loc in (* TODO calloc can also fail and return NULL *)
          set_many ctx.ask gs st [(AD.from_var heap_var, `Array (CArrays.make (IdxDom.of_int Int64.one) (`Blob (VD.bot (), eval_int ctx.ask gs st size)))); (* TODO why? should be zero-initialized *)
                                  (eval_lv ctx.ask gs st lv, `Address (AD.from_var_offset (heap_var, `Index (IdxDom.of_int 0L, `NoOffset))))]
        | _ -> st
      end
    | `Unknown "__goblint_unknown" ->
      begin match args with
        | [Lval lv] | [CastE (_,AddrOf lv)] ->
          let st = set ctx.ask ctx.global ctx.local (eval_lv ctx.ask ctx.global st lv) `Top in
          st
        | _ ->
          M.bailwith "Function __goblint_unknown expected one address-of argument."
      end
    (* Handling the assertions *)
    | `Unknown "__assert_rtn" -> raise Deadcode (* gcc's built-in assert *)
    | `Unknown "__goblint_check" -> assert_fn ctx (List.hd args) true false
    | `Unknown "__goblint_commit" -> assert_fn ctx (List.hd args) false true
    | `Unknown "__goblint_assert" -> assert_fn ctx (List.hd args) true true
    | `Assert e -> assert_fn ctx e (get_bool "dbg.debug") (not (get_bool "dbg.debug"))
    | _ -> begin
        let st =
          match LF.get_invalidate_action f.vname with
          | Some fnc -> invalidate ctx.ask gs st (fnc `Write  args)
          | None -> (
              (if f.vid <> dummyFunDec.svar.vid  && not (LF.use_special f.vname) then M.warn_each ("Function definition missing for " ^ f.vname));
              let st_expr (v:varinfo) (value) a =
                if is_global ctx.ask v && not (is_static v) then
                  mkAddrOf (Var v, NoOffset) :: a
                else a
              in
              let addrs = CPA.fold st_expr cpa args in
              (* invalidate arguments for unknown functions *)
              let (cpa,dep as st) = invalidate ctx.ask gs st addrs in
              (*
               *  TODO: invalidate vars reachable via args
               *  publish globals
               *  if single-threaded: *call f*, privatize globals
               *  else: spawn f
               *)
              st
            )
        in
        (* invalidate lhs in case of assign *)
        let st = match lv with
          | None -> st
          | Some x ->
            if M.tracing then M.tracel "invalidate" "Invalidating lhs %a for unknown function call %s\n" d_plainlval x f.vname;
            invalidate ctx.ask gs st [mkAddrOrStartOf x]
        in
        (* apply all registered abstract effects from other analysis on the base value domain *)
        List.map (fun f -> f (fun lv -> (fun x -> set ctx.ask ctx.global st (eval_lv ctx.ask ctx.global st lv) x))) (LF.effects_for f.vname args) |> BatList.fold_left D.meet st
      end

  let combine ctx (lval: lval option) fexp (f: varinfo) (args: exp list) fc (after: D.t) : D.t =
    let combine_one (loc,ldep as st: D.t) ((fun_st,fun_dep) as fun_d: D.t) =
      (* This function does miscellaneous things, but the main task was to give the
       * handle to the global state to the state return from the function, but now
       * the function tries to add all the context variables back to the callee.
       * Note that, the function return above has to remove all the local
       * variables of the called function from cpa_s. *)
      let add_globals (cpa_s,dep_s) (cpa_d, dep_d) =
        (* Remove the return value as this is dealt with separately. *)
        let cpa_s = CPA.remove (return_varinfo ()) cpa_s in
        let new_cpa = CPA.fold CPA.add cpa_s cpa_d in
        (new_cpa, dep_s)
      in
      let return_var = return_var () in
      let return_val =
        if CPA.mem (return_varinfo ()) fun_st
        then get ctx.ask ctx.global fun_d return_var None
        else VD.top ()
      in
      let st = add_globals (fun_st, fun_dep) st in
      match lval with
      | None      -> st
      | Some lval -> set_savetop ctx.ask ctx.global st (eval_lv ctx.ask ctx.global st lval) return_val
    in
    combine_one ctx.local after

  let call_descr f (es,dep) =
    let short_fun x =
      match x.vtype, CPA.find x es with
      | TPtr (t, attr), `Address a
        when (not (AD.is_top a))
          && List.length (AD.to_var_may a) = 1
          && not (is_immediate_type t)
        ->
        let cv = List.hd (AD.to_var_may a) in
        "ref " ^ VD.short 26 (CPA.find cv es)
      | _, v -> VD.short 30 v
    in
    let args_short = List.map short_fun f.sformals in
    Printable.get_short_list (GU.demangle f.svar.vname ^ "(") ")" 80 args_short


  let threadenter ctx (f: varinfo) (args: exp list): D.t =
    try
      make_entry ctx f args
    with Not_found ->
      (* Unknown functions *)
      ctx.local

  let threadcombine ctx (f: varinfo) (args: exp list) (fd: D.t): D.t =
    ctx.local
end

module type MainSpec = sig
  include Spec
  include BaseDomain.ExpEvaluator
  val return_lval: unit -> Cil.lval
  val return_varinfo: unit -> Cil.varinfo
  type extra = (varinfo * Offs.t * bool) list
  val context_cpa: D.t -> BaseDomain.CPA.t
  val tasks_var: unit -> varinfo
end

module rec Main:MainSpec = MainFunctor(Main:BaseDomain.ExpEvaluator)

let _ =
  (* add ~dep:["expRelation"] after modifying test cases accordingly *)
  MCP.register_analysis (module Main : Spec)<|MERGE_RESOLUTION|>--- conflicted
+++ resolved
@@ -1113,11 +1113,7 @@
           if M.tracing then M.tracel "setosek" ~var:x.vname "update_one_addr: update a global var '%s' ...\n" x.vname;
           (* Here, an effect should be generated, but we add it to the local
            * state, waiting for the sync function to publish it. *)
-<<<<<<< HEAD
-          update_variable x (VD.update_offset a (get x nst) offs value (Option.map (fun x -> Lval x) lval_raw) (Var x, cil_offset) t) nst, dep
-=======
-          update_variable x (VD.update_offset a (get x nst) offs value (Option.map (fun x -> Lval x) lval_raw) (Var x, cil_offset)) nst, fl, dep
->>>>>>> e7f19222
+          update_variable x (VD.update_offset a (get x nst) offs value (Option.map (fun x -> Lval x) lval_raw) (Var x, cil_offset)) nst, dep
         end
       else begin
         if M.tracing then M.tracel "setosek" ~var:x.vname "update_one_addr: update a local var '%s' ...\n" x.vname;
